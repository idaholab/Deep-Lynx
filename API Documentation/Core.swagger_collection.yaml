<<<<<<< HEAD
{
  "openapi": "3.0.1",
  "x-stoplight": {
    "id": "tr5pyoyxdqv3w"
  },
  "info": {
    "title": "Deep Lynx",
    "description": "The construction of megaprojects has consistently demonstrated challenges for project managers in regard to meeting cost, schedule, and performance requirements. Megaproject construction challenges are common place within megaprojects with many active projects in the United States failing to meet cost and schedule efforts by significant margins. Currently, engineering teams operate in siloed tools and disparate teams where connections across design, procurement, and construction systems are translated manually or over brittle point-to-point integrations. The manual nature of data exchange increases the risk of silent errors in the reactor design, with each silent error cascading across the design. These cascading errors lead to uncontrollable risk during construction, resulting in significant delays and cost overruns. Deep Lynx allows for an integrated platform during design and operations of mega projects.\n\nThe Deep Lynx Core API delivers a few main features.\n\n1. Provides a set of methods and endpoints for manipulating data in an object oriented database. This allows us to store complex datatypes as records and then to compile them into actual, modifiable objects at run-time. Users can store taxonomies or ontologies in a readable format.\n\n2. Provides methods for storing and retrieving data in a graph database. This data is structured and validated against the aformentioned object oriented database before storage.",
    "contact": {},
    "version": "1.0",
    "license": {
      "name": "MIT",
      "url": "https://github.com/idaholab/Deep-Lynx/blob/master/LICENSE"
    }
  },
  "servers": [
    {
      "url": "http://localhost:8090",
      "description": "Localhost"
    }
  ],
  "tags": [
    {
      "name": "Containers",
      "description": "Containers are considered a root object with only users and organizations as potential parents. Containers separate object defintions (as declared in Metatypes) from each other and allow for versioning and access control. "
    },
    {
      "name": "Data Query",
      "description": "Deep Lynx gives you the ability to query data using a GraphQL enabled endpoint. Please see the documentation on GraphQL and run a schema query to learn more about what search methods, query arguments, and fields are available to you."
    },
    {
      "name": "Graph",
      "description": "These endpoints give you the ability to add nodes and edges to the graph manually as well as perform some basic queries. For all advanced queries, please use the GraphQL query endpoint."
    },
    {
      "name": "Metatypes",
      "description": "Metatypes only consist of a name and a description. While this might change, the bulk of information about a type should reside in its keys and relationships. Metatypes can be considered as \"classes\" when referring to web ontology."
    },
    {
      "name": "Metatype Keys",
      "description": "Keys represent a Metatype's properties, and in the future, its methods. This information allows for a user to modify and compile a complex object type/class and store it in a readable format. Inserted data is then validated against a Metatype's declared keys/properties."
    },
    {
      "name": "Metatype Relationships",
      "description": "Metatype Relationships consist of a name and a description. They define  the relationships available to be instantiated between certain Metatypes  as Metatype Relationship Pairs."
    },
    {
      "name": "Metatype Relationship Keys",
      "description": "Keys represent a Metatype Relationship's properties, and in the future, its methods. This information allows for a user to modify and compile a complex object type/class relationship and store it in a readable format. Relationships declared between already inserted data will be verified against its declared Metatype Relationship."
    },
    {
      "name": "Metatype Relationship Pairs",
      "description": "Metatype Relationship pairs represent the actual connection between two Metatypes. Properties of that relationship are attached to the Metatype Relationship. Again, this only represents the connection between two Metatypes."
    },
    {
      "name": "Data Sources",
      "description": "This set of endpoints allows the user to create and manage data sources. As of 3/26/2020 only the HTTP data source type is supported, and that's still under construction. Each endpoint functions - but there is no guaranteed functionality with regards to data sources beyond this point."
    },
    {
      "name": "Data Targets",
      "description": "This set of endpoints allows the user to create and manage data targets. As of 6/1/2022 only the HTTP data target type is supported, and that's still under construction. Each endpoint functions - but there is no guaranteed functionality with regards to data targets beyond this point."
    },
    {
      "name": "Data Export",
      "description": "These endpoints have to do with the export functionality. A snapshot of the contained data can be exported to numerous different data sources. However, only Gremlin enabled Graph databases are supported for export."
    },
    {
      "name": "Users",
      "description": "These endpoints have to do with user functionality. As of 3/26/2020 there are no methods for creating new users - other than enabling and use SAML-ADFS authentication methods. Unless using this method, either request/build a feature or use Basic Authentication configuration."
    },
    {
      "name": "Data Type Mappings",
      "description": "These are mappings for taking unknown payloads and mapping them to known data classes and structures prior to storage."
    },
    {
      "name": "Imports",
      "description": "These endpoints allow for retrieving or deleting the data associated with  a given import from a Data Source."
    },
    {
      "name": "Events",
      "description": "An application may create a Registered Event with Deep Lynx in order to  receive messages from Deep Lynx concerning the event type registered. This  system may be used to receive alerts when other Data Sources have ingested data, a new data source is created, etc."
    },
    {
      "name": "Authentication",
      "description": "These endpoints provide users and applications the ability to authenticate with Deep Lynx."
    },
    {
      "name": "Tasks",
      "description": "These endpoints provide functionality for the creation, retrieval, and updating of tasks."
    },
    {
      "name": "Misc",
      "description": ""
    }
  ],
  "security": [
    {
      "BearerAuth": []
    }
  ],
  "paths": {
    "/containers": {
      "get": {
        "tags": [
          "Containers"
        ],
        "summary": "List Containers",
        "description": "List all containers.",
        "operationId": "ListContainers",
        "parameters": [],
        "responses": {
          "200": {
            "description": "",
            "content": {
              "application/json": {
                "schema": {
                  "$ref": "#/components/schemas/ListContainerResponse"
                }
              }
            }
          }
        },
        "deprecated": false
      },
      "put": {
        "tags": [
          "Containers"
        ],
        "summary": "Container Batch Update",
        "description": "Accepts an array of container objects - will attempt to update all of them in a single transaction. If the update fails, none of them will go through.",
        "operationId": "ContainerBatchUpdate",
        "requestBody": {
          "content": {
            "application/json": {
              "schema": {
                "$ref": "#/components/schemas/BatchContainerUpdateRequest"
              }
            }
          },
          "required": true
        },
        "responses": {
          "200": {
            "description": "",
            "content": {
              "application/json": {
                "schema": {
                  "$ref": "#/components/schemas/BatchUpdateContainerResponse"
                }
              }
            }
          },
          "500": {
            "description": "Internal Server Error",
            "content": {
              "application/json": {
                "schema": {
                  "$ref": "#/components/schemas/ErrorResponse"
                }
              }
            }
          }
        },
        "deprecated": false,
        "x-codegen-request-body-name": "Body"
      },
      "post": {
        "tags": [
          "Containers"
        ],
        "summary": "Create Container",
        "description": "Creates a new container object. Containers are the root level object and are considered to contain both the ontology(in form of Metatypes, Metatype Keys, and MetatypeRelationships) as well as the data stored under that ontology.\n\nEndpoint will accept both a single container request object, or an array of container request objects",
        "operationId": "CreateContainer",
        "requestBody": {
          "content": {
            "application/json": {
              "schema": {
                "$ref": "#/components/schemas/CreateContainerRequest"
              }
            }
          },
          "required": true
        },
        "responses": {
          "200": {
            "description": "Returns the newly created container if successfull, else the appropriate error. ",
            "content": {
              "application/json": {
                "schema": {
                  "$ref": "#/components/schemas/CreateContainerResponse"
                },
                "examples": {}
              }
            }
          },
          "500": {
            "description": "Internal Server Error",
            "content": {
              "application/json": {
                "schema": {
                  "$ref": "#/components/schemas/ErrorResponse"
                },
                "examples": {
                  "example-1": {
                    "value": {
                      "isError": true,
                      "error": {
                        "errorCode": 0,
                        "error": "string"
                      }
                    }
                  }
                }
              }
            }
          }
        },
        "deprecated": false,
        "x-codegen-request-body-name": "Body",
        "parameters": []
      }
    },
    "/containers/{container_id}": {
      "get": {
        "tags": [
          "Containers"
        ],
        "summary": "Retrieve Container",
        "description": "Retrieve container by ID.",
        "operationId": "RetrieveContainer",
        "parameters": [
          {
            "name": "container_id",
            "in": "path",
            "required": true,
            "schema": {
              "type": "string"
            }
          }
        ],
        "responses": {
          "200": {
            "description": "",
            "content": {
              "application/json": {
                "schema": {
                  "$ref": "#/components/schemas/GetContainerResponse"
                }
              }
            }
          },
          "500": {
            "description": "Internal Server Error",
            "content": {
              "application/json": {
                "schema": {
                  "$ref": "#/components/schemas/ErrorResponse"
                }
              }
            }
          }
        },
        "deprecated": false
      },
      "put": {
        "tags": [
          "Containers"
        ],
        "summary": "Update Container",
        "description": "Updates the container. This will fail if a container already exists with the proposed updated name.",
        "operationId": "UpdateContainer",
        "parameters": [
          {
            "name": "container_id",
            "in": "path",
            "required": true,
            "schema": {
              "type": "string"
            }
          }
        ],
        "requestBody": {
          "content": {
            "application/json": {
              "schema": {
                "$ref": "#/components/schemas/UpdateContainerRequest"
              }
            }
          },
          "required": true
        },
        "responses": {
          "200": {
            "description": "",
            "content": {
              "application/json": {
                "schema": {
                  "$ref": "#/components/schemas/UpdateContainerResponse"
                }
              }
            }
          }
        },
        "deprecated": false,
        "x-codegen-request-body-name": "Body"
      },
      "delete": {
        "tags": [
          "Containers"
        ],
        "summary": "Archive Container",
        "description": "Archives a Container. This is preferred over deletion as deletion has a cascading effect on the deleted type's keys, relationships, and relationship keys. When in doubt, archive over delete. We'd rather have tombstones than cremating the type.",
        "operationId": "ArchiveContainer",
        "parameters": [
          {
            "name": "container_id",
            "in": "path",
            "required": true,
            "schema": {
              "type": "string"
            }
          },
          {
            "schema": {
              "type": "boolean"
            },
            "in": "query",
            "name": "permanent",
            "description": "If true, permanently deletes the container"
          }
        ],
        "responses": {
          "200": {
            "description": "",
            "content": {
              "application/json": {
                "schema": {
                  "$ref": "#/components/schemas/Generic200Response"
                }
              }
            }
          }
        },
        "deprecated": false
      }
    },
    "/containers/{container_id}/active": {
      "post": {
        "tags": [
          "Containers"
        ],
        "summary": "Set Container Active",
        "description": "Unarchives a Container. This is the only way to update this value of a container via API.",
        "operationId": "SetContainerActive",
        "parameters": [
          {
            "name": "container_id",
            "in": "path",
            "required": true,
            "schema": {
              "type": "string"
            }
          }
        ],
        "responses": {
          "200": {
            "description": "",
            "content": {
              "application/json": {
                "schema": {
                  "$ref": "#/components/schemas/Generic200Response"
                }
              }
            }
          }
        },
        "deprecated": false
      }
    },
    "/containers/import": {
      "post": {
        "tags": [
          "Containers"
        ],
        "summary": "Import Container",
        "description": "An optional query param `dryrun` may be included with a value of `true` in order to return a HTML formatted string explaining the name and description of the container along with the number of metatypes, metatype relationships, and metatype keys to be created. This request uses a form-data body. If the ontology to be imported is being referenced via url, provide the url via a `path` field. Otherwise a local file may be provided. A file takes precedence over a `path` value if both are provided.",
        "operationId": "ImportContainer",
        "requestBody": {
          "content": {
            "multipart/form-data": {
              "schema": {
                "$ref": "#/components/schemas/ContainerImportRequest"
              },
              "examples": {
                "example-1": {
                  "value": {
                    "name": "string",
                    "description": "string",
                    "data_versioning_enabled": true,
                    "path": "string",
                    "file": "http://example.com"
                  }
                }
              }
            }
          },
          "required": true
        },
        "responses": {
          "200": {
            "description": "",
            "content": {
              "application/json": {
                "schema": {
                  "$ref": "#/components/schemas/ContainerImportResponse"
                }
              }
            }
          },
          "500": {
            "description": "Internal Server Error",
            "content": {
              "application/json": {
                "schema": {
                  "$ref": "#/components/schemas/ErrorResponse"
                }
              }
            }
          }
        },
        "deprecated": false,
        "parameters": [
          {
            "schema": {
              "type": "boolean"
            },
            "in": "query",
            "name": "dryrun",
            "description": "If true returns a description of the container that will be created and its contents."
          }
        ]
      }
    },
    "/containers/import/{container_id}": {
      "put": {
        "tags": [
          "Containers"
        ],
        "summary": "Update Container Import",
        "operationId": "UpdateContainerImport",
        "parameters": [
          {
            "name": "container_id",
            "in": "path",
            "required": true,
            "schema": {
              "type": "string"
            }
          }
        ],
        "requestBody": {
          "content": {
            "multipart/form-data": {
              "schema": {
                "$ref": "#/components/schemas/ContainerImportRequest"
              }
            }
          },
          "required": true
        },
        "responses": {
          "200": {
            "description": "",
            "content": {
              "application/json": {
                "schema": {
                  "$ref": "#/components/schemas/ContainerImportUpdateResponse"
                }
              }
            }
          }
        },
        "deprecated": false,
        "description": "Updates an existing container via an ontology file."
      },
      "parameters": [
        {
          "schema": {
            "type": "string"
          },
          "name": "container_id",
          "in": "path",
          "required": true
        }
      ]
    },
    "/containers/{container_id}/permissions": {
      "post": {
        "tags": [
          "Containers"
        ],
        "summary": "Repair Container Permissions",
        "description": "Repairs a container's permission set",
        "operationId": "RepairContainerPermissions",
        "parameters": [
          {
            "name": "container_id",
            "in": "path",
            "required": true,
            "schema": {
              "type": "string"
            }
          }
        ],
        "responses": {
          "200": {
            "description": "",
            "content": {
              "application/json": {
                "schema": {
                  "$ref": "#/components/schemas/Generic200Response"
                },
                "examples": {
                  "example-1": {
                    "value": {
                      "value": true,
                      "isError": false
                    }
                  }
                }
              }
            }
          }
        },
        "deprecated": false
      }
    },
    "/containers/{container_id}/query": {
      "post": {
        "tags": [
          "Data Query"
        ],
        "summary": "Query Graph (Deprecated)",
        "description": "Query the graph of the specified container using GraphQL. GraphQL queries may be formatted as json or plain text.\n\nThis has been deprecated in favor of the `/containers/{container_id}/data` endpoint.",
        "operationId": "QueryGraph",
        "parameters": [
          {
            "name": "container_id",
            "in": "path",
            "required": true,
            "schema": {
              "type": "string"
            }
          }
        ],
        "requestBody": {
          "content": {
            "application/json": {
              "schema": {
                "type": "object"
              }
            },
            "text/plain": {
              "schema": {
                "type": "string",
                "example": "{\r\n    nodes {\r\n        id\r\n        metatype{id}\r\n        archived\r\n    }\r\n}"
              }
            }
          },
          "required": true,
          "description": ""
        },
        "responses": {
          "200": {
            "description": "",
            "content": {
              "application/json": {
                "schema": {
                  "type": "object",
                  "properties": {
                    "data": {
                      "type": "object"
                    }
                  }
                }
              }
            }
          }
        },
        "deprecated": false,
        "x-codegen-request-body-name": "Body"
      }
    },
    "/containers/{container_id}/data": {
      "post": {
        "tags": [
          "Data Query"
        ],
        "summary": "Query Data",
        "description": "Query data from your container using GraphQL. You can learn more here - https://gitlab.software.inl.gov/b650/Deep-Lynx/-/wikis/Querying-Data-With-GraphQL",
        "operationId": "DataQuery",
        "parameters": [
          {
            "name": "container_id",
            "in": "path",
            "required": true,
            "schema": {
              "type": "string"
            }
          },
          {
            "schema": {
              "type": "boolean",
              "default": "false"
            },
            "in": "query",
            "name": "metadataEnabled"
          },
          {
            "schema": {
              "type": "string"
            },
            "in": "query",
            "name": "pointInTime"
          }
        ],
        "requestBody": {
          "content": {
            "application/json": {
              "schema": {
                "type": "object"
              }
            },
            "text/plain": {
              "schema": {
                "type": "string",
                "example": "{\r\n    nodes {\r\n        id\r\n        metatype{id}\r\n        archived\r\n    }\r\n}"
              }
            },
            "application/xml": {
              "schema": {
                "type": "object",
                "properties": {}
              }
            }
          },
          "required": true,
          "description": ""
        },
        "responses": {
          "200": {
            "description": "",
            "content": {
              "application/json": {
                "schema": {
                  "type": "object",
                  "properties": {
                    "data": {
                      "type": "object"
                    }
                  }
                }
              }
            }
          }
        },
        "deprecated": false,
        "x-codegen-request-body-name": "Body"
      },
      "parameters": [
        {
          "schema": {
            "type": "string"
          },
          "name": "container_id",
          "in": "path",
          "required": true
        }
      ]
    },
    "/containers/{container_id}/graphs/nodes": {
      "get": {
        "tags": [
          "Graph"
        ],
        "summary": "List Nodes",
        "description": "List nodes",
        "operationId": "ListNodes",
        "parameters": [
          {
            "name": "limit",
            "in": "query",
            "schema": {
              "type": "integer",
              "format": "int32",
              "minimum": 0
            }
          },
          {
            "name": "offset",
            "in": "query",
            "schema": {
              "type": "integer",
              "format": "int32",
              "minimum": 0
            }
          },
          {
            "name": "container_id",
            "in": "path",
            "required": true,
            "schema": {
              "type": "string"
            }
          },
          {
            "schema": {
              "type": "string"
            },
            "in": "query",
            "name": "transformationID",
            "description": "Return only nodes for the selected type transformation"
          },
          {
            "schema": {
              "type": "string"
            },
            "in": "query",
            "name": "metatypeID",
            "description": "Return only nodes for the selected metatype"
          },
          {
            "schema": {
              "type": "string"
            },
            "in": "query",
            "name": "dataSourceID",
            "description": "Return only nodes for the selected datasource"
          }
        ],
        "responses": {
          "200": {
            "description": "",
            "content": {
              "application/json": {
                "schema": {
                  "$ref": "#/components/schemas/ListNodesResponse"
                }
              }
            }
          }
        },
        "deprecated": false
      },
      "post": {
        "tags": [
          "Graph"
        ],
        "summary": "Create Or Update Nodes",
        "description": "This endpoint will either create new nodes or update nodes if one with the same original_id is passed.",
        "operationId": "CreateOrUpdateNodes",
        "parameters": [
          {
            "name": "container_id",
            "in": "path",
            "required": true,
            "schema": {
              "type": "string"
            }
          }
        ],
        "requestBody": {
          "content": {
            "application/json": {
              "schema": {
                "$ref": "#/components/schemas/CreateOrUpdateNodesRequest"
              }
            }
          },
          "required": true
        },
        "responses": {
          "200": {
            "description": "",
            "content": {
              "application/json": {
                "schema": {
                  "type": "array",
                  "items": {
                    "$ref": "#/components/schemas/Node"
                  }
                }
              }
            }
          }
        },
        "deprecated": false,
        "x-codegen-request-body-name": "Body"
      }
    },
    "/containers/{container_id}/graphs/nodes/{node_id}": {
      "get": {
        "tags": [
          "Graph"
        ],
        "summary": "Retrieve Node",
        "description": "Retrieve a single node from storage.",
        "operationId": "RetrieveNode",
        "parameters": [
          {
            "name": "container_id",
            "in": "path",
            "required": true,
            "schema": {
              "type": "string"
            }
          },
          {
            "name": "node_id",
            "in": "path",
            "required": true,
            "schema": {
              "type": "string"
            }
          }
        ],
        "responses": {
          "200": {
            "description": "",
            "content": {
              "application/json": {
                "schema": {
                  "$ref": "#/components/schemas/GetNodeResponse"
                }
              }
            }
          }
        },
        "deprecated": false
      },
      "delete": {
        "tags": [
          "Graph"
        ],
        "summary": "Archive Node",
        "operationId": "ArchiveNode",
        "parameters": [
          {
            "name": "container_id",
            "in": "path",
            "required": true,
            "schema": {
              "type": "string"
            }
          },
          {
            "name": "node_id",
            "in": "path",
            "required": true,
            "schema": {
              "type": "string"
            }
          }
        ],
        "responses": {
          "200": {
            "description": "",
            "content": {
              "application/json": {
                "schema": {
                  "$ref": "#/components/schemas/Generic200Response"
                }
              }
            }
          }
        },
        "deprecated": false,
        "x-codegen-request-body-name": "Body",
        "description": "Archives a node"
      },
      "parameters": [
        {
          "schema": {
            "type": "string"
          },
          "name": "container_id",
          "in": "path",
          "required": true
        },
        {
          "schema": {
            "type": "string"
          },
          "name": "node_id",
          "in": "path",
          "required": true
        }
      ]
    },
    "/containers/{container_id}/graphs/nodes/{node_id}/graph": {
      "get": {
        "tags": [
          "Graph"
        ],
        "summary": "Nth Node Query",
        "description": "Retrieve n layers of node-edge relationships given a depth n and an origin node id.",
        "operationId": "RetrieveNthNodes",
        "parameters": [
          {
            "name": "container_id",
            "in": "path",
            "required": true,
            "schema": {
              "type": "string"
            }
          },
          {
            "name": "node_id",
            "in": "path",
            "required": true,
            "schema": {
              "type": "string"
            }
          },
          {
            "schema": {
              "type": "string",
              "default": "10"
            },
            "in": "query",
            "name": "depth",
            "description": "Number of layers deep to query. Defaults to 10."
          }
        ],
        "responses": {
          "200": {
            "description": "OK",
            "content": {
              "application/json": {
                "schema": {
                  "description": "",
                  "type": "object",
                  "x-examples": {
                    "example-1": {
                      "value": [
                        {
                          "origin_properties": {
                            "id": null,
                            "name": null,
                            "room": null,
                            "action": null,
                            "object": null,
                            "building": null,
                            "location": null,
                            "condition": null,
                            "elevation": null,
                            "item_type": null,
                            "step_type": null,
                            "action_verb": null,
                            "description": null,
                            "instruction": null,
                            "requires_CV": null,
                            "requires_IV": null,
                            "requires_PC": null,
                            "requires_QA": null,
                            "applicability": null,
                            "hold_point_end": null,
                            "additional_info": null,
                            "hold_point_start": null,
                            "critical_location": null,
                            "original_duration": null,
                            "step_construct_type": null,
                            "responsible_performer": null,
                            "critical_supplemental_information": null
                          },
                          "edge_properties": {},
                          "destination_properties": {
                            "id": null,
                            "name": null,
                            "value": null,
                            "status_by": null,
                            "description": null,
                            "status_date": null,
                            "primary_text": null,
                            "creation_date": null,
                            "creation_user": null,
                            "modified_date": null,
                            "modified_user": null
                          },
                          "origin_id": "1457",
                          "origin_container_id": "13",
                          "origin_data_source_id": "9",
                          "origin_import_data_id": null,
                          "origin_data_staging_id": null,
                          "origin_type_mapping_transformation_id": null,
                          "origin_original_data_id": null,
                          "origin_metadata": null,
                          "origin_created_at": "2022-02-23T20:24:18.809Z",
                          "origin_modified_at": "2022-02-23T20:24:18.801Z",
                          "origin_deleted_at": null,
                          "origin_created_by": "1",
                          "origin_modified_by": "1",
                          "origin_metatype_name": "StepAction",
                          "edge_id": "16",
                          "edge_container_id": "13",
                          "edge_relationship_pair_id": "56521",
                          "edge_data_source_id": "9",
                          "edge_import_data_id": null,
                          "edge_data_staging_id": null,
                          "edge_type_mapping_transformation_id": null,
                          "edge_metadata": null,
                          "edge_created_at": "2022-02-23T20:26:15.605Z",
                          "edge_modified_at": "2022-02-23T20:26:15.563Z",
                          "edge_deleted_at": null,
                          "edge_modified_by": "1",
                          "edge_created_by": "1",
                          "destination_id": "1456",
                          "destination_container_id": "13",
                          "destination_data_source_id": "9",
                          "destination_import_data_id": null,
                          "destination_data_staging_id": null,
                          "destination_type_mapping_transformation_id": null,
                          "destination_original_data_id": null,
                          "destination_metadata": null,
                          "destination_created_at": "2022-02-23T20:23:43.883Z",
                          "destination_modified_at": "2022-02-23T20:23:43.743Z",
                          "destination_deleted_at": null,
                          "destination_created_by": "1",
                          "destination_modified_by": "1",
                          "destination_metatype_name": "Status",
                          "lvl": 1,
                          "metatype_id": {
                            "name": "",
                            "description": ""
                          },
                          "destination_metatype_id": ""
                        },
                        {
                          "origin_properties": {
                            "id": null,
                            "name": null,
                            "value": null,
                            "status_by": null,
                            "description": null,
                            "status_date": null,
                            "primary_text": null,
                            "creation_date": null,
                            "creation_user": null,
                            "modified_date": null,
                            "modified_user": null
                          },
                          "edge_properties": {},
                          "destination_properties": {
                            "id": null,
                            "name": null,
                            "description": null,
                            "primary_text": null,
                            "creation_date": null,
                            "creation_user": null,
                            "modified_date": null,
                            "modified_user": null
                          },
                          "origin_id": "1456",
                          "origin_container_id": "13",
                          "origin_data_source_id": "9",
                          "origin_import_data_id": null,
                          "origin_data_staging_id": null,
                          "origin_type_mapping_transformation_id": null,
                          "origin_original_data_id": null,
                          "origin_metadata": null,
                          "origin_created_at": "2022-02-23T20:23:43.883Z",
                          "origin_modified_at": "2022-02-23T20:23:43.743Z",
                          "origin_deleted_at": null,
                          "origin_created_by": "1",
                          "origin_modified_by": "1",
                          "origin_metatype_name": "Status",
                          "edge_id": "15",
                          "edge_container_id": "13",
                          "edge_relationship_pair_id": "56545",
                          "edge_data_source_id": "9",
                          "edge_import_data_id": null,
                          "edge_data_staging_id": null,
                          "edge_type_mapping_transformation_id": null,
                          "edge_metadata": null,
                          "edge_created_at": "2022-02-23T20:26:00.459Z",
                          "edge_modified_at": "2022-02-23T20:26:00.442Z",
                          "edge_deleted_at": null,
                          "edge_modified_by": "1",
                          "edge_created_by": "1",
                          "destination_id": "1454",
                          "destination_container_id": "13",
                          "destination_data_source_id": "9",
                          "destination_import_data_id": null,
                          "destination_data_staging_id": null,
                          "destination_type_mapping_transformation_id": null,
                          "destination_original_data_id": null,
                          "destination_metadata": null,
                          "destination_created_at": "2022-02-23T20:22:17.699Z",
                          "destination_modified_at": "2022-02-23T20:22:17.697Z",
                          "destination_deleted_at": null,
                          "destination_created_by": "1",
                          "destination_modified_by": "1",
                          "destination_metatype_name": "DataItem",
                          "lvl": 2,
                          "metatype_id": {
                            "name": "",
                            "description": ""
                          },
                          "destination_metatype_id": ""
                        },
                        {
                          "origin_properties": {
                            "id": null,
                            "name": null,
                            "description": null,
                            "primary_text": null,
                            "creation_date": null,
                            "creation_user": null,
                            "modified_date": null,
                            "modified_user": null
                          },
                          "edge_properties": {},
                          "destination_properties": {
                            "id": null,
                            "name": null,
                            "count": null,
                            "active": null,
                            "message": null,
                            "equation": null,
                            "in_alarm": null,
                            "setpoint": null,
                            "description": null,
                            "primary_text": null,
                            "creation_date": null,
                            "creation_user": null,
                            "modified_date": null,
                            "modified_user": null,
                            "comparison_operator": null
                          },
                          "origin_id": "1454",
                          "origin_container_id": "13",
                          "origin_data_source_id": "9",
                          "origin_import_data_id": null,
                          "origin_data_staging_id": null,
                          "origin_type_mapping_transformation_id": null,
                          "origin_original_data_id": null,
                          "origin_metadata": null,
                          "origin_created_at": "2022-02-23T20:22:17.699Z",
                          "origin_modified_at": "2022-02-23T20:22:17.697Z",
                          "origin_deleted_at": null,
                          "origin_created_by": "1",
                          "origin_modified_by": "1",
                          "origin_metatype_name": "DataItem",
                          "edge_id": "13",
                          "edge_container_id": "13",
                          "edge_relationship_pair_id": "54060",
                          "edge_data_source_id": "9",
                          "edge_import_data_id": null,
                          "edge_data_staging_id": null,
                          "edge_type_mapping_transformation_id": null,
                          "edge_metadata": null,
                          "edge_created_at": "2022-02-23T20:25:07.848Z",
                          "edge_modified_at": "2022-02-23T20:25:07.798Z",
                          "edge_deleted_at": null,
                          "edge_modified_by": "1",
                          "edge_created_by": "1",
                          "destination_id": "1450",
                          "destination_container_id": "13",
                          "destination_data_source_id": "9",
                          "destination_import_data_id": null,
                          "destination_data_staging_id": null,
                          "destination_type_mapping_transformation_id": null,
                          "destination_original_data_id": null,
                          "destination_metadata": null,
                          "destination_created_at": "2022-02-23T20:21:15.340Z",
                          "destination_modified_at": "2022-02-23T20:21:15.319Z",
                          "destination_deleted_at": null,
                          "destination_created_by": "1",
                          "destination_modified_by": "1",
                          "destination_metatype_name": "Alarm",
                          "lvl": 3,
                          "metatype_id": {
                            "name": "",
                            "description": ""
                          },
                          "destination_metatype_id": ""
                        }
                      ],
                      "isError": false
                    }
                  },
                  "properties": {
                    "value": {
                      "type": "array",
                      "uniqueItems": true,
                      "minItems": 1,
                      "items": {
                        "type": "object",
                        "properties": {
                          "origin_properties": {
                            "type": "object",
                            "properties": {
                              "id": {},
                              "name": {}
                            }
                          },
                          "edge_properties": {
                            "type": "object"
                          },
                          "destination_properties": {
                            "type": "object",
                            "properties": {
                              "id": {},
                              "name": {}
                            }
                          },
                          "origin_id": {
                            "type": "string",
                            "minLength": 1
                          },
                          "origin_container_id": {
                            "type": "string",
                            "minLength": 1
                          },
                          "origin_data_source_id": {
                            "type": "string",
                            "minLength": 1
                          },
                          "origin_import_data_id": {},
                          "origin_data_staging_id": {},
                          "origin_type_mapping_transformation_id": {},
                          "origin_original_data_id": {},
                          "origin_metadata": {},
                          "origin_created_at": {
                            "type": "string",
                            "minLength": 1
                          },
                          "origin_modified_at": {
                            "type": "string",
                            "minLength": 1
                          },
                          "origin_deleted_at": {},
                          "origin_created_by": {
                            "type": "string",
                            "minLength": 1
                          },
                          "origin_modified_by": {
                            "type": "string",
                            "minLength": 1
                          },
                          "origin_metatype_name": {
                            "type": "string",
                            "minLength": 1
                          },
                          "edge_id": {
                            "type": "string",
                            "minLength": 1
                          },
                          "edge_container_id": {
                            "type": "string",
                            "minLength": 1
                          },
                          "edge_relationship_pair_id": {
                            "type": "string",
                            "minLength": 1
                          },
                          "edge_data_source_id": {
                            "type": "string",
                            "minLength": 1
                          },
                          "edge_import_data_id": {},
                          "edge_data_staging_id": {},
                          "edge_type_mapping_transformation_id": {},
                          "edge_metadata": {},
                          "edge_created_at": {
                            "type": "string",
                            "minLength": 1
                          },
                          "edge_modified_at": {
                            "type": "string",
                            "minLength": 1
                          },
                          "edge_deleted_at": {},
                          "edge_modified_by": {
                            "type": "string",
                            "minLength": 1
                          },
                          "edge_created_by": {
                            "type": "string",
                            "minLength": 1
                          },
                          "destination_id": {
                            "type": "string",
                            "minLength": 1
                          },
                          "destination_container_id": {
                            "type": "string",
                            "minLength": 1
                          },
                          "destination_data_source_id": {
                            "type": "string",
                            "minLength": 1
                          },
                          "destination_import_data_id": {},
                          "destination_data_staging_id": {},
                          "destination_type_mapping_transformation_id": {},
                          "destination_original_data_id": {},
                          "destination_metadata": {},
                          "destination_created_at": {
                            "type": "string",
                            "minLength": 1
                          },
                          "destination_modified_at": {
                            "type": "string",
                            "minLength": 1
                          },
                          "destination_deleted_at": {},
                          "destination_created_by": {
                            "type": "string",
                            "minLength": 1
                          },
                          "destination_modified_by": {
                            "type": "string",
                            "minLength": 1
                          },
                          "destination_metatype_name": {
                            "type": "string",
                            "minLength": 1
                          },
                          "lvl": {
                            "type": "number"
                          },
                          "metatype_id": {
                            "type": "object",
                            "properties": {
                              "name": {
                                "type": "string"
                              },
                              "description": {
                                "type": "string"
                              }
                            }
                          },
                          "destination_metatype_id": {
                            "type": "string"
                          }
                        },
                        "required": [
                          "origin_id",
                          "origin_container_id",
                          "edge_id",
                          "edge_container_id",
                          "destination_id",
                          "destination_container_id",
                          "lvl"
                        ]
                      }
                    },
                    "isError": {
                      "type": "boolean"
                    }
                  }
                }
              }
            }
          }
        },
        "deprecated": false
      },
      "parameters": [
        {
          "schema": {
            "type": "string"
          },
          "name": "container_id",
          "in": "path",
          "required": true
        },
        {
          "schema": {
            "type": "string"
          },
          "name": "node_id",
          "in": "path",
          "required": true
        }
      ]
    },
    "/containers/{container_id}/graphs/nodes/{node_id}/timeseries": {
      "parameters": [
        {
          "schema": {
            "type": "string"
          },
          "name": "container_id",
          "in": "path",
          "required": true
        },
        {
          "schema": {
            "type": "string"
          },
          "name": "node_id",
          "in": "path",
          "required": true
        }
      ],
      "post": {
        "summary": "Timeseries Node Query",
        "operationId": "TimeseriesNodeQuery",
        "responses": {
          "200": {
            "description": "OK"
          }
        },
        "description": "This is an endpoint that accepts a GraphQL query and returns the results of that query. Primarily used for working with time series data on nodes.",
        "parameters": [],
        "tags": [
          "Graph",
          "TimeSeries"
        ]
      }
    },
    "/containers/{container_id}/import/datasources/{data_source_id}/data": {
      "parameters": [
        {
          "schema": {
            "type": "string"
          },
          "name": "container_id",
          "in": "path",
          "required": true
        },
        {
          "schema": {
            "type": "string"
          },
          "name": "data_source_id",
          "in": "path",
          "required": true
        }
      ],
      "post": {
        "summary": "Timeseries Data Source Query",
        "operationId": "TimeseriesDataSourceQuery",
        "responses": {
          "200": {
            "description": "OK"
          }
        },
        "description": "This is an endpoint that accepts a GraphQL query and returns the results of that query. Primarily used for working with time series data without requiring attachment to a node.",
        "parameters": [],
        "tags": [
          "Graph",
          "TimeSeries"
        ]
      }
    },
    "/containers/{container_id}/graphs/nodes/metatype/{metatype_id}": {
      "get": {
        "tags": [
          "Graph"
        ],
        "summary": "List Nodes By Metatype ID",
        "description": "List Nodes, filter by MetatypeID",
        "operationId": "ListNodesByMetatypeID",
        "parameters": [
          {
            "name": "limit",
            "in": "query",
            "schema": {
              "type": "integer",
              "format": "int32",
              "minimum": 0
            }
          },
          {
            "name": "offset",
            "in": "query",
            "schema": {
              "type": "integer",
              "format": "int32",
              "minimum": 0
            }
          },
          {
            "name": "container_id",
            "in": "path",
            "required": true,
            "schema": {
              "type": "string"
            }
          },
          {
            "name": "metatype_id",
            "in": "path",
            "required": true,
            "schema": {
              "type": "string"
            }
          }
        ],
        "responses": {
          "200": {
            "description": "",
            "content": {
              "application/json": {
                "schema": {
                  "$ref": "#/components/schemas/ListNodesByMetatypeResponse"
                }
              }
            }
          }
        },
        "deprecated": false
      }
    },
    "/containers/{container_id}/graphs/edges": {
      "get": {
        "tags": [
          "Graph"
        ],
        "summary": "List Edges",
        "description": "List Edges from storage",
        "operationId": "ListEdges",
        "parameters": [
          {
            "name": "limit",
            "in": "query",
            "schema": {
              "type": "integer",
              "format": "int32",
              "minimum": 0
            }
          },
          {
            "name": "offset",
            "in": "query",
            "schema": {
              "type": "integer",
              "format": "int32",
              "minimum": 0
            }
          },
          {
            "name": "container_id",
            "in": "path",
            "required": true,
            "schema": {
              "type": "string"
            }
          },
          {
            "schema": {
              "type": "string"
            },
            "in": "query",
            "name": "originID"
          },
          {
            "schema": {
              "type": "string"
            },
            "in": "query",
            "name": "destinationID"
          },
          {
            "schema": {
              "type": "string"
            },
            "in": "query",
            "name": "relationshipPairID"
          },
          {
            "schema": {
              "type": "string"
            },
            "in": "query",
            "name": "relationshipPairName"
          }
        ],
        "responses": {
          "200": {
            "description": "",
            "content": {
              "application/json": {
                "schema": {
                  "$ref": "#/components/schemas/ListEdgesResponse"
                }
              }
            }
          }
        },
        "deprecated": false
      },
      "post": {
        "tags": [
          "Graph"
        ],
        "summary": "Create or Update Edges",
        "operationId": "CreateOrUpdateEdges",
        "parameters": [
          {
            "name": "container_id",
            "in": "path",
            "required": true,
            "schema": {
              "type": "string"
            }
          }
        ],
        "responses": {
          "200": {
            "description": "",
            "content": {
              "application/json": {
                "schema": {
                  "type": "array",
                  "items": {
                    "$ref": "#/components/schemas/Edge"
                  }
                }
              }
            }
          }
        },
        "description": "This endpoint will attempt to create a connection between two nodes. You can either pass in the node's Deep Lynx IDs, or the node's original id, metatype id, and data source id to create these edges.",
        "requestBody": {
          "content": {
            "application/json": {
              "schema": {
                "$ref": "#/components/schemas/CreateOrUpdateEdgesRequest"
              }
            }
          }
        }
      }
    },
    "/containers/{container_id}/graphs/edges/{edge_id}": {
      "get": {
        "tags": [
          "Graph"
        ],
        "summary": "Retrieve Edge",
        "operationId": "RetrieveEdge",
        "parameters": [
          {
            "name": "container_id",
            "in": "path",
            "required": true,
            "schema": {
              "type": "string"
            }
          },
          {
            "name": "edge_id",
            "in": "path",
            "required": true,
            "schema": {
              "type": "string"
            }
          }
        ],
        "responses": {
          "200": {
            "description": "",
            "content": {
              "application/json": {
                "schema": {
                  "$ref": "#/components/schemas/GetEdgeResponse"
                }
              }
            }
          }
        },
        "deprecated": false,
        "description": "Retrieve a single edge"
      },
      "delete": {
        "tags": [
          "Graph"
        ],
        "summary": "Archive Edge",
        "operationId": "ArchiveEdge",
        "parameters": [
          {
            "name": "container_id",
            "in": "path",
            "required": true,
            "schema": {
              "type": "string"
            }
          },
          {
            "name": "edge_id",
            "in": "path",
            "required": true,
            "schema": {
              "type": "string"
            }
          }
        ],
        "responses": {
          "200": {
            "description": "",
            "content": {
              "application/json": {
                "schema": {
                  "$ref": "#/components/schemas/Generic200Response"
                }
              }
            }
          }
        },
        "deprecated": false,
        "x-codegen-request-body-name": "Body",
        "description": "Archives an edge"
      }
    },
    "/containers/{container_id}/graphs/nodes/{node_id}/files": {
      "parameters": [
        {
          "schema": {
            "type": "string"
          },
          "name": "container_id",
          "in": "path",
          "required": true
        },
        {
          "schema": {
            "type": "string"
          },
          "name": "node_id",
          "in": "path",
          "required": true
        }
      ],
      "get": {
        "summary": "List Node Files",
        "tags": [
          "Graph"
        ],
        "responses": {
          "200": {
            "description": "",
            "content": {
              "application/json": {
                "schema": {
                  "$ref": "#/components/schemas/ListNodeFiles"
                }
              }
            }
          }
        },
        "operationId": "ListNodeFiles",
        "description": "Lists all attached files for node."
      }
    },
    "/containers/{container_id}/graphs/nodes/{node_id}/files/{file_id}": {
      "parameters": [
        {
          "schema": {
            "type": "string"
          },
          "name": "container_id",
          "in": "path",
          "required": true
        },
        {
          "schema": {
            "type": "string"
          },
          "name": "node_id",
          "in": "path",
          "required": true
        },
        {
          "schema": {
            "type": "string"
          },
          "name": "file_id",
          "in": "path",
          "required": true
        }
      ],
      "put": {
        "summary": "Attach Node File",
        "tags": [
          "Graph"
        ],
        "operationId": "AttachNodeFile",
        "responses": {
          "200": {
            "description": "",
            "content": {
              "application/json": {
                "schema": {
                  "$ref": "#/components/schemas/Generic200Response"
                }
              }
            }
          }
        },
        "description": "Attach a file to a node."
      },
      "delete": {
        "summary": "Detach Node File",
        "tags": [
          "Graph"
        ],
        "operationId": "DeleteNodeFile",
        "responses": {
          "200": {
            "description": "",
            "content": {
              "application/json": {
                "schema": {
                  "$ref": "#/components/schemas/Generic200Response"
                }
              }
            }
          }
        },
        "description": "Detach file from node"
      }
    },
    "/containers/{container_id}/graphs/edges/{edge_id}/files": {
      "parameters": [
        {
          "schema": {
            "type": "string"
          },
          "name": "container_id",
          "in": "path",
          "required": true
        },
        {
          "schema": {
            "type": "string"
          },
          "name": "edge_id",
          "in": "path",
          "required": true
        }
      ],
      "get": {
        "summary": "List Edge Files",
        "tags": [
          "Graph"
        ],
        "responses": {
          "200": {
            "description": "",
            "content": {
              "application/json": {
                "schema": {
                  "$ref": "#/components/schemas/ListEdgeFiles"
                }
              }
            }
          }
        },
        "operationId": "ListEdgeFiles",
        "description": "Lists all attached files for edge."
      }
    },
    "/containers/{container_id}/graphs/edges/{edge_id}/files/{file_id}": {
      "parameters": [
        {
          "schema": {
            "type": "string"
          },
          "name": "container_id",
          "in": "path",
          "required": true
        },
        {
          "schema": {
            "type": "string"
          },
          "name": "file_id",
          "in": "path",
          "required": true
        },
        {
          "schema": {
            "type": "string"
          },
          "name": "edge_id",
          "in": "path",
          "required": true
        }
      ],
      "put": {
        "summary": "Attach Edge File",
        "tags": [
          "Graph"
        ],
        "operationId": "AttachEdgeFile",
        "responses": {
          "200": {
            "description": "",
            "content": {
              "application/json": {
                "schema": {
                  "$ref": "#/components/schemas/Generic200Response"
                }
              }
            }
          }
        },
        "description": "Attach a file to an edge."
      },
      "delete": {
        "summary": "Detach Node File",
        "tags": [
          "Graph"
        ],
        "operationId": "DetachNodeFile",
        "responses": {
          "200": {
            "description": "",
            "content": {
              "application/json": {
                "schema": {
                  "$ref": "#/components/schemas/Generic200Response"
                }
              }
            }
          }
        },
        "description": "Detach file from an edge."
      }
    },
    "/containers/{container_id}/metatypes": {
      "get": {
        "tags": [
          "Metatypes"
        ],
        "summary": "List Metatypes",
        "description": "List all metatypes that the container has access to. ",
        "operationId": "ListMetatypes",
        "parameters": [
          {
            "name": "limit",
            "in": "query",
            "schema": {
              "type": "integer",
              "format": "int32",
              "minimum": 0
            }
          },
          {
            "name": "offset",
            "in": "query",
            "schema": {
              "type": "integer",
              "format": "int32",
              "minimum": 0
            }
          },
          {
            "name": "name",
            "in": "query",
            "schema": {
              "type": "string"
            },
            "description": "Filter metatypes with names that match this pattern"
          },
          {
            "name": "container_id",
            "in": "path",
            "required": true,
            "schema": {
              "type": "string"
            }
          },
          {
            "schema": {
              "type": "string"
            },
            "in": "query",
            "name": "description",
            "description": "Filter metatypes with descriptions that match this pattern"
          },
          {
            "schema": {
              "type": "string"
            },
            "in": "query",
            "name": "count",
            "description": "Set to true to return an integer count of the number of metatypes"
          },
          {
            "schema": {
              "type": "string"
            },
            "in": "query",
            "name": "loadKeys",
            "description": "Set to false to not return the keys for the selected metatypes (true by default)"
          },
          {
            "schema": {
              "type": "string"
            },
            "in": "query",
            "name": "sortBy",
            "description": "Supply the name of a metatype attribute (name, created_at, etc) by which to sort"
          },
          {
            "schema": {
              "type": "string"
            },
            "in": "query",
            "name": "sortDesc",
            "description": "Set true to sort descending"
          }
        ],
        "responses": {
          "200": {
            "description": "",
            "content": {
              "application/json": {
                "schema": {
                  "$ref": "#/components/schemas/ListMetatypesResponse"
                }
              }
            }
          }
        },
        "deprecated": false
      },
      "post": {
        "tags": [
          "Metatypes"
        ],
        "summary": "Create Metatype",
        "description": "Create a new metatype. Pass in an array for bulk creation.",
        "operationId": "CreateMetatype",
        "parameters": [
          {
            "name": "container_id",
            "in": "path",
            "required": true,
            "schema": {
              "type": "string"
            }
          }
        ],
        "requestBody": {
          "content": {
            "application/json": {
              "schema": {
                "$ref": "#/components/schemas/CreateMetatypeRequest"
              }
            }
          },
          "required": true
        },
        "responses": {
          "200": {
            "description": "",
            "content": {
              "application/json": {
                "schema": {
                  "$ref": "#/components/schemas/CreateMetatypesResponse"
                }
              }
            }
          }
        },
        "deprecated": false,
        "x-codegen-request-body-name": "Body"
      }
    },
    "/containers/{container_id}/metatypes/{metatype_id}": {
      "get": {
        "tags": [
          "Metatypes"
        ],
        "summary": "Retrieve Metatype",
        "description": "Retrieves a single metatype.",
        "operationId": "RetrieveMetaype",
        "parameters": [
          {
            "name": "container_id",
            "in": "path",
            "required": true,
            "schema": {
              "type": "string"
            }
          },
          {
            "name": "metatype_id",
            "in": "path",
            "required": true,
            "schema": {
              "type": "string"
            }
          }
        ],
        "responses": {
          "200": {
            "description": "",
            "content": {
              "application/json": {
                "schema": {
                  "$ref": "#/components/schemas/GetMetatypeResponse"
                }
              }
            }
          }
        },
        "deprecated": false
      },
      "put": {
        "tags": [
          "Metatypes"
        ],
        "summary": "Update Metatype",
        "description": "Update a single Metatype in storage. Will fail if the updated name has already been taken.",
        "operationId": "UpdateMetatype",
        "parameters": [
          {
            "name": "container_id",
            "in": "path",
            "required": true,
            "schema": {
              "type": "string"
            }
          },
          {
            "name": "metatype_id",
            "in": "path",
            "required": true,
            "schema": {
              "type": "string"
            }
          }
        ],
        "requestBody": {
          "content": {
            "application/json": {
              "schema": {
                "$ref": "#/components/schemas/UpdateMetatypeRequest"
              }
            }
          },
          "required": true
        },
        "responses": {
          "200": {
            "description": "",
            "content": {
              "application/json": {
                "schema": {
                  "$ref": "#/components/schemas/UpdateMetatypeResponse"
                }
              }
            }
          }
        },
        "deprecated": false,
        "x-codegen-request-body-name": "Body"
      },
      "delete": {
        "tags": [
          "Metatypes"
        ],
        "summary": "Archive Metatype",
        "description": "Archives the metatype. This is preferred over deletion as deletion has a cascading effect on the deleted metatype's keys, relationships, and relationship keys. When in doubt, archive over delete. We'd rather have tombstones than cremating the metatype.",
        "operationId": "ArchiveMetatype",
        "parameters": [
          {
            "name": "container_id",
            "in": "path",
            "required": true,
            "schema": {
              "type": "string"
            }
          },
          {
            "name": "metatype_id",
            "in": "path",
            "required": true,
            "schema": {
              "type": "string"
            }
          }
        ],
        "responses": {
          "200": {
            "description": "",
            "content": {
              "application/json": {
                "schema": {
                  "$ref": "#/components/schemas/Generic200Response"
                }
              }
            }
          }
        },
        "deprecated": false
      },
      "parameters": [
        {
          "schema": {
            "type": "string"
          },
          "name": "container_id",
          "in": "path",
          "required": true
        },
        {
          "schema": {
            "type": "string"
          },
          "name": "metatype_id",
          "in": "path",
          "required": true
        }
      ],
      "post": {
        "tags": [
          "Metatypes"
        ],
        "summary": "Validate Metatype Properties",
        "operationId": "ValidateMetatypeProperties",
        "responses": {
          "200": {
            "description": "",
            "content": {
              "application/json": {
                "schema": {
                  "$ref": "#/components/schemas/ValidateMetatypePropertiesResponse"
                }
              }
            }
          },
          "500": {
            "description": "",
            "content": {
              "application/json": {
                "schema": {
                  "$ref": "#/components/schemas/ErrorResponse"
                }
              }
            }
          }
        },
        "description": "Returns any errors associated with the intended properties or keys for a metatype or else the data itself if no errors are present.",
        "requestBody": {
          "content": {
            "application/json": {
              "schema": {
                "$ref": "#/components/schemas/ValidateMetatypePropertiesRequest"
              }
            }
          }
        }
      }
    },
    "/containers/{container_id}/metatypes/{metatype_id}/keys": {
      "get": {
        "tags": [
          "Metatype Keys"
        ],
        "summary": "List Metatype's Keys",
        "description": "Lists all currently valid and available keys for the metatype.",
        "operationId": "ListMetatypesKeys",
        "parameters": [
          {
            "name": "container_id",
            "in": "path",
            "required": true,
            "schema": {
              "type": "string"
            }
          },
          {
            "name": "metatype_id",
            "in": "path",
            "required": true,
            "schema": {
              "type": "string"
            }
          }
        ],
        "responses": {
          "200": {
            "description": "",
            "content": {
              "application/json": {
                "schema": {
                  "$ref": "#/components/schemas/ListMetatypeKeysResponse"
                }
              }
            }
          }
        },
        "deprecated": false
      },
      "post": {
        "tags": [
          "Metatype Keys"
        ],
        "summary": "Create Metatype Key",
        "description": "Creates a new key for a metatype. Keys consist of a unique key name (unique to the metatype only), key type, default values, and allowed values. Of those, only the first two are required.\n\nThe `dataType` field accepts only one of the following values: number, string, date, boolean, enumeration, file. \n\nThe fields `defaultValue` and `options` will only accept an array of the following types: string, boolean, number, float.\n\nPass in an array for bulk creation.\n\nCurrently the validation and cardinality functionality of keys are NOT checked at data insertion.",
        "operationId": "CreateMetatypeKey",
        "parameters": [
          {
            "name": "container_id",
            "in": "path",
            "required": true,
            "schema": {
              "type": "string"
            }
          },
          {
            "name": "metatype_id",
            "in": "path",
            "required": true,
            "schema": {
              "type": "string"
            }
          }
        ],
        "requestBody": {
          "content": {
            "application/json": {
              "schema": {
                "$ref": "#/components/schemas/CreateMetatypeKeyRequest"
              }
            }
          },
          "required": true
        },
        "responses": {
          "200": {
            "description": "",
            "content": {
              "application/json": {
                "schema": {
                  "$ref": "#/components/schemas/CreateMetatypeKeysResponse"
                }
              }
            }
          }
        },
        "deprecated": false,
        "x-codegen-request-body-name": "Body"
      },
      "parameters": [
        {
          "schema": {
            "type": "string"
          },
          "name": "container_id",
          "in": "path",
          "required": true
        },
        {
          "schema": {
            "type": "string"
          },
          "name": "metatype_id",
          "in": "path",
          "required": true
        }
      ]
    },
    "/containers/{container_id}/metatypes/{metatype_id}/keys/{key_id}": {
      "get": {
        "tags": [
          "Metatype Keys"
        ],
        "summary": "Retrieve Metatype Key",
        "description": "Retrieve the specified key for the metatype.",
        "operationId": "RetrieveMetatypeKey",
        "parameters": [
          {
            "name": "container_id",
            "in": "path",
            "required": true,
            "schema": {
              "type": "string"
            }
          },
          {
            "name": "metatype_id",
            "in": "path",
            "required": true,
            "schema": {
              "type": "string"
            }
          },
          {
            "name": "key_id",
            "in": "path",
            "required": true,
            "schema": {
              "type": "string"
            }
          }
        ],
        "responses": {
          "200": {
            "description": "",
            "content": {
              "application/json": {
                "schema": {
                  "$ref": "#/components/schemas/GetMetatypeKeyResponse"
                }
              }
            }
          }
        },
        "deprecated": false
      },
      "put": {
        "tags": [
          "Metatype Keys"
        ],
        "summary": "Update Metatype Key",
        "description": "Updates a single key for a metatype.",
        "operationId": "UpdateMetatypeKey",
        "parameters": [
          {
            "name": "container_id",
            "in": "path",
            "required": true,
            "schema": {
              "type": "string"
            }
          },
          {
            "name": "metatype_id",
            "in": "path",
            "required": true,
            "schema": {
              "type": "string"
            }
          },
          {
            "name": "key_id",
            "in": "path",
            "required": true,
            "schema": {
              "type": "string"
            }
          }
        ],
        "requestBody": {
          "content": {
            "application/json": {
              "schema": {
                "$ref": "#/components/schemas/MetatypeKey"
              }
            }
          },
          "required": true
        },
        "responses": {
          "200": {
            "description": "",
            "content": {
              "application/json": {
                "schema": {
                  "$ref": "#/components/schemas/UpdateMetatypeKeyResponse"
                }
              }
            }
          }
        },
        "deprecated": false,
        "x-codegen-request-body-name": "Body"
      },
      "delete": {
        "tags": [
          "Metatype Keys"
        ],
        "summary": "Archive Metatype Key",
        "description": "Archiving the metatype key prevents any new types from implementing the key. It *does not remove key/value pairs on existing types*. We highly recommend you archive type keys instead of deleting them so that previous data is not affected.",
        "operationId": "ArchiveMetatypeKey",
        "parameters": [
          {
            "name": "container_id",
            "in": "path",
            "required": true,
            "schema": {
              "type": "string"
            }
          },
          {
            "name": "metatype_id",
            "in": "path",
            "required": true,
            "schema": {
              "type": "string"
            }
          },
          {
            "name": "key_id",
            "in": "path",
            "required": true,
            "schema": {
              "type": "string"
            }
          }
        ],
        "responses": {
          "200": {
            "description": "",
            "content": {
              "application/json": {
                "schema": {
                  "$ref": "#/components/schemas/Generic200Response"
                }
              }
            }
          }
        },
        "deprecated": false
      },
      "parameters": [
        {
          "schema": {
            "type": "string"
          },
          "name": "container_id",
          "in": "path",
          "required": true
        },
        {
          "schema": {
            "type": "string"
          },
          "name": "metatype_id",
          "in": "path",
          "required": true
        },
        {
          "schema": {
            "type": "string"
          },
          "name": "key_id",
          "in": "path",
          "required": true
        }
      ]
    },
    "/containers/{container_id}/metatype_relationships": {
      "get": {
        "tags": [
          "Metatype Relationships"
        ],
        "summary": "List Metatype Relationships",
        "description": "List metatype relationships. Describes the connection between two metatypes and acts as a vehicle for relationship specific keys.",
        "operationId": "ListMetatypeRelationships",
        "parameters": [
          {
            "name": "limit",
            "in": "query",
            "schema": {
              "type": "integer",
              "format": "int32",
              "minimum": 0
            }
          },
          {
            "name": "offset",
            "in": "query",
            "schema": {
              "type": "integer",
              "format": "int32",
              "minimum": 0
            }
          },
          {
            "name": "name",
            "in": "query",
            "schema": {
              "type": "string"
            },
            "description": "Filter metatype relationships with names that match this pattern"
          },
          {
            "name": "container_id",
            "in": "path",
            "required": true,
            "schema": {
              "type": "string"
            }
          },
          {
            "schema": {
              "type": "string"
            },
            "in": "query",
            "name": "description",
            "description": "Filter metatype relationships with descriptions that match this pattern"
          },
          {
            "schema": {
              "type": "string"
            },
            "in": "query",
            "name": "count",
            "description": "Set to true to return an integer count of the number of metatype relationships"
          },
          {
            "schema": {
              "type": "string"
            },
            "in": "query",
            "name": "loadKeys",
            "description": "Set to false to not return the keys for the selected metatype relationships (true by default)"
          },
          {
            "schema": {
              "type": "string"
            },
            "in": "query",
            "name": "sortBy",
            "description": "Supply the name of a metatype relationship attribute (name, created_at, etc) by which to sort"
          },
          {
            "schema": {
              "type": "string"
            },
            "in": "query",
            "name": "sortDesc",
            "description": "Set true to sort descending"
          }
        ],
        "responses": {
          "200": {
            "description": "",
            "content": {
              "application/json": {
                "schema": {
                  "$ref": "#/components/schemas/ListMetatypeRelationshipsResponse"
                }
              }
            }
          }
        },
        "deprecated": false
      },
      "post": {
        "tags": [
          "Metatype Relationships"
        ],
        "summary": "Create Metatype Relationship",
        "description": "Create a new metatype relationship. Describes the connection that could exist between two metatypes and acts as a vehicle for relationship specific keys.\n\nPass in an array for bulk creation.",
        "operationId": "CreateMetatypeRelationship",
        "parameters": [
          {
            "name": "container_id",
            "in": "path",
            "required": true,
            "schema": {
              "type": "string"
            }
          }
        ],
        "requestBody": {
          "content": {
            "application/json": {
              "schema": {
                "$ref": "#/components/schemas/CreateMetatypeRelationshipRequest"
              }
            }
          },
          "required": true
        },
        "responses": {
          "200": {
            "description": "",
            "content": {
              "application/json": {
                "schema": {
                  "$ref": "#/components/schemas/CreateMetatypeRelationshipsResponse"
                }
              }
            }
          }
        },
        "deprecated": false,
        "x-codegen-request-body-name": "Body"
      }
    },
    "/containers/{container_id}/metatype_relationships/{relationship_id}": {
      "get": {
        "tags": [
          "Metatype Relationships"
        ],
        "summary": "Retrieve Metatype Relationship",
        "description": "Retrieve a single Metatype Relationship.",
        "operationId": "RetrieveMetatypeRelationship",
        "parameters": [
          {
            "name": "container_id",
            "in": "path",
            "required": true,
            "schema": {
              "type": "string"
            }
          },
          {
            "name": "relationship_id",
            "in": "path",
            "required": true,
            "schema": {
              "type": "string"
            }
          }
        ],
        "responses": {
          "200": {
            "description": "",
            "content": {
              "application/json": {
                "schema": {
                  "$ref": "#/components/schemas/GetMetatypeRelationshipResponse"
                }
              }
            }
          }
        },
        "deprecated": false
      },
      "put": {
        "tags": [
          "Metatype Relationships"
        ],
        "summary": "Update Metatype Relationship",
        "operationId": "UpdateMetatypeRelationship",
        "parameters": [
          {
            "name": "container_id",
            "in": "path",
            "required": true,
            "schema": {
              "type": "string"
            }
          },
          {
            "name": "relationship_id",
            "in": "path",
            "required": true,
            "schema": {
              "type": "string"
            }
          }
        ],
        "requestBody": {
          "content": {
            "application/json": {
              "schema": {
                "$ref": "#/components/schemas/UpdateMetatypeRelationshipRequest"
              }
            }
          },
          "required": true
        },
        "responses": {
          "200": {
            "description": "",
            "content": {
              "application/json": {
                "schema": {
                  "$ref": "#/components/schemas/UpdateMetatypeRelationshipResponse"
                }
              }
            }
          }
        },
        "deprecated": false,
        "x-codegen-request-body-name": "Body",
        "description": "Updates the specified metatype relationship."
      },
      "delete": {
        "tags": [
          "Metatype Relationships"
        ],
        "summary": "Archive Metatype Relationship",
        "description": "Archive the metatype relationship.",
        "operationId": "ArchiveMetatypeRelationship",
        "parameters": [
          {
            "name": "container_id",
            "in": "path",
            "required": true,
            "schema": {
              "type": "string"
            }
          },
          {
            "name": "relationship_id",
            "in": "path",
            "required": true,
            "schema": {
              "type": "string"
            }
          }
        ],
        "responses": {
          "200": {
            "description": "",
            "content": {
              "application/json": {
                "schema": {
                  "$ref": "#/components/schemas/Generic200Response"
                }
              }
            }
          }
        },
        "deprecated": false
      }
    },
    "/containers/{container_id}/metatype_relationships/{relationship_id}/keys": {
      "get": {
        "tags": [
          "Metatype Relationship Keys"
        ],
        "summary": "List Metatype Relationship Keys",
        "description": "Retrieves all keys for a Metatype Relationship.",
        "operationId": "ListMetatypeRelationshipKeys",
        "parameters": [
          {
            "name": "container_id",
            "in": "path",
            "required": true,
            "schema": {
              "type": "string"
            }
          },
          {
            "name": "relationship_id",
            "in": "path",
            "required": true,
            "schema": {
              "type": "string"
            }
          }
        ],
        "responses": {
          "200": {
            "description": "",
            "content": {
              "application/json": {
                "schema": {
                  "$ref": "#/components/schemas/ListMetatypeRelationshipKeysResponse"
                }
              }
            }
          }
        },
        "deprecated": false
      },
      "post": {
        "tags": [
          "Metatype Relationship Keys"
        ],
        "summary": "Create Metatype Relationship Key",
        "description": "Creates a new key for a metatype relationship. Keys consist of a unique key name (unique to the metatype relationship), key type, default values, and allowed values. Of those, only the first two are required.\n\nThe `dataType` field accepts only one of the following values: number, string, date, boolean, enumeration, file. \n\nThe fields `defaultValue` and `options` will only accept an array of the following types: string, boolean, number, float.",
        "operationId": "CreateMetatypeRelationshipKey",
        "parameters": [
          {
            "name": "container_id",
            "in": "path",
            "required": true,
            "schema": {
              "type": "string"
            }
          },
          {
            "name": "relationship_id",
            "in": "path",
            "required": true,
            "schema": {
              "type": "string"
            }
          }
        ],
        "requestBody": {
          "content": {
            "application/json": {
              "schema": {
                "$ref": "#/components/schemas/CreateMetatypeRelationshipKeyRequest"
              }
            }
          },
          "required": true
        },
        "responses": {
          "200": {
            "description": "",
            "content": {
              "application/json": {
                "schema": {
                  "$ref": "#/components/schemas/CreateMetatypeRelationshipKeysResponse"
                }
              }
            }
          }
        },
        "deprecated": false,
        "x-codegen-request-body-name": "Body"
      }
    },
    "/containers/{container_id}/metatype_relationships/{relationship_id}/keys/{key_id}": {
      "get": {
        "tags": [
          "Metatype Relationship Keys"
        ],
        "summary": "Retrieve Metatype Relationship Key",
        "description": "Retrieve a single key for a Metatype Relationship by id.",
        "operationId": "RetrieveMetatypeRelationshipKey",
        "parameters": [
          {
            "name": "container_id",
            "in": "path",
            "required": true,
            "schema": {
              "type": "string"
            }
          },
          {
            "name": "relationship_id",
            "in": "path",
            "required": true,
            "schema": {
              "type": "string"
            }
          },
          {
            "name": "key_id",
            "in": "path",
            "required": true,
            "schema": {
              "type": "string"
            }
          }
        ],
        "responses": {
          "200": {
            "description": "",
            "content": {
              "application/json": {
                "schema": {
                  "$ref": "#/components/schemas/GetMetatypeRelationshipKeyResponse"
                }
              }
            }
          }
        },
        "deprecated": false
      },
      "put": {
        "tags": [
          "Metatype Relationship Keys"
        ],
        "summary": "Update Metaype Relationship Key",
        "description": "Updates a Metatype Relationship key. The update must follow the same format as creation.",
        "operationId": "UpdateMetatypeRelationshipKey",
        "parameters": [
          {
            "name": "container_id",
            "in": "path",
            "required": true,
            "schema": {
              "type": "string"
            }
          },
          {
            "name": "relationship_id",
            "in": "path",
            "required": true,
            "schema": {
              "type": "string"
            }
          },
          {
            "name": "key_id",
            "in": "path",
            "required": true,
            "schema": {
              "type": "string"
            }
          }
        ],
        "requestBody": {
          "content": {
            "application/json": {
              "schema": {
                "$ref": "#/components/schemas/RelationshipKey"
              }
            }
          },
          "required": true
        },
        "responses": {
          "200": {
            "description": "",
            "content": {
              "application/json": {
                "schema": {
                  "$ref": "#/components/schemas/UpdateMetatypeRelationshipKeyResponse"
                }
              }
            }
          }
        },
        "deprecated": false,
        "x-codegen-request-body-name": "Body"
      },
      "delete": {
        "tags": [
          "Metatype Relationship Keys"
        ],
        "summary": "Archive Metatype Relationship Key",
        "description": "Archives a Metatype Relationship Key.",
        "operationId": "ArchiveMetatypeRelationshipKey",
        "parameters": [
          {
            "name": "container_id",
            "in": "path",
            "required": true,
            "schema": {
              "type": "string"
            }
          },
          {
            "name": "relationship_id",
            "in": "path",
            "required": true,
            "schema": {
              "type": "string"
            }
          },
          {
            "name": "key_id",
            "in": "path",
            "required": true,
            "schema": {
              "type": "string"
            }
          }
        ],
        "responses": {
          "200": {
            "description": "",
            "content": {
              "application/json": {
                "schema": {
                  "$ref": "#/components/schemas/Generic200Response"
                }
              }
            }
          }
        },
        "deprecated": false
      }
    },
    "/containers/{container_id}/metatype_relationship_pairs": {
      "get": {
        "tags": [
          "Metatype Relationship Pairs"
        ],
        "summary": "List Metatype Relationship Pairs",
        "description": "List all Metatype Relationship Pairs for current container.",
        "operationId": "ListMetatypeRelationshipPairs",
        "parameters": [
          {
            "name": "limit",
            "in": "query",
            "schema": {
              "type": "integer",
              "format": "int32",
              "minimum": 0
            }
          },
          {
            "name": "offset",
            "in": "query",
            "schema": {
              "type": "integer",
              "format": "int32",
              "minimum": 0
            }
          },
          {
            "name": "name",
            "in": "query",
            "schema": {
              "type": "string"
            },
            "description": "Filter metatype relationship pairs with names that match this pattern"
          },
          {
            "name": "container_id",
            "in": "path",
            "required": true,
            "schema": {
              "type": "string"
            }
          },
          {
            "schema": {
              "type": "string"
            },
            "in": "query",
            "name": "archived",
            "description": "Set to true to include archived metatype relationship pairs"
          },
          {
            "schema": {
              "type": "string"
            },
            "in": "query",
            "name": "count",
            "description": "Set to true to return an integer count of the number of metatype relationship pairs"
          },
          {
            "schema": {
              "type": "string"
            },
            "in": "query",
            "name": "loadRelationships",
            "description": "Set to false to not return the relationships for the selected metatype relationship pairs (true by default)"
          },
          {
            "schema": {
              "type": "string"
            },
            "in": "query",
            "name": "destinationID",
            "description": "Filter destination by metatype ID"
          },
          {
            "schema": {
              "type": "string"
            },
            "in": "query",
            "name": "originID",
            "description": "Filter origin by metatype ID"
          },
          {
            "schema": {
              "type": "string"
            },
            "in": "query",
            "name": "metatypeID",
            "description": "Filter by metatype ID"
          }
        ],
        "responses": {
          "200": {
            "description": "",
            "content": {
              "application/json": {
                "schema": {
                  "$ref": "#/components/schemas/ListMetatypeRelationshipPairsResponse"
                }
              }
            }
          }
        },
        "deprecated": false
      },
      "post": {
        "tags": [
          "Metatype Relationship Pairs"
        ],
        "summary": "Create Metatype Relationship Pair",
        "description": "Create a new Metaype Relationship Pair. Describes the connection between two metatypes by connecting them using a Metatype Relationship.\n\nPass in an array for bulk creation.",
        "operationId": "CreateMetatypeRelationshipPair",
        "parameters": [
          {
            "name": "container_id",
            "in": "path",
            "required": true,
            "schema": {
              "type": "string"
            }
          }
        ],
        "requestBody": {
          "content": {
            "application/json": {
              "schema": {
                "$ref": "#/components/schemas/CreateMetatypeRelationshipPairRequest"
              }
            }
          },
          "required": true
        },
        "responses": {
          "200": {
            "description": "",
            "content": {
              "application/json": {
                "schema": {
                  "$ref": "#/components/schemas/CreateMetatypeRelationshipPairsResponse"
                }
              }
            }
          }
        },
        "deprecated": false,
        "x-codegen-request-body-name": "Body"
      }
    },
    "/containers/{container_id}/metatype_relationship_pairs/{pair_id}": {
      "get": {
        "tags": [
          "Metatype Relationship Pairs"
        ],
        "summary": "Retrieve Metatype Relationship Pair",
        "description": "Retrieves a single Metatype Relationship Pair.",
        "operationId": "RetrieveMetatypeRelationshipPair",
        "parameters": [
          {
            "name": "container_id",
            "in": "path",
            "required": true,
            "schema": {
              "type": "string"
            }
          },
          {
            "name": "pair_id",
            "in": "path",
            "required": true,
            "schema": {
              "type": "string"
            }
          }
        ],
        "responses": {
          "200": {
            "description": "",
            "content": {
              "application/json": {
                "schema": {
                  "$ref": "#/components/schemas/GetMetatypeRelationshipPairResponse"
                }
              }
            }
          }
        },
        "deprecated": false
      },
      "delete": {
        "tags": [
          "Metatype Relationship Pairs"
        ],
        "summary": "Archive Metatype Relationship Pair",
        "description": "Archives a Metatype Relationship Pair.",
        "operationId": "ArchiveMetatypeRelationshipPair",
        "parameters": [
          {
            "name": "container_id",
            "in": "path",
            "required": true,
            "schema": {
              "type": "string"
            }
          },
          {
            "name": "pair_id",
            "in": "path",
            "required": true,
            "schema": {
              "type": "string"
            }
          }
        ],
        "responses": {
          "200": {
            "description": "",
            "content": {
              "application/json": {
                "schema": {
                  "$ref": "#/components/schemas/Generic200Response"
                }
              }
            }
          }
        },
        "deprecated": false
      },
      "put": {
        "tags": [
          "Metatype Relationship Pairs"
        ],
        "summary": "Update Metaype Relationship Pair",
        "operationId": "UpdateMetatypeRelationshipPair",
        "parameters": [
          {
            "name": "container_id",
            "in": "path",
            "required": true,
            "schema": {
              "type": "string"
            }
          },
          {
            "name": "pair_id",
            "in": "path",
            "required": true,
            "schema": {
              "type": "string"
            }
          }
        ],
        "responses": {
          "200": {
            "description": "OK",
            "content": {
              "application/json": {
                "schema": {
                  "$ref": "#/components/schemas/UpdateMetatypeRelationshipPairResponse"
                }
              }
            }
          }
        },
        "requestBody": {
          "content": {
            "application/json": {
              "schema": {
                "$ref": "#/components/schemas/RelationshipPair"
              }
            }
          }
        },
        "description": "Updates the specified metatype relationship pair."
      }
    },
    "/containers/{container_id}/import/datasources": {
      "get": {
        "tags": [
          "Data Sources"
        ],
        "summary": "List Data Sources",
        "operationId": "ListDataSources",
        "parameters": [
          {
            "name": "container_id",
            "in": "path",
            "required": true,
            "schema": {
              "type": "string"
            }
          },
          {
            "schema": {
              "type": "boolean"
            },
            "in": "query",
            "name": "decrypted",
            "description": "Return decrypted data sources. Requires read-write permissions on data."
          }
        ],
        "responses": {
          "200": {
            "description": "",
            "content": {
              "application/json": {
                "schema": {
                  "$ref": "#/components/schemas/ListDataSourcesResponse"
                }
              }
            }
          },
          "201": {
            "description": "Created"
          }
        },
        "deprecated": false,
        "description": "List the datasources for the container."
      },
      "post": {
        "tags": [
          "Data Sources"
        ],
        "summary": "Create Data Source",
        "description": "Create new datasource. Supported data source types are `http`, `standard` (or `manual`), `jazz`, `p6`, `aveva`, and `timeseries`.",
        "operationId": "CreateDataSource",
        "parameters": [
          {
            "name": "container_id",
            "in": "path",
            "required": true,
            "schema": {
              "type": "string"
            }
          }
        ],
        "requestBody": {
          "content": {
            "application/json": {
              "schema": {
                "$ref": "#/components/schemas/CreateDataSourceRequest"
              }
            }
          },
          "required": true
        },
        "responses": {
          "200": {
            "description": "",
            "content": {
              "application/json": {
                "schema": {
                  "$ref": "#/components/schemas/CreateDataSourcesResponse"
                }
              }
            }
          }
        },
        "deprecated": false,
        "x-codegen-request-body-name": "Body"
      }
    },
    "/containers/{container_id}/export/datatargets": {
      "get": {
        "summary": "List Data Targets",
        "operationId": "ListDatTargets",
        "parameters": [
          {
            "name": "container_id",
            "in": "path",
            "required": true,
            "schema": {
              "type": "string"
            }
          }
        ],
        "responses": {
          "200": {
            "description": "OK",
            "content": {
              "application/json": {
                "schema": {
                  "$ref": "#/components/schemas/ListDataTargetsResponse"
                }
              }
            }
          },
          "301": {
            "description": "Moved Permanently"
          },
          "401": {
            "description": "Unauthorized"
          },
          "403": {
            "description": "Forbidden"
          },
          "404": {
            "description": "Not Found"
          }
        },
        "deprecated": false,
        "description": "List the datatargets for the container.",
        "tags": [
          "Data Targets"
        ]
      },
      "post": {
        "summary": "Create Data Target",
        "description": "Create new datatarget. Supported data target types are `http` and `standard`.",
        "operationId": "CreateDataTarget",
        "parameters": [
          {
            "name": "container_id",
            "in": "path",
            "required": true,
            "schema": {
              "type": "string"
            }
          }
        ],
        "responses": {
          "201": {
            "description": "Created",
            "content": {
              "application/json": {
                "schema": {
                  "$ref": "#/components/schemas/CreateDataTargetsResponse"
                }
              }
            }
          }
        },
        "deprecated": false,
        "x-codegen-request-body-name": "Body",
        "tags": [
          "Data Targets"
        ],
        "requestBody": {
          "content": {
            "application/json": {
              "schema": {
                "$ref": "#/components/schemas/CreateDataTargetRequest"
              },
              "examples": {
                "example-1": {
                  "value": {
                    "name": "testing data target",
                    "adapter_type": "http OR standard",
                    "active": true,
                    "config": {
                      "endpoint": "",
                      "auth_method": "basic",
                      "username": "test",
                      "password": "test",
                      "grapgql_query": "{ __type(name: \"Requirement\"){ name fields{ name } } }"
                    }
                  }
                }
              }
            }
          }
        }
      },
      "parameters": [
        {
          "schema": {
            "type": "string"
          },
          "name": "container_id",
          "in": "path",
          "required": true
        }
      ]
    },
    "/containers/{container_id}/import/datasources/{data_source_id}": {
      "get": {
        "tags": [
          "Data Sources"
        ],
        "summary": "Retrieve Data Source",
        "description": "Retrieve a single data source by ID.",
        "operationId": "RetrieveDataSource",
        "parameters": [
          {
            "name": "container_id",
            "in": "path",
            "required": true,
            "schema": {
              "type": "string"
            }
          },
          {
            "name": "data_source_id",
            "in": "path",
            "required": true,
            "schema": {
              "type": "string"
            }
          }
        ],
        "responses": {
          "200": {
            "description": "",
            "content": {
              "application/json": {
                "schema": {
                  "$ref": "#/components/schemas/GetDataSourceResponse"
                }
              }
            }
          }
        },
        "deprecated": false
      },
      "put": {
        "tags": [
          "Data Sources"
        ],
        "summary": "Set Data Source Configuration",
        "description": "Updates a data source's configuration in storage. Note that this request body's structure must match that of the data source's adapter type.",
        "operationId": "SetDataSourceConfiguration",
        "parameters": [
          {
            "name": "container_id",
            "in": "path",
            "required": true,
            "schema": {
              "type": "string"
            }
          },
          {
            "name": "data_source_id",
            "in": "path",
            "required": true,
            "schema": {
              "type": "string"
            }
          }
        ],
        "requestBody": {
          "content": {
            "application/json": {
              "schema": {
                "$ref": "#/components/schemas/CreateDataSourceConfig"
              }
            }
          },
          "required": true
        },
        "responses": {
          "200": {
            "description": "",
            "content": {
              "application/json": {
                "schema": {
                  "$ref": "#/components/schemas/UpdateDataSourceResponse"
                }
              }
            }
          }
        },
        "deprecated": false,
        "x-codegen-request-body-name": "Body"
      },
      "delete": {
        "tags": [
          "Data Sources"
        ],
        "summary": "Archive Data Source",
        "description": "Archive a data source, with options to permanently remove it (and associated data).",
        "operationId": "ArchiveDataSource",
        "parameters": [
          {
            "name": "container_id",
            "in": "path",
            "required": true,
            "schema": {
              "type": "string"
            }
          },
          {
            "name": "data_source_id",
            "in": "path",
            "required": true,
            "schema": {
              "type": "string"
            }
          },
          {
            "schema": {
              "type": "string"
            },
            "in": "query",
            "name": "archive",
            "description": "Set to true to archive the data source."
          },
          {
            "schema": {
              "type": "string"
            },
            "in": "query",
            "name": "forceDelete",
            "description": "Set to true to force deletion of the data source."
          },
          {
            "schema": {
              "type": "string"
            },
            "in": "query",
            "name": "removeData",
            "description": "Set to true to remove data associated with the data source."
          }
        ],
        "responses": {
          "200": {
            "description": "",
            "content": {
              "application/json": {
                "schema": {
                  "$ref": "#/components/schemas/Generic200Response"
                }
              }
            }
          }
        },
        "deprecated": false
      }
    },
    "/containers/{container_id}/export/datatargets/{data_target_id}": {
      "get": {
        "summary": "Retrieve Data Target",
        "description": "Retrieve a single data target by ID.",
        "operationId": "RetrieveDataTarget",
        "parameters": [
          {
            "name": "container_id",
            "in": "path",
            "required": true,
            "schema": {
              "type": "string"
            }
          },
          {
            "name": "data_target_id",
            "in": "path",
            "required": true,
            "schema": {
              "type": "string"
            }
          }
        ],
        "responses": {
          "200": {
            "description": "",
            "content": {
              "application/json": {
                "schema": {
                  "$ref": "#/components/schemas/GetDataTargetResponse"
                }
              }
            }
          }
        },
        "deprecated": false,
        "tags": [
          "Data Targets"
        ]
      },
      "put": {
        "tags": [
          "Data Targets"
        ],
        "summary": "Set Data Target Configuration",
        "description": "Updates a data target's configuration in storage. Note that this request body's structure must match that of the data target's adapter type.",
        "operationId": "SetDataTargetConfiguration",
        "parameters": [
          {
            "name": "container_id",
            "in": "path",
            "required": true,
            "schema": {
              "type": "string"
            }
          },
          {
            "name": "data_target_id",
            "in": "path",
            "required": true,
            "schema": {
              "type": "string"
            }
          }
        ],
        "requestBody": {
          "content": {
            "application/json": {
              "schema": {
                "$ref": "#/components/schemas/CreateDataTargetConfig"
              },
              "examples": {}
            }
          },
          "required": true
        },
        "responses": {
          "200": {
            "description": "",
            "content": {
              "application/json": {
                "schema": {
                  "$ref": "#/components/schemas/UpdateDataTargetResponse"
                }
              }
            }
          }
        },
        "deprecated": false,
        "x-codegen-request-body-name": "Body"
      },
      "delete": {
        "summary": "Archive Data Target",
        "description": "Archive a data target, with options to permanently remove it.",
        "operationId": "ArchiveDataTarget",
        "parameters": [
          {
            "name": "container_id",
            "in": "path",
            "required": true,
            "schema": {
              "type": "string"
            }
          },
          {
            "name": "data_target_id",
            "in": "path",
            "required": true,
            "schema": {
              "type": "string"
            }
          },
          {
            "schema": {
              "type": "string"
            },
            "in": "query",
            "name": "archive",
            "description": "Set to true to archive the data target."
          },
          {
            "schema": {
              "type": "string"
            },
            "in": "query",
            "name": "forceDelete",
            "description": "Set to true to force deletion of the data target."
          }
        ],
        "responses": {
          "200": {
            "description": "",
            "content": {
              "application/json": {
                "schema": {
                  "$ref": "#/components/schemas/Generic200Response"
                }
              }
            }
          }
        },
        "deprecated": false,
        "tags": [
          "Data Targets"
        ]
      },
      "parameters": [
        {
          "schema": {
            "type": "string"
          },
          "name": "container_id",
          "in": "path",
          "required": true
        },
        {
          "schema": {
            "type": "string"
          },
          "name": "data_target_id",
          "in": "path",
          "required": true
        }
      ]
    },
    "/containers/{container_id}/import/datasources/{data_source_id}/active": {
      "post": {
        "tags": [
          "Data Sources"
        ],
        "summary": "Set Data Source Active",
        "description": "Sets a data source active.",
        "operationId": "SetDataSourceActive",
        "parameters": [
          {
            "name": "container_id",
            "in": "path",
            "required": true,
            "schema": {
              "type": "string"
            }
          },
          {
            "name": "data_source_id",
            "in": "path",
            "required": true,
            "schema": {
              "type": "string"
            }
          }
        ],
        "responses": {
          "200": {
            "description": "",
            "content": {
              "application/json": {
                "schema": {
                  "$ref": "#/components/schemas/Generic200Response"
                }
              }
            }
          }
        },
        "deprecated": false
      },
      "delete": {
        "tags": [
          "Data Sources"
        ],
        "summary": "Set Data Source Inactive",
        "description": "Sets a data source inactive.",
        "operationId": "SetDataSourceInactive",
        "parameters": [
          {
            "name": "container_id",
            "in": "path",
            "required": true,
            "schema": {
              "type": "string"
            }
          },
          {
            "name": "data_source_id",
            "in": "path",
            "required": true,
            "schema": {
              "type": "string"
            }
          }
        ],
        "responses": {
          "200": {
            "description": "",
            "content": {
              "application/json": {
                "schema": {
                  "$ref": "#/components/schemas/Generic200Response"
                }
              }
            }
          }
        },
        "deprecated": false
      }
    },
    "/containers/{container_id}/export/datatargets/{data_target_id}/active": {
      "post": {
        "summary": "Set Data Target Active",
        "description": "Sets a data target active.",
        "operationId": "SetDataTargetActive",
        "parameters": [
          {
            "name": "container_id",
            "in": "path",
            "required": true,
            "schema": {
              "type": "string"
            }
          },
          {
            "name": "data_target_id",
            "in": "path",
            "required": true,
            "schema": {
              "type": "string"
            }
          }
        ],
        "responses": {
          "200": {
            "description": "",
            "content": {
              "application/json": {
                "schema": {
                  "$ref": "#/components/schemas/Generic200Response"
                }
              }
            }
          }
        },
        "deprecated": false,
        "tags": [
          "Data Targets"
        ]
      },
      "delete": {
        "summary": "Set Data Target Inactive",
        "description": "Sets a data target inactive.",
        "operationId": "SetDataTargetInactive",
        "parameters": [
          {
            "name": "container_id",
            "in": "path",
            "required": true,
            "schema": {
              "type": "string"
            }
          },
          {
            "name": "data_target_id",
            "in": "path",
            "required": true,
            "schema": {
              "type": "string"
            }
          }
        ],
        "responses": {
          "200": {
            "description": "",
            "content": {
              "application/json": {
                "schema": {
                  "$ref": "#/components/schemas/Generic200Response"
                }
              }
            }
          }
        },
        "deprecated": false,
        "tags": [
          "Data Targets"
        ]
      },
      "parameters": [
        {
          "schema": {
            "type": "string"
          },
          "name": "container_id",
          "in": "path",
          "required": true
        },
        {
          "schema": {
            "type": "string"
          },
          "name": "data_target_id",
          "in": "path",
          "required": true
        }
      ]
    },
    "/containers/{container_id}/import/datasources/{data_source_id}/imports": {
      "get": {
        "tags": [
          "Data Sources"
        ],
        "summary": "List Imports for Data Source",
        "operationId": "ListImportsForDataSource",
        "parameters": [
          {
            "name": "container_id",
            "in": "path",
            "required": true,
            "schema": {
              "type": "string"
            }
          },
          {
            "name": "data_source_id",
            "in": "path",
            "required": true,
            "schema": {
              "type": "string"
            }
          }
        ],
        "responses": {
          "200": {
            "description": "",
            "content": {
              "application/json": {
                "schema": {
                  "$ref": "#/components/schemas/ListDataSourceImportsResponse"
                }
              }
            }
          }
        },
        "deprecated": false,
        "description": "List the imports for the datasource."
      },
      "post": {
        "tags": [
          "Data Sources"
        ],
        "summary": "Create Manual Import",
        "description": "Create a manual import.",
        "operationId": "CreateManualImport",
        "parameters": [
          {
            "name": "container_id",
            "in": "path",
            "required": true,
            "schema": {
              "type": "string"
            }
          },
          {
            "name": "data_source_id",
            "in": "path",
            "required": true,
            "schema": {
              "type": "string"
            }
          }
        ],
        "requestBody": {
          "content": {
            "application/json": {
              "schema": {
                "type": "object",
                "example": {
                  "test": "test"
                }
              }
            }
          },
          "required": true
        },
        "responses": {
          "200": {
            "description": "",
            "content": {
              "application/json": {
                "schema": {
                  "$ref": "#/components/schemas/CreateManualImportResponse"
                }
              }
            }
          }
        },
        "deprecated": false,
        "x-codegen-request-body-name": "Body"
      }
    },
    "/containers/{container_id}/import/datasources/{data_source_id}/files": {
      "post": {
        "tags": [
          "Data Sources"
        ],
        "summary": "Upload File",
        "description": "Uploads a file and it's metadata to Deep Lynx. All additional fields on the multipart form will be processed and added as metadata to the file upload itself. \n\nThis should be a collection of files and normal fields. If you include a file field and call that \"metadata\" - you can include a normal metadata upload as either a json, csv, or xml file. This data will be processed like a normal import and the files attached to the processed data. Once Deep Lynx generates nodes and edges from that data, any files attached will automatically be attached to the resulting nodes/edges as well.\n\nNOTE: The metadata file you upload, if json, must be wrapped in an array. If you do not pass in an array of objects, even if it's a single object, then Deep Lynx will attempt to split up your metadata into its parts instead of treating it like a whole object.",
        "operationId": "UploadFile",
        "parameters": [
          {
            "name": "container_id",
            "in": "path",
            "required": true,
            "schema": {
              "type": "string"
            }
          },
          {
            "name": "data_source_id",
            "in": "path",
            "required": true,
            "schema": {
              "type": "string"
            }
          },
          {
            "schema": {
              "type": "string"
            },
            "in": "query",
            "name": "importID",
            "description": "You can attach the metadata to an existing import if desired."
          }
        ],
        "responses": {
          "200": {
            "description": "",
            "content": {
              "application/json": {
                "schema": {
                  "$ref": "#/components/schemas/UploadFileResponse"
                }
              }
            }
          }
        },
        "deprecated": false,
        "requestBody": {
          "content": {
            "multipart/form-data": {
              "schema": {
                "type": "object",
                "properties": {
                  "file": {
                    "type": "string",
                    "format": "binary"
                  },
                  "metadata": {
                    "type": "string",
                    "format": "binary"
                  }
                }
              },
              "examples": {
                "example-1": {
                  "value": {
                    "file": "string",
                    "metadata": "string"
                  }
                }
              }
            }
          },
          "description": "This should be a collection of files and normal fields. If you include a file field and call that \"metadata\" - you can include a normal metadata upload as either a json, csv, or xml file. This data will be processed like a normal import and the files attached to the processed data. Once Deep Lynx generates nodes and edges from that data, any files attached will automatically be attached to the resulting nodes/edges as well.\n\nNOTE: The metadata file you upload, if json, must be wrapped in an array. If you do not pass in an array of objects, even if it's a single object, then Deep Lynx will attempt to split up your metadata into its parts instead of treating it like a whole object."
        }
      }
    },
    "/containers/{container_id}/files/{file_id}/download": {
      "get": {
        "tags": [
          "Data Sources"
        ],
        "summary": "Download File",
        "description": "Downloads a previously uploaded file.",
        "operationId": "DownloadFile",
        "parameters": [
          {
            "name": "container_id",
            "in": "path",
            "required": true,
            "schema": {
              "type": "string"
            }
          },
          {
            "name": "file_id",
            "in": "path",
            "required": true,
            "schema": {
              "type": "string"
            }
          }
        ],
        "responses": {
          "200": {
            "description": "",
            "content": {}
          }
        },
        "deprecated": false
      }
    },
    "/containers/{container_id}/files/{file_id}": {
      "get": {
        "tags": [
          "Data Sources"
        ],
        "summary": "Retrieve File",
        "description": "Get information about a file by ID.",
        "operationId": "RetrieveFile",
        "parameters": [
          {
            "name": "container_id",
            "in": "path",
            "required": true,
            "schema": {
              "type": "string"
            }
          },
          {
            "name": "file_id",
            "in": "path",
            "required": true,
            "schema": {
              "type": "string"
            }
          }
        ],
        "responses": {
          "200": {
            "description": "",
            "content": {
              "application/json": {
                "schema": {
                  "$ref": "#/components/schemas/GetFileInfoResponse"
                }
              }
            }
          }
        },
        "deprecated": false
      }
    },
    "/containers/{container_id}/data/export": {
      "post": {
        "tags": [
          "Data Export"
        ],
        "summary": "Create Data Export",
        "description": "Create a new data export with the included configuration. Configuration values may be encrypted depending on the adapter you've choosen. See the readme for the exporters for more information.",
        "operationId": "CreateDataExport",
        "parameters": [
          {
            "name": "container_id",
            "in": "path",
            "required": true,
            "schema": {
              "type": "string"
            }
          }
        ],
        "requestBody": {
          "content": {
            "application/json": {
              "schema": {
                "$ref": "#/components/schemas/CreateDataExportRequest"
              }
            }
          },
          "required": true
        },
        "responses": {
          "200": {
            "description": "",
            "content": {
              "application/json": {
                "schema": {
                  "$ref": "#/components/schemas/Generic200Response"
                }
              }
            }
          }
        },
        "deprecated": false,
        "x-codegen-request-body-name": "Body"
      },
      "get": {
        "tags": [
          "Data Export"
        ],
        "summary": "List Data Exports",
        "operationId": "ListDataExports",
        "responses": {
          "200": {
            "description": "",
            "content": {
              "application/json": {
                "schema": {
                  "$ref": "#/components/schemas/ListDataExportsResponse"
                }
              }
            }
          }
        },
        "description": "List data exports for the container.",
        "parameters": [
          {
            "schema": {
              "type": "boolean"
            },
            "in": "query",
            "name": "count",
            "description": "boolean indicating if the return value should be a count only"
          },
          {
            "schema": {
              "type": "integer",
              "minimum": 0
            },
            "in": "query",
            "name": "limit"
          },
          {
            "schema": {
              "type": "integer",
              "minimum": 0
            },
            "in": "query",
            "name": "offset"
          },
          {
            "schema": {
              "type": "string"
            },
            "in": "query",
            "name": "sortBy",
            "description": "column to sort results by"
          },
          {
            "schema": {
              "type": "boolean"
            },
            "in": "query",
            "name": "sortDesc",
            "description": "boolean indicating if results should be in descending order"
          }
        ]
      },
      "parameters": [
        {
          "schema": {
            "type": "string"
          },
          "name": "container_id",
          "in": "path",
          "required": true
        }
      ]
    },
    "/containers/{container_id}/data/export/{export_id}": {
      "get": {
        "tags": [
          "Data Export"
        ],
        "summary": "Retrieve Data Export",
        "description": "Fetch a data export record by ID",
        "operationId": "RetrieveDataExport",
        "parameters": [
          {
            "name": "container_id",
            "in": "path",
            "required": true,
            "schema": {
              "type": "string"
            }
          },
          {
            "name": "export_id",
            "in": "path",
            "required": true,
            "schema": {
              "type": "string"
            }
          }
        ],
        "responses": {
          "200": {
            "description": "",
            "content": {
              "application/json": {
                "schema": {
                  "$ref": "#/components/schemas/GetDataExportResponse"
                }
              }
            }
          }
        },
        "deprecated": false
      },
      "put": {
        "tags": [
          "Data Export"
        ],
        "summary": "Stop Data Export",
        "description": "Stops a data export. Please note that this just sends a **stop** signal. The application's export adapter determines how to handle the said signal. In some cases the export stopping might not be immediate.",
        "operationId": "StopDataExport",
        "parameters": [
          {
            "name": "container_id",
            "in": "path",
            "required": true,
            "schema": {
              "type": "string"
            }
          },
          {
            "name": "export_id",
            "in": "path",
            "required": true,
            "schema": {
              "type": "string"
            }
          }
        ],
        "responses": {
          "200": {
            "description": "",
            "content": {
              "application/json": {
                "schema": {
                  "$ref": "#/components/schemas/Generic200Response"
                }
              }
            }
          }
        },
        "deprecated": false,
        "x-codegen-request-body-name": "Body"
      },
      "post": {
        "tags": [
          "Data Export"
        ],
        "summary": "Start Data Export",
        "description": "Start or restart a data export by id.",
        "operationId": "StartDataExport",
        "parameters": [
          {
            "name": "container_id",
            "in": "path",
            "required": true,
            "schema": {
              "type": "string"
            }
          },
          {
            "name": "export_id",
            "in": "path",
            "required": true,
            "schema": {
              "type": "string"
            }
          }
        ],
        "responses": {
          "200": {
            "description": "",
            "content": {
              "application/json": {
                "schema": {
                  "$ref": "#/components/schemas/Generic200Response"
                }
              }
            }
          }
        },
        "deprecated": false
      },
      "delete": {
        "tags": [
          "Data Export"
        ],
        "summary": "Delete Data Export",
        "description": "Deletes a data export record. This does not guarantee the export will stop immediately.",
        "operationId": "DeleteDataExport",
        "parameters": [
          {
            "name": "container_id",
            "in": "path",
            "required": true,
            "schema": {
              "type": "string"
            }
          },
          {
            "name": "export_id",
            "in": "path",
            "required": true,
            "schema": {
              "type": "string"
            }
          }
        ],
        "responses": {
          "200": {
            "description": "",
            "content": {
              "application/json": {
                "schema": {
                  "$ref": "#/components/schemas/Generic200Response"
                }
              }
            }
          }
        },
        "deprecated": false
      }
    },
    "/users": {
      "get": {
        "summary": "List Users",
        "tags": [
          "Users"
        ],
        "responses": {
          "200": {
            "description": "",
            "content": {
              "application/json": {
                "schema": {
                  "$ref": "#/components/schemas/ListUsersResponse"
                }
              }
            }
          }
        },
        "operationId": "ListUsers",
        "description": "List users.",
        "parameters": [
          {
            "schema": {
              "type": "boolean"
            },
            "in": "query",
            "name": "count",
            "description": "boolean indicating if the return value should be a count only"
          },
          {
            "schema": {
              "type": "boolean"
            },
            "in": "query",
            "name": "loadKeys",
            "description": "if supplied, the API keys for the user will also be returned"
          },
          {
            "schema": {
              "type": "integer",
              "minimum": 0
            },
            "in": "query",
            "name": "limit"
          },
          {
            "schema": {
              "type": "integer",
              "minimum": 0
            },
            "in": "query",
            "name": "offset"
          },
          {
            "schema": {
              "type": "string"
            },
            "in": "query",
            "name": "sortBy",
            "description": "column to sort results by"
          },
          {
            "schema": {
              "type": "boolean"
            },
            "in": "query",
            "name": "sortDesc",
            "description": "boolean indicating if results should be in descending order"
          }
        ]
      }
    },
    "/users/{user_id}": {
      "parameters": [
        {
          "schema": {
            "type": "string"
          },
          "name": "user_id",
          "in": "path",
          "required": true
        }
      ],
      "put": {
        "tags": [
          "Users"
        ],
        "summary": "Update User",
        "operationId": "UpdateUser",
        "responses": {
          "200": {
            "description": "",
            "content": {
              "application/json": {
                "schema": {
                  "$ref": "#/components/schemas/Generic200Response"
                }
              }
            }
          }
        },
        "description": "Updates the specified user.",
        "requestBody": {
          "content": {
            "application/json": {
              "schema": {
                "$ref": "#/components/schemas/User"
              }
            }
          }
        }
      },
      "delete": {
        "tags": [
          "Users"
        ],
        "summary": "Delete User",
        "operationId": "DeleteUser",
        "responses": {
          "200": {
            "description": "",
            "content": {
              "application/json": {
                "schema": {
                  "$ref": "#/components/schemas/Generic200Response"
                }
              }
            }
          }
        },
        "description": "Deletes the specified user."
      }
    },
    "/users/invite": {
      "get": {
        "summary": "Accept Container Invite",
        "tags": [
          "Users"
        ],
        "responses": {
          "200": {
            "description": "",
            "content": {
              "application/json": {
                "schema": {
                  "$ref": "#/components/schemas/Generic200Response"
                }
              }
            }
          }
        },
        "operationId": "AcceptContainerInvite",
        "parameters": [
          {
            "schema": {
              "type": "string"
            },
            "in": "query",
            "name": "token",
            "description": "the token supplied in the container invite",
            "required": true
          }
        ],
        "description": "Accepts a container invite for the current user. The token received in the container invite previously must be attached to this request as a query parameter."
      }
    },
    "/users/invites": {
      "get": {
        "summary": "List Outstanding Invites",
        "tags": [
          "Users"
        ],
        "responses": {
          "200": {
            "description": "",
            "content": {
              "application/json": {
                "schema": {
                  "$ref": "#/components/schemas/ListUserInvitesResponse"
                }
              }
            }
          },
          "404": {
            "description": "Not Found",
            "content": {
              "application/json": {
                "schema": {
                  "$ref": "#/components/schemas/NotFound404"
                }
              }
            }
          }
        },
        "operationId": "ListOutstandingInvites",
        "description": "Lists the outstanding container invites for the current user."
      }
    },
    "/users/permissions": {
      "get": {
        "summary": "List User Permissions",
        "tags": [
          "Users"
        ],
        "responses": {
          "200": {
            "description": "",
            "content": {
              "application/json": {
                "schema": {
                  "$ref": "#/components/schemas/ListUserPermissionsResponse"
                }
              }
            }
          }
        },
        "operationId": "ListUserPermissions",
        "description": "List permissions for the user."
      }
    },
    "/containers/{container_id}/users": {
      "get": {
        "tags": [
          "Users"
        ],
        "summary": "List Users for Container",
        "description": "List Users for container.",
        "operationId": "ListUsersForContainer",
        "parameters": [
          {
            "name": "limit",
            "in": "query",
            "schema": {
              "type": "integer",
              "format": "int32",
              "minimum": 0
            }
          },
          {
            "name": "offset",
            "in": "query",
            "schema": {
              "type": "integer",
              "format": "int32",
              "minimum": 0
            }
          },
          {
            "name": "container_id",
            "in": "path",
            "required": true,
            "schema": {
              "type": "string"
            }
          }
        ],
        "responses": {
          "200": {
            "description": "",
            "content": {
              "application/json": {
                "schema": {
                  "$ref": "#/components/schemas/ListUsersForContainerResponse"
                }
              }
            }
          }
        },
        "deprecated": false
      }
    },
    "/containers/{container_id}/users/{user_id}": {
      "get": {
        "tags": [
          "Users"
        ],
        "summary": "Retrieve User",
        "description": "Retrieve a user by ID",
        "operationId": "RetrieveUser",
        "parameters": [
          {
            "name": "container_id",
            "in": "path",
            "required": true,
            "schema": {
              "type": "string"
            }
          },
          {
            "name": "user_id",
            "in": "path",
            "required": true,
            "schema": {
              "type": "string"
            }
          }
        ],
        "responses": {
          "200": {
            "description": "",
            "content": {
              "application/json": {
                "schema": {
                  "$ref": "#/components/schemas/GetUserResponse"
                }
              }
            }
          }
        },
        "deprecated": false
      }
    },
    "/containers/{container_id}/service-users": {
      "get": {
        "tags": [
          "Users"
        ],
        "summary": "List Service Users",
        "description": "Retrieve a list of all service users for container",
        "operationId": "ListServiceUsers",
        "parameters": [
          {
            "name": "container_id",
            "in": "path",
            "required": true,
            "schema": {
              "type": "string"
            }
          }
        ],
        "responses": {
          "200": {
            "description": "",
            "content": {
              "application/json": {
                "schema": {
                  "$ref": "#/components/schemas/ListServiceUserResponse"
                }
              }
            }
          }
        },
        "deprecated": false
      },
      "parameters": [
        {
          "schema": {
            "type": "string"
          },
          "name": "container_id",
          "in": "path",
          "required": true
        }
      ],
      "post": {
        "summary": "Create Service User",
        "operationId": "CreateServiceUser",
        "responses": {
          "200": {
            "description": "OK"
          }
        },
        "description": "Creates a new service user for container",
        "requestBody": {
          "content": {
            "application/json": {
              "schema": {
                "$ref": "#/components/schemas/CreateServiceUser"
              }
            }
          }
        },
        "tags": [
          "Users"
        ]
      }
    },
    "/containers/{container_id}/service-users/{service_user_id}": {
      "parameters": [
        {
          "schema": {
            "type": "string"
          },
          "name": "container_id",
          "in": "path",
          "required": true
        },
        {
          "schema": {
            "type": "string"
          },
          "name": "service_user_id",
          "in": "path",
          "required": true
        }
      ],
      "delete": {
        "summary": "Delete Service User",
        "operationId": "DeleteServiceUser",
        "responses": {
          "200": {
            "description": "OK"
          }
        },
        "description": "Deletes a service user.",
        "tags": [
          "Users"
        ]
      }
    },
    "/containers/{container_id}/service-users/{service_user_id}/permissions": {
      "parameters": [
        {
          "schema": {
            "type": "string"
          },
          "name": "container_id",
          "in": "path",
          "required": true
        },
        {
          "schema": {
            "type": "string"
          },
          "name": "service_user_id",
          "in": "path",
          "required": true
        }
      ],
      "put": {
        "summary": "Set Service User Permissions",
        "operationId": "SetServiceUserPermissions",
        "responses": {
          "200": {
            "description": "OK"
          }
        },
        "description": "Set service user permissions.",
        "requestBody": {
          "content": {
            "application/json": {
              "schema": {
                "description": "",
                "type": "object",
                "x-examples": {
                  "example-1": {
                    "containers": [
                      "read",
                      "write"
                    ],
                    "data": [
                      "read",
                      "write"
                    ],
                    "users": [
                      "read",
                      "write"
                    ],
                    "ontology": [
                      "read",
                      "write"
                    ]
                  }
                },
                "properties": {
                  "containers": {
                    "type": "array",
                    "items": {
                      "type": "string"
                    }
                  },
                  "data": {
                    "type": "array",
                    "items": {
                      "type": "string"
                    }
                  },
                  "users": {
                    "type": "array",
                    "items": {
                      "type": "string"
                    }
                  },
                  "ontology": {
                    "type": "array",
                    "items": {
                      "type": "string"
                    }
                  }
                },
                "required": [
                  "containers",
                  "data",
                  "users",
                  "ontology"
                ]
              }
            }
          }
        },
        "tags": [
          "Users"
        ]
      },
      "get": {
        "summary": "Get Service User Permissions",
        "operationId": "GetServiceUserPermissions",
        "responses": {
          "200": {
            "description": "OK",
            "content": {
              "application/json": {
                "schema": {
                  "type": "array",
                  "description": "",
                  "minItems": 1,
                  "uniqueItems": true,
                  "items": {
                    "type": "object",
                    "required": [
                      "0"
                    ],
                    "properties": {
                      "0": {
                        "type": "array",
                        "uniqueItems": true,
                        "items": {
                          "properties": {}
                        }
                      }
                    }
                  },
                  "x-examples": {
                    "example-1": [
                      [
                        "70",
                        "ontology",
                        "write"
                      ]
                    ]
                  }
                }
              }
            }
          }
        },
        "tags": [
          "Users"
        ],
        "description": "Get service user permissions."
      }
    },
    "/containers/{container_id}/service-users/{service_user_id}/keys": {
      "parameters": [
        {
          "schema": {
            "type": "string"
          },
          "name": "container_id",
          "in": "path",
          "required": true
        },
        {
          "schema": {
            "type": "string"
          },
          "name": "service_user_id",
          "in": "path",
          "required": true
        }
      ],
      "get": {
        "summary": "List Service User KeyPairs",
        "operationId": "ListServiceUserKeyPairs",
        "responses": {
          "200": {
            "description": "OK"
          }
        },
        "description": "Lists a service user's api/secret keypairs. This lists only the key, not the secret.",
        "tags": [
          "Users"
        ]
      },
      "post": {
        "summary": "Create Service User KeyPair",
        "operationId": "CreateServiceUserKeyPair",
        "responses": {
          "200": {
            "description": "OK"
          }
        },
        "description": "Creates a new api/secret keypair. This will return the secret as well - this is the only time that you will be able to see the secret.",
        "tags": [
          "Users"
        ]
      }
    },
    "/containers/{container_id}/service-users/{service_user_id}/keys/{key_id}": {
      "parameters": [
        {
          "schema": {
            "type": "string"
          },
          "name": "container_id",
          "in": "path",
          "required": true
        },
        {
          "schema": {
            "type": "string"
          },
          "name": "service_user_id",
          "in": "path",
          "required": true
        },
        {
          "schema": {
            "type": "string"
          },
          "name": "key_id",
          "in": "path",
          "required": true
        }
      ],
      "delete": {
        "summary": "Delete Service User KeyPair",
        "operationId": "DeleteServiceUserKeyPair",
        "responses": {
          "200": {
            "description": "OK"
          }
        },
        "description": "Delete a service user keypair.",
        "tags": [
          "Users"
        ]
      }
    },
    "/containers/{container_id}/users/{user_id}/roles": {
      "get": {
        "tags": [
          "Users"
        ],
        "summary": "List User's Roles",
        "description": "List Users' roles",
        "operationId": "ListUsersRoles",
        "parameters": [
          {
            "name": "container_id",
            "in": "path",
            "required": true,
            "schema": {
              "type": "string"
            }
          },
          {
            "name": "user_id",
            "in": "path",
            "required": true,
            "schema": {
              "type": "string"
            }
          }
        ],
        "responses": {
          "200": {
            "description": "",
            "content": {
              "application/json": {
                "schema": {
                  "$ref": "#/components/schemas/ListUserRoles"
                }
              }
            }
          }
        },
        "deprecated": false
      }
    },
    "/containers/{container_id}/users/roles": {
      "post": {
        "tags": [
          "Users"
        ],
        "summary": "Assign User Role",
        "description": "Assign a role to a user, roles must consist of role name and domain",
        "operationId": "AssignUserRole",
        "parameters": [
          {
            "name": "container_id",
            "in": "path",
            "required": true,
            "schema": {
              "type": "string"
            }
          }
        ],
        "requestBody": {
          "content": {
            "application/json": {
              "schema": {
                "$ref": "#/components/schemas/AssignRoleRequest"
              }
            }
          },
          "required": true
        },
        "responses": {
          "200": {
            "description": "",
            "content": {
              "application/json": {
                "schema": {
                  "$ref": "#/components/schemas/Generic200Response"
                }
              }
            }
          }
        },
        "deprecated": false,
        "x-codegen-request-body-name": "Body"
      }
    },
    "/containers/{container_id}/users/invite": {
      "get": {
        "tags": [
          "Users"
        ],
        "summary": "List Invited Users for Container",
        "description": "List all invitations to container.",
        "operationId": "ListInvitedUsersForContainer",
        "parameters": [
          {
            "name": "container_id",
            "in": "path",
            "required": true,
            "schema": {
              "type": "string"
            }
          }
        ],
        "responses": {
          "200": {
            "description": "",
            "content": {
              "application/json": {
                "schema": {
                  "$ref": "#/components/schemas/ListContainerInvitesResponse"
                }
              }
            }
          },
          "404": {
            "description": "Not Found",
            "content": {
              "application/json": {
                "schema": {
                  "$ref": "#/components/schemas/NotFound404"
                }
              }
            }
          }
        },
        "deprecated": false
      },
      "post": {
        "tags": [
          "Users"
        ],
        "summary": "Invite User to Container",
        "description": "Create a new user using the username_password identity type.",
        "operationId": "InviteUserToContainer",
        "parameters": [
          {
            "name": "container_id",
            "in": "path",
            "required": true,
            "schema": {
              "type": "string"
            }
          }
        ],
        "responses": {
          "200": {
            "description": "",
            "content": {
              "application/json": {
                "schema": {
                  "$ref": "#/components/schemas/Generic200Response"
                }
              }
            }
          }
        },
        "deprecated": false,
        "requestBody": {
          "content": {
            "application/json": {
              "schema": {
                "$ref": "#/components/schemas/ContainerInvite"
              }
            }
          }
        }
      }
    },
    "/containers/{container_id}/import/datasources/{data_source_id}/mappings": {
      "get": {
        "tags": [
          "Data Type Mappings"
        ],
        "summary": "List Data Type Mappings",
        "description": "Lists data type mappings for the data source",
        "operationId": "ListDataTypeMappings",
        "parameters": [
          {
            "name": "limit",
            "in": "query",
            "schema": {
              "type": "integer",
              "minimum": 0
            }
          },
          {
            "name": "offset",
            "in": "query",
            "schema": {
              "type": "integer",
              "minimum": 0
            }
          },
          {
            "name": "needsTransformations",
            "in": "query",
            "description": "boolean indicating if the return should consist of only mappings that need transformations",
            "schema": {
              "type": "boolean"
            }
          },
          {
            "name": "count",
            "in": "query",
            "description": "boolean indicating if the return value should be a count only",
            "schema": {
              "type": "boolean"
            }
          },
          {
            "name": "sortBy",
            "in": "query",
            "description": "column to sort results by",
            "schema": {
              "type": "string"
            }
          },
          {
            "name": "sortDesc",
            "in": "query",
            "description": "boolean indicating if results should be in descending order",
            "schema": {
              "type": "boolean"
            }
          },
          {
            "name": "container_id",
            "in": "path",
            "required": true,
            "schema": {
              "type": "string"
            }
          },
          {
            "name": "data_source_id",
            "in": "path",
            "required": true,
            "schema": {
              "type": "string"
            }
          },
          {
            "schema": {
              "type": "string"
            },
            "in": "query",
            "name": "resultingMetatypeName",
            "description": "if supplied, filters returned transformations by those that produce the resulting metatype"
          },
          {
            "schema": {
              "type": "string"
            },
            "in": "query",
            "name": "resultingMetatypeRelationshipName",
            "description": "if supplied, filters returned transformations by those that produce the resulting metatype relationship"
          }
        ],
        "responses": {
          "200": {
            "description": "",
            "content": {
              "application/json": {
                "schema": {
                  "$ref": "#/components/schemas/ListDataTypeMappingResponse"
                }
              }
            }
          }
        },
        "deprecated": false
      }
    },
    "/containers/{container_id}/import/datasources/{data_source_id}/mappings/{mapping_id}": {
      "get": {
        "tags": [
          "Data Type Mappings"
        ],
        "summary": "Retrieve Data Type Mapping",
        "description": "Retrieve a data type mapping",
        "operationId": "RetrieveDataTypeMapping",
        "parameters": [
          {
            "name": "container_id",
            "in": "path",
            "required": true,
            "schema": {
              "type": "string"
            }
          },
          {
            "name": "data_source_id",
            "in": "path",
            "required": true,
            "schema": {
              "type": "string"
            }
          },
          {
            "name": "mapping_id",
            "in": "path",
            "required": true,
            "schema": {
              "type": "string"
            }
          }
        ],
        "responses": {
          "200": {
            "description": "",
            "content": {
              "application/json": {
                "schema": {
                  "$ref": "#/components/schemas/GetDataTypeMappingResponse"
                }
              }
            }
          }
        },
        "deprecated": false
      },
      "delete": {
        "tags": [
          "Data Type Mappings"
        ],
        "summary": "Delete Data Type Mapping",
        "description": "Permanently remove data type mapping.",
        "operationId": "DeleteDataTypeMapping",
        "parameters": [
          {
            "name": "container_id",
            "in": "path",
            "required": true,
            "schema": {
              "type": "string"
            }
          },
          {
            "name": "data_source_id",
            "in": "path",
            "required": true,
            "schema": {
              "type": "string"
            }
          },
          {
            "name": "mapping_id",
            "in": "path",
            "required": true,
            "schema": {
              "type": "string"
            }
          }
        ],
        "responses": {
          "200": {
            "description": "",
            "content": {
              "application/json": {
                "schema": {
                  "$ref": "#/components/schemas/Generic200Response"
                }
              }
            }
          }
        },
        "deprecated": false,
        "x-codegen-request-body-name": "Body"
      },
      "put": {
        "tags": [
          "Data Type Mappings"
        ],
        "summary": "Update Data Type Mapping",
        "operationId": "UpdateDataTypeMapping",
        "parameters": [
          {
            "name": "container_id",
            "in": "path",
            "required": true,
            "schema": {
              "type": "string"
            }
          },
          {
            "name": "data_source_id",
            "in": "path",
            "required": true,
            "schema": {
              "type": "string"
            }
          },
          {
            "name": "mapping_id",
            "in": "path",
            "required": true,
            "schema": {
              "type": "string"
            }
          }
        ],
        "responses": {
          "200": {
            "description": "",
            "content": {
              "application/json": {
                "schema": {
                  "$ref": "#/components/schemas/UpdateDataTypeMappingResponse"
                }
              }
            }
          }
        },
        "description": "Updates a data type mapping.",
        "requestBody": {
          "content": {
            "application/json": {
              "schema": {
                "$ref": "#/components/schemas/TypeMapping"
              }
            }
          }
        }
      },
      "parameters": []
    },
    "/containers/{container_id}/import/datasources/{data_source_id}/mappings/export": {
      "post": {
        "tags": [
          "Data Type Mappings"
        ],
        "summary": "Export Type Mappings",
        "operationId": "ExportTypeMappings",
        "responses": {
          "200": {
            "description": "",
            "content": {
              "application/json": {
                "schema": {
                  "type": "array",
                  "items": {
                    "$ref": "#/components/schemas/TypeMapping"
                  }
                }
              }
            }
          }
        },
        "description": "Export type mappings for a datasource. Providing a JSON body is optional. If provided, the mapping_ids may be specified to indicate certain type mapping IDs to return. Additionally, a target data source may be provided to which the mappings will be copied.",
        "requestBody": {
          "content": {
            "application/json": {
              "schema": {
                "$ref": "#/components/schemas/TypeMappingExportPayload"
              }
            }
          },
          "description": ""
        }
      },
      "parameters": [
        {
          "schema": {
            "type": "string"
          },
          "name": "container_id",
          "in": "path",
          "required": true
        },
        {
          "schema": {
            "type": "string"
          },
          "name": "data_source_id",
          "in": "path",
          "required": true
        }
      ]
    },
    "/containers/{container_id}/import/datasources/{data_source_id}/mappings/import": {
      "parameters": [
        {
          "schema": {
            "type": "string"
          },
          "name": "container_id",
          "in": "path",
          "required": true
        },
        {
          "schema": {
            "type": "string"
          },
          "name": "data_source_id",
          "in": "path",
          "required": true
        }
      ],
      "post": {
        "tags": [
          "Data Type Mappings"
        ],
        "summary": "Import Data Type Mappings",
        "operationId": "ImportDataTypeMappings",
        "responses": {
          "200": {
            "description": "",
            "content": {
              "application/json": {
                "schema": {
                  "$ref": "#/components/schemas/ImportDataTypeMappingResponse"
                }
              }
            }
          }
        },
        "description": "Import type mappings for a datasource. Accepts either a JSON body or actual JSON file. The payload should be an array of type mapping classes, previously generated using the export route.",
        "requestBody": {
          "content": {
            "application/json": {
              "schema": {
                "type": "array",
                "items": {
                  "type": "object"
                }
              }
            },
            "multipart/form-data": {
              "schema": {
                "type": "object",
                "properties": {
                  "file": {
                    "type": "string",
                    "format": "binary"
                  }
                }
              }
            }
          }
        }
      }
    },
    "/containers/{container_id}/import/datasources/{data_source_id}/mappings/{mapping_id}/transformations": {
      "get": {
        "tags": [
          "Data Type Mappings"
        ],
        "summary": "List Data Type Mapping's Transformations",
        "description": "List transformations for a type mapping from storage.",
        "operationId": "ListTransformations",
        "parameters": [
          {
            "name": "container_id",
            "in": "path",
            "required": true,
            "schema": {
              "type": "string"
            }
          },
          {
            "name": "data_source_id",
            "in": "path",
            "required": true,
            "schema": {
              "type": "string"
            }
          },
          {
            "name": "mapping_id",
            "in": "path",
            "required": true,
            "schema": {
              "type": "string"
            }
          }
        ],
        "responses": {
          "200": {
            "description": "",
            "content": {
              "application/json": {
                "schema": {
                  "$ref": "#/components/schemas/ListTransformationResponse"
                }
              }
            }
          }
        },
        "deprecated": false
      },
      "post": {
        "tags": [
          "Data Type Mappings"
        ],
        "summary": "Create Data Type Mapping's Transformations",
        "description": "Create a transformation for the type mapping.",
        "operationId": "CreateTransformation",
        "parameters": [
          {
            "name": "container_id",
            "in": "path",
            "required": true,
            "schema": {
              "type": "string"
            }
          },
          {
            "name": "data_source_id",
            "in": "path",
            "required": true,
            "schema": {
              "type": "string"
            }
          },
          {
            "name": "mapping_id",
            "in": "path",
            "required": true,
            "schema": {
              "type": "string"
            }
          }
        ],
        "requestBody": {
          "content": {
            "application/json": {
              "schema": {
                "$ref": "#/components/schemas/CreateTypeMappingTransformationsRequest"
              }
            }
          },
          "required": true
        },
        "responses": {
          "200": {
            "description": "",
            "content": {
              "application/json": {
                "schema": {
                  "$ref": "#/components/schemas/CreateTransformationResponse"
                }
              }
            }
          }
        },
        "deprecated": false,
        "x-codegen-request-body-name": "Body"
      }
    },
    "/containers/{container_id}/import/datasources/{data_source_id}/mappings/{mapping_id}/transformations/{transformation_id}": {
      "put": {
        "tags": [
          "Data Type Mappings"
        ],
        "summary": "Update Data Type Mapping's Transformations",
        "description": "Update a transformation.",
        "operationId": "UpdateTransformation",
        "parameters": [
          {
            "name": "container_id",
            "in": "path",
            "required": true,
            "schema": {
              "type": "string"
            }
          },
          {
            "name": "data_source_id",
            "in": "path",
            "required": true,
            "schema": {
              "type": "string"
            }
          },
          {
            "name": "mapping_id",
            "in": "path",
            "required": true,
            "schema": {
              "type": "string"
            }
          },
          {
            "name": "transformation_id",
            "in": "path",
            "required": true,
            "schema": {
              "type": "string"
            }
          }
        ],
        "requestBody": {
          "content": {
            "application/json": {
              "schema": {
                "$ref": "#/components/schemas/CreateTypeMappingTransformationsRequest"
              }
            }
          },
          "required": true
        },
        "responses": {
          "200": {
            "description": "",
            "content": {
              "application/json": {
                "schema": {
                  "$ref": "#/components/schemas/UpdateTransformationResponse"
                }
              }
            }
          }
        },
        "deprecated": false,
        "x-codegen-request-body-name": "Body"
      },
      "delete": {
        "tags": [
          "Data Type Mappings"
        ],
        "summary": "Delete Data Type Mapping's Transformations",
        "description": "Delete a transformation.",
        "operationId": "DeleteTransformation",
        "parameters": [
          {
            "name": "container_id",
            "in": "path",
            "required": true,
            "schema": {
              "type": "string"
            }
          },
          {
            "name": "data_source_id",
            "in": "path",
            "required": true,
            "schema": {
              "type": "string"
            }
          },
          {
            "name": "mapping_id",
            "in": "path",
            "required": true,
            "schema": {
              "type": "string"
            }
          },
          {
            "name": "transformation_id",
            "in": "path",
            "required": true,
            "schema": {
              "type": "string"
            }
          }
        ],
        "responses": {
          "200": {
            "description": "",
            "content": {
              "application/json": {
                "schema": {
                  "$ref": "#/components/schemas/Generic200Response"
                }
              }
            }
          }
        },
        "deprecated": false
      }
    },
    "/containers/{container_id}/import/imports/{import_id}": {
      "delete": {
        "tags": [
          "Imports"
        ],
        "summary": "Delete Import",
        "description": "Delete import will delete an import ONLY IF the import has not been processed.",
        "operationId": "DeleteImport",
        "parameters": [
          {
            "name": "container_id",
            "in": "path",
            "required": true,
            "schema": {
              "type": "string"
            }
          },
          {
            "name": "import_id",
            "in": "path",
            "required": true,
            "schema": {
              "type": "string"
            }
          }
        ],
        "responses": {
          "200": {
            "description": "",
            "content": {}
          }
        },
        "deprecated": false
      }
    },
    "/containers/{container_id}/import/imports/{import_id}/data": {
      "get": {
        "tags": [
          "Imports"
        ],
        "summary": "List Import's Data",
        "operationId": "ListImportsData",
        "parameters": [
          {
            "name": "container_id",
            "in": "path",
            "required": true,
            "schema": {
              "type": "string"
            }
          },
          {
            "name": "import_id",
            "in": "path",
            "required": true,
            "schema": {
              "type": "string"
            }
          },
          {
            "schema": {
              "type": "string"
            },
            "in": "query",
            "name": "count",
            "description": "boolean indicating if the return value should be a count only"
          },
          {
            "schema": {
              "type": "integer",
              "minimum": 0
            },
            "in": "query",
            "name": "limit"
          },
          {
            "schema": {
              "type": "integer",
              "minimum": 0
            },
            "in": "query",
            "name": "offset"
          },
          {
            "schema": {
              "type": "string"
            },
            "in": "query",
            "name": "sortBy",
            "description": "column to sort results by"
          },
          {
            "schema": {
              "type": "boolean"
            },
            "in": "query",
            "name": "sortDesc",
            "description": "boolean indicating if results should be in descending order"
          }
        ],
        "responses": {
          "200": {
            "description": "",
            "content": {
              "application/json": {
                "schema": {
                  "$ref": "#/components/schemas/ListImportDataResponse"
                }
              }
            }
          }
        },
        "deprecated": false,
        "description": "List the data for an import."
      }
    },
    "/containers/{container_id}/import/imports/{import_id}/data/{data_id}": {
      "get": {
        "tags": [
          "Imports"
        ],
        "summary": "Retrieve Import Data",
        "description": "Retrieve a single piece of data from an import.",
        "operationId": "RetrieveImportData",
        "parameters": [
          {
            "name": "container_id",
            "in": "path",
            "required": true,
            "schema": {
              "type": "string"
            }
          },
          {
            "name": "import_id",
            "in": "path",
            "required": true,
            "schema": {
              "type": "string"
            }
          },
          {
            "name": "data_id",
            "in": "path",
            "required": true,
            "schema": {
              "type": "integer",
              "format": "int32"
            }
          }
        ],
        "responses": {
          "200": {
            "description": "",
            "content": {
              "application/json": {
                "schema": {
                  "$ref": "#/components/schemas/GetImportDataResponse"
                }
              }
            }
          }
        },
        "deprecated": false
      },
      "delete": {
        "tags": [
          "Imports"
        ],
        "summary": "Delete Import Data",
        "description": "Delete a single piece of data from an import.",
        "operationId": "DeleteImportData",
        "parameters": [
          {
            "name": "container_id",
            "in": "path",
            "required": true,
            "schema": {
              "type": "string"
            }
          },
          {
            "name": "import_id",
            "in": "path",
            "required": true,
            "schema": {
              "type": "string"
            }
          },
          {
            "name": "data_id",
            "in": "path",
            "required": true,
            "schema": {
              "type": "integer",
              "format": "int32"
            }
          }
        ],
        "responses": {
          "200": {
            "description": "",
            "content": {
              "application/json": {
                "schema": {
                  "$ref": "#/components/schemas/Generic200Response"
                }
              }
            }
          }
        },
        "deprecated": false
      },
      "put": {
        "tags": [
          "Imports"
        ],
        "summary": "Update Import Data",
        "operationId": "UpdateImportData",
        "parameters": [
          {
            "name": "container_id",
            "in": "path",
            "required": true,
            "schema": {
              "type": "string"
            }
          },
          {
            "name": "import_id",
            "in": "path",
            "required": true,
            "schema": {
              "type": "string"
            }
          },
          {
            "name": "data_id",
            "in": "path",
            "required": true,
            "schema": {
              "type": "integer",
              "format": "int32"
            }
          }
        ],
        "responses": {
          "200": {
            "description": "",
            "content": {
              "application/json": {
                "schema": {
                  "$ref": "#/components/schemas/UpdateImportDataResponse"
                }
              }
            }
          }
        },
        "description": "Update the data of an existing import.",
        "requestBody": {
          "content": {
            "application/json": {
              "schema": {
                "$ref": "#/components/schemas/DataStaging"
              }
            }
          }
        }
      }
    },
    "/containers/{container_id}/datasources/{data_source_id}/imports": {
      "parameters": [
        {
          "schema": {
            "type": "string"
          },
          "name": "container_id",
          "in": "path",
          "required": true
        },
        {
          "schema": {
            "type": "string"
          },
          "name": "data_source_id",
          "in": "path",
          "required": true
        }
      ],
      "post": {
        "tags": [
          "Imports"
        ],
        "summary": "Create Import",
        "operationId": "CreateImport",
        "responses": {
          "200": {
            "description": "",
            "content": {
              "application/json": {
                "schema": {
                  "$ref": "#/components/schemas/CreateImportResponse"
                }
              }
            }
          }
        },
        "description": "Creates a new import.",
        "requestBody": {
          "content": {
            "application/json": {
              "schema": {
                "description": "",
                "type": "object",
                "x-examples": {
                  "example-1": {
                    "data_source_id": "1294f879-7f15-40e7-86f4-56177108ba23",
                    "reference": "testing upload"
                  }
                },
                "properties": {
                  "data_source_id": {
                    "type": "string",
                    "minLength": 1
                  },
                  "reference": {
                    "type": "string",
                    "minLength": 1
                  },
                  "status_message": {
                    "type": "string"
                  }
                },
                "required": [
                  "data_source_id"
                ]
              }
            }
          },
          "description": ""
        }
      }
    },
    "/containers/{container_id}/datasources/{data_source_id}/imports/{import_id}/data": {
      "parameters": [
        {
          "schema": {
            "type": "string"
          },
          "name": "container_id",
          "in": "path",
          "required": true
        },
        {
          "schema": {
            "type": "string"
          },
          "name": "import_id",
          "in": "path",
          "required": true
        },
        {
          "schema": {
            "type": "string"
          },
          "name": "data_source_id",
          "in": "path",
          "required": true
        }
      ],
      "post": {
        "tags": [
          "Imports"
        ],
        "summary": "Add Data to Import",
        "operationId": "AddDataToImport",
        "responses": {
          "200": {
            "description": "",
            "content": {
              "application/json": {
                "schema": {
                  "$ref": "#/components/schemas/AddDataToImportResponse"
                }
              }
            }
          }
        },
        "description": "Adds data to an existing import. Accepts an array of JSON objects or a file in JSON or CSV format.",
        "requestBody": {
          "content": {
            "application/json": {
              "schema": {
                "type": "array",
                "items": {
                  "type": "object"
                }
              }
            },
            "multipart/form-data": {
              "schema": {
                "type": "object",
                "properties": {
                  "file": {
                    "type": "string",
                    "format": "binary"
                  }
                }
              }
            }
          }
        }
      }
    },
    "/events": {
      "post": {
        "tags": [
          "Events"
        ],
        "summary": "Create Event",
        "description": "Create new event",
        "operationId": "CreateEvent",
        "requestBody": {
          "content": {
            "application/json": {
              "schema": {
                "$ref": "#/components/schemas/CreateEventRequest"
              }
            }
          },
          "required": true
        },
        "responses": {
          "200": {
            "description": "",
            "content": {
              "application/json": {
                "schema": {
                  "$ref": "#/components/schemas/CreateEventResponse"
                }
              }
            }
          }
        },
        "deprecated": false,
        "x-codegen-request-body-name": "Body"
      }
    },
    "/event_actions": {
      "get": {
        "summary": "List Event Actions",
        "tags": [
          "Events"
        ],
        "responses": {
          "200": {
            "description": "",
            "content": {
              "application/json": {
                "schema": {
                  "$ref": "#/components/schemas/ListEventActionResponse"
                }
              }
            }
          }
        },
        "operationId": "ListEventActions",
        "description": "Lists all event actions"
      },
      "post": {
        "summary": "Create Event Action",
        "tags": [
          "Events"
        ],
        "operationId": "CreateEventAction",
        "requestBody": {
          "content": {
            "application/json": {
              "schema": {
                "$ref": "#/components/schemas/CreateEventActionRequest"
              }
            }
          },
          "required": true
        },
        "responses": {
          "200": {
            "description": "",
            "content": {
              "application/json": {
                "schema": {
                  "$ref": "#/components/schemas/CreateEventActionResponse"
                }
              }
            }
          }
        },
        "description": "Create an event action"
      }
    },
    "/event_actions/{action_id}": {
      "parameters": [
        {
          "schema": {
            "type": "string"
          },
          "name": "action_id",
          "in": "path",
          "required": true
        }
      ],
      "get": {
        "summary": "Retrieve Event Action",
        "tags": [
          "Events"
        ],
        "responses": {
          "200": {
            "description": "",
            "content": {
              "application/json": {
                "schema": {
                  "$ref": "#/components/schemas/GetEventActionResponse"
                }
              }
            }
          }
        },
        "operationId": "RetrieveEventAction",
        "description": "Retrieve an event action"
      },
      "put": {
        "summary": "Update Event Action",
        "tags": [
          "Events"
        ],
        "operationId": "UpdateEventAction",
        "responses": {
          "200": {
            "description": "",
            "content": {
              "application/json": {
                "schema": {
                  "$ref": "#/components/schemas/UpdateEventActionResponse"
                }
              }
            }
          }
        },
        "description": "Update an event action",
        "requestBody": {
          "content": {
            "application/json": {
              "schema": {
                "$ref": "#/components/schemas/CreateEventActionRequest"
              }
            }
          }
        },
        "parameters": [
          {
            "schema": {
              "type": "boolean"
            },
            "in": "query",
            "name": "active",
            "description": "Sets the event action active or inactive"
          }
        ]
      },
      "delete": {
        "summary": "Delete Event Action",
        "tags": [
          "Events"
        ],
        "operationId": "DeleteEventAction",
        "responses": {
          "200": {
            "description": "",
            "content": {
              "application/json": {
                "schema": {
                  "$ref": "#/components/schemas/Generic200Response"
                }
              }
            }
          }
        },
        "description": "Delete an event action"
      }
    },
    "/event_action_status": {
      "get": {
        "summary": "List Event Action Statuses",
        "tags": [
          "Events"
        ],
        "responses": {
          "200": {
            "description": "",
            "content": {
              "application/json": {
                "schema": {
                  "$ref": "#/components/schemas/ListEventActionStatusResponse"
                }
              }
            }
          }
        },
        "operationId": "ListEventActionStatuses",
        "description": "List all event action statuses",
        "parameters": [
          {
            "schema": {
              "type": "string"
            },
            "in": "query",
            "name": "eventID",
            "description": "Filter returned statuses by the event ID"
          }
        ]
      }
    },
    "/event_action_status/{status_id}": {
      "parameters": [
        {
          "schema": {
            "type": "string"
          },
          "name": "status_id",
          "in": "path",
          "required": true
        }
      ],
      "get": {
        "summary": "Retrieve Event Action Status",
        "tags": [
          "Events"
        ],
        "responses": {
          "200": {
            "description": "",
            "content": {
              "application/json": {
                "schema": {
                  "$ref": "#/components/schemas/GetEventActionStatusResponse"
                }
              }
            }
          }
        },
        "operationId": "RetrieveEventActionStatus",
        "description": "Retrieve an event action status"
      },
      "put": {
        "summary": "Update Event Action Status",
        "tags": [
          "Events"
        ],
        "operationId": "UpdateEventActionStatus",
        "responses": {
          "200": {
            "description": "",
            "content": {
              "application/json": {
                "schema": {
                  "$ref": "#/components/schemas/UpdateEventActionStatusResponse"
                }
              }
            }
          }
        },
        "description": "Update an event action status",
        "requestBody": {
          "content": {
            "application/json": {
              "schema": {
                "$ref": "#/components/schemas/UpdateEventActionStatusRequest"
              }
            }
          }
        }
      }
    },
    "/oauth/token": {
      "get": {
        "tags": [
          "Authentication"
        ],
        "summary": "Retrieve OAuth Token",
        "operationId": "RetrieveOAuthToken",
        "parameters": [
          {
            "name": "x-api-key",
            "in": "header",
            "required": true,
            "schema": {
              "type": "string"
            },
            "description": "The API key"
          },
          {
            "name": "x-api-secret",
            "in": "header",
            "required": true,
            "schema": {
              "type": "string"
            },
            "description": "The API secret"
          },
          {
            "name": "x-api-expiry",
            "in": "header",
            "schema": {
              "type": "string"
            },
            "description": "The API expiry date"
          }
        ],
        "responses": {
          "200": {
            "description": "",
            "content": {
              "application/json": {
                "schema": {
                  "type": "string"
                }
              }
            }
          },
          "401": {
            "description": "Unauthorized",
            "content": {
              "text/plain": {
                "schema": {
                  "type": "string",
                  "pattern": "unauthorized",
                  "default": "unauthorized"
                }
              }
            }
          }
        },
        "deprecated": false,
        "description": "Returns an OAuth token. The API key and secret must be supplied."
      },
      "parameters": []
    },
    "/oauth/exchange": {
      "post": {
        "tags": [
          "Authentication"
        ],
        "summary": "Exchange OAuth Token",
        "operationId": "ExchangeOAuthToken",
        "responses": {
          "200": {
            "description": "",
            "content": {
              "application/json": {
                "schema": {
                  "type": "string"
                }
              }
            }
          }
        },
        "requestBody": {
          "content": {
            "application/json": {
              "schema": {
                "$ref": "#/components/schemas/TokenExchangeRequest"
              }
            }
          }
        },
        "description": "Exchanges credentials for a JSON Web Token (JWT). Multiple authentication flows are supported, see Deep Lynx documentation for details."
      }
    },
    "/health": {
      "get": {
        "tags": [
          "Misc"
        ],
        "summary": "Health",
        "description": "Simple endpoint, returns 200 on call. Can be used for a simple Up monitor by an external service.",
        "operationId": "Health",
        "responses": {
          "200": {
            "description": "",
            "content": {
              "text/plain": {
                "schema": {
                  "type": "string",
                  "example": "OK"
                }
              }
            }
          }
        },
        "deprecated": false
      }
    },
    "/rsa/initialize": {
      "post": {
        "tags": [
          "Authentication"
        ],
        "summary": "RSA Initialize",
        "operationId": "RsaInitialize",
        "responses": {
          "200": {
            "description": "",
            "content": {
              "application/json": {
                "schema": {
                  "$ref": "#/components/schemas/RSAResponse"
                }
              }
            }
          }
        },
        "description": "Used to begin (and optionally complete) an RSA authentication. Either a user's ID may be provided and the SecurID provided in a later `verify` request, \nor else the user may provide both the user ID (`subjectName`) and `securID` at once to `initialize` to complete the authentication request. \nThe `securID` is the combination of the user's memorized token and 6 digit temporary RSA pin (with no spaces or characters between them).",
        "requestBody": {
          "content": {
            "application/json": {
              "schema": {
                "$ref": "#/components/schemas/RSAInitRequest"
              }
            }
          }
        }
      }
    },
    "/rsa/verify": {
      "post": {
        "tags": [
          "Authentication"
        ],
        "summary": "RSA Verify",
        "operationId": "RsaVerify",
        "responses": {
          "200": {
            "description": "",
            "content": {
              "application/json": {
                "schema": {
                  "$ref": "#/components/schemas/RSAResponse"
                }
              }
            }
          }
        },
        "requestBody": {
          "content": {
            "application/json": {
              "schema": {
                "$ref": "#/components/schemas/RSAVerifyRequest"
              }
            }
          }
        },
        "description": "Provides RSA with the user's SecurID to complete authentication"
      }
    },
    "/rsa/status": {
      "post": {
        "tags": [
          "Authentication"
        ],
        "summary": "RSA Status",
        "operationId": "RsaStatus",
        "responses": {
          "200": {
            "description": "",
            "content": {
              "application/json": {
                "schema": {
                  "$ref": "#/components/schemas/RSAStatusResponse"
                }
              }
            }
          }
        },
        "requestBody": {
          "content": {
            "application/json": {
              "schema": {
                "$ref": "#/components/schemas/RSAStatusRequest"
              }
            }
          }
        },
        "description": "Returns the status of an RSA authentication attempt"
      }
    },
    "/rsa/cancel": {
      "post": {
        "tags": [
          "Authentication"
        ],
        "summary": "RSA Cancel",
        "operationId": "RsaCancel",
        "responses": {
          "200": {
            "description": "",
            "content": {
              "application/json": {
                "schema": {
                  "$ref": "#/components/schemas/RSAResponse"
                }
              }
            }
          }
        },
        "requestBody": {
          "content": {
            "application/json": {
              "schema": {
                "$ref": "#/components/schemas/RSACancelRequest"
              }
            }
          }
        },
        "description": "Cancels an RSA authentication attempt"
      }
    },
    "/containers/{container_id}/task": {
      "parameters": [
        {
          "schema": {
            "type": "string"
          },
          "name": "container_id",
          "in": "path",
          "required": true
        }
      ],
      "get": {
        "summary": "List Tasks",
        "tags": [
          "Tasks"
        ],
        "responses": {
          "200": {
            "description": "",
            "content": {
              "application/json": {
                "schema": {
                  "$ref": "#/components/schemas/ListTasksResponse"
                }
              }
            }
          }
        },
        "operationId": "ListTasks",
        "description": "Lists all tasks with a \"ready\" status"
      },
      "post": {
        "summary": "Create Task",
        "tags": [
          "Tasks"
        ],
        "operationId": "CreateTask",
        "responses": {
          "200": {
            "description": "",
            "content": {
              "application/json": {
                "schema": {
                  "$ref": "#/components/schemas/CreateTaskResponse"
                }
              }
            }
          }
        },
        "description": "Creates a new task",
        "requestBody": {
          "content": {
            "application/json": {
              "schema": {
                "$ref": "#/components/schemas/Task"
              }
            }
          }
        }
      }
    },
    "/containers/{container_id}/task/{task_id}": {
      "parameters": [
        {
          "schema": {
            "type": "string"
          },
          "name": "container_id",
          "in": "path",
          "required": true
        },
        {
          "schema": {
            "type": "string"
          },
          "name": "task_id",
          "in": "path",
          "required": true
        }
      ],
      "get": {
        "summary": "Get Task",
        "tags": [
          "Tasks"
        ],
        "responses": {
          "200": {
            "description": "",
            "content": {
              "application/json": {
                "schema": {
                  "$ref": "#/components/schemas/GetTaskResponse"
                }
              }
            }
          }
        },
        "operationId": "GetTask",
        "description": "Retrieves a specific task by ID"
      },
      "put": {
        "summary": "Update Task",
        "tags": [
          "Tasks"
        ],
        "operationId": "UpdateTask",
        "responses": {
          "200": {
            "description": "",
            "content": {
              "application/json": {
                "schema": {
                  "$ref": "#/components/schemas/UpdateTaskResponse"
                }
              }
            }
          }
        },
        "description": "Updates a task",
        "requestBody": {
          "content": {
            "application/json": {
              "schema": {
                "$ref": "#/components/schemas/Task"
              }
            }
          }
        }
      }
    },
    "/containers/{container_id}/alerts": {
      "parameters": [
        {
          "schema": {
            "type": "string"
          },
          "name": "container_id",
          "in": "path",
          "required": true
        }
      ],
      "get": {
        "summary": "List Container Alerts",
        "tags": [
          "Containers"
        ],
        "responses": {
          "200": {
            "description": "OK"
          }
        },
        "operationId": "ListContainerAlerts",
        "description": "List all active alerts for a container by ID."
      }
    },
    "/containers/{container_id}/alerts/{alert_id}": {
      "parameters": [
        {
          "schema": {
            "type": "string"
          },
          "name": "container_id",
          "in": "path",
          "required": true
        },
        {
          "schema": {
            "type": "string"
          },
          "name": "alert_id",
          "in": "path",
          "required": true
        }
      ],
      "post": {
        "summary": "Acknowledge Container Alert",
        "operationId": "AcknowledgeContainerAlert",
        "tags": [
          "Containers"
        ],
        "responses": {
          "200": {
            "description": "OK"
          }
        },
        "description": "Post with no body to acknowledge an alert and remove it from the active alerts list."
      }
    },
    "/containers/{container_id}/ontology/versions": {
      "parameters": [
        {
          "schema": {
            "type": "string"
          },
          "name": "container_id",
          "in": "path",
          "required": true
        }
      ],
      "get": {
        "summary": "List Ontology Versions",
        "tags": [
          "Containers"
        ],
        "responses": {
          "200": {
            "description": "OK",
            "content": {
              "application/json": {
                "schema": {
                  "description": "",
                  "type": "object",
                  "properties": {
                    "value": {
                      "type": "array",
                      "uniqueItems": true,
                      "minItems": 1,
                      "items": {
                        "required": [
                          "id",
                          "container_id",
                          "name",
                          "changelist_id",
                          "created_by",
                          "created_at"
                        ],
                        "properties": {
                          "id": {
                            "type": "string"
                          },
                          "container_id": {
                            "type": "string"
                          },
                          "name": {
                            "type": "string"
                          },
                          "changelist_id": {
                            "type": "string"
                          },
                          "created_by": {
                            "type": "string"
                          },
                          "created_at": {
                            "type": "string"
                          }
                        }
                      }
                    }
                  },
                  "required": [
                    "value"
                  ],
                  "x-examples": {
                    "example-1": {
                      "value": [
                        {
                          "id": "",
                          "container_id": "",
                          "name": "",
                          "changelist_id": "",
                          "created_by": "",
                          "created_at": ""
                        }
                      ]
                    }
                  }
                }
              }
            }
          }
        },
        "operationId": "ListOntologyVersions",
        "description": "Lists all versions of the ontology for a container."
      }
    },
    "/containers/{container_id}/ontology/versions/{version_id}": {
      "parameters": [
        {
          "schema": {
            "type": "string"
          },
          "name": "container_id",
          "in": "path",
          "required": true
        },
        {
          "schema": {
            "type": "string"
          },
          "name": "version_id",
          "in": "path",
          "required": true
        }
      ],
      "get": {
        "summary": "Retrieve Ontology Version",
        "tags": [
          "Containers"
        ],
        "responses": {
          "200": {
            "description": "OK",
            "content": {
              "application/json": {
                "schema": {
                  "description": "",
                  "type": "object",
                  "properties": {
                    "value": {
                      "type": "object",
                      "properties": {
                        "id": {
                          "type": "string"
                        },
                        "container_id": {
                          "type": "string"
                        },
                        "name": {
                          "type": "string"
                        },
                        "changelist_id": {
                          "type": "string"
                        },
                        "created_by": {
                          "type": "string"
                        },
                        "created_at": {
                          "type": "string"
                        }
                      },
                      "required": [
                        "id",
                        "container_id",
                        "name",
                        "changelist_id",
                        "created_by",
                        "created_at"
                      ]
                    }
                  },
                  "required": [
                    "value"
                  ],
                  "x-examples": {
                    "example-1": {
                      "value": {
                        "id": "",
                        "container_id": "",
                        "name": "",
                        "changelist_id": "",
                        "created_by": "",
                        "created_at": ""
                      }
                    }
                  }
                }
              }
            }
          }
        },
        "operationId": "RetrieveOntologyVersion",
        "description": "Retreives details on a single ontology version."
      }
    },
    "/containers/{container_id}/ontology/versions/{version_id}/rollback": {
      "parameters": [
        {
          "schema": {
            "type": "string"
          },
          "name": "container_id",
          "in": "path",
          "required": true
        },
        {
          "schema": {
            "type": "string"
          },
          "name": "version_id",
          "in": "path",
          "required": true
        }
      ],
      "post": {
        "tags": [
          "Containers"
        ],
        "summary": "Rollback Ontology Version",
        "operationId": "RollbackOntologyVersion",
        "responses": {
          "200": {
            "description": "OK"
          }
        },
        "description": "Rolls back the ontology to the selected version."
      }
    },
    "/containers/{container_id}/ontology/versions/{ontology_version_id}/approve": {
      "parameters": [
        {
          "schema": {
            "type": "string"
          },
          "name": "container_id",
          "in": "path",
          "required": true
        },
        {
          "schema": {
            "type": "string"
          },
          "name": "ontology_version_id",
          "in": "path",
          "required": true
        }
      ],
      "post": {
        "tags": [
          "Containers"
        ],
        "summary": "Send Ontology Version for Approval",
        "operationId": "SendOntologyVersionForApproval",
        "responses": {
          "200": {
            "description": "OK"
          }
        },
        "description": "Sends an ontology version to be approved by a container admin"
      },
      "delete": {
        "tags": [
          "Containers"
        ],
        "summary": "Reject Ontology Version Approval",
        "operationId": "RejectOntologyVersionApproval",
        "responses": {
          "200": {
            "description": "OK"
          }
        },
        "description": "Rejects an ontology version (either in a pending status or after it has been approved)."
      },
      "put": {
        "tags": [
          "Containers"
        ],
        "summary": "Approve Ontology Version",
        "operationId": "ApproveOntologyVersion",
        "responses": {
          "200": {
            "description": "OK"
          }
        },
        "description": "Approves an ontology version"
      }
    },
    "/containers/{container_id}/ontology/versions/{ontology_version_id}/publish": {
      "parameters": [
        {
          "schema": {
            "type": "string"
          },
          "name": "container_id",
          "in": "path",
          "required": true
        },
        {
          "schema": {
            "type": "string"
          },
          "name": "ontology_version_id",
          "in": "path",
          "required": true
        }
      ],
      "post": {
        "tags": [
          "Containers"
        ],
        "summary": "Publish Ontology Version",
        "operationId": "PublishOntologyVersion",
        "responses": {
          "200": {
            "description": "OK"
          }
        },
        "description": "Publishes an ontology version"
      }
    },
    "/containers/{container_id}/import/datasources/{sourceID}/mappings/{mappingID}/copy/{originalMappingID}": {
      "parameters": [
        {
          "schema": {
            "type": "string"
          },
          "name": "container_id",
          "in": "path",
          "required": true
        },
        {
          "schema": {
            "type": "string"
          },
          "name": "sourceID",
          "in": "path",
          "required": true
        },
        {
          "schema": {
            "type": "string"
          },
          "name": "mappingID",
          "in": "path",
          "required": true
        },
        {
          "schema": {
            "type": "string"
          },
          "name": "originalMappingID",
          "in": "path",
          "required": true
        }
      ],
      "post": {
        "summary": "",
        "operationId": "CopyTransformations",
        "responses": {
          "200": {
            "description": "OK"
          }
        },
        "description": "This endpoint copies transformations from the {originalMappingID} type mapping (final parameter) to the {mappingID} type mapping. This POST has NO body."
      }
    },
    "/containers/:container_id/import/datasources/:data_source_id/files/:file_id": {
      "parameters": [],
      "put": {
        "summary": "Update files",
        "operationId": "put-containers-container_id-import-datasources-datasource_id-files-file_id",
        "responses": {
          "200": {
            "description": "OK"
          },
          "500": {
            "description": "Internal Server Error"
          }
        },
        "description": "Update a file",
        "parameters": [
          {
            "schema": {
              "type": "string"
            },
            "in": "header",
            "name": "Authorization",
            "description": "Bearer token"
          }
        ],
        "requestBody": {
          "content": {
            "application/json": {
              "schema": {
                "type": "object",
                "properties": {
                  "file": {
                    "type": "object"
                  },
                  "metadata": {
                    "type": "object"
                  }
                }
              },
              "examples": {}
            },
            "multipart/form-data": {
              "schema": {
                "type": "object",
                "properties": {
                  "file": {
                    "type": "object"
                  },
                  "metadata": {
                    "type": "string"
                  }
                },
                "required": [
                  "file"
                ]
              },
              "examples": {
                "example-1": {
                  "value": {
                    "file": null
                  }
                }
              }
            },
            "application/xml": {
              "schema": {
                "type": "object",
                "properties": {}
              }
            }
          },
          "description": "Key/value pair where the key is named 'file' and the file is any file. \n\nOptionally, any metadata can be added"
        },
        "x-internal": false
      }
    },
    "/containers/{container_id}/graphs/tags": {
      "parameters": [
        {
          "schema": {
            "type": "string"
          },
          "name": "container_id",
          "in": "path",
          "required": true
        }
      ],
      "post": {
        "summary": "Create Tag",
        "operationId": "post-containers-container_id-graphs-tags",
        "responses": {
          "200": {
            "description": "OK"
          }
        },
        "description": "Create a Tag",
        "requestBody": {
          "content": {
            "application/json": {
              "schema": {
                "type": "object",
                "properties": {
                  "tag_name": {
                    "type": "string"
                  },
                  "container_id": {
                    "type": "integer"
                  }
                }
              },
              "examples": {
                "example-1": {
                  "value": {}
                }
              }
            },
            "application/xml": {
              "schema": {
                "type": "object",
                "properties": {
                  "tag_name": {
                    "type": "string"
                  },
                  "metadata": {
                    "type": "object"
                  }
                }
              }
            }
          }
        }
      }
    },
    "/containers/{container_id}/graphs/tags/{tag_id}/nodes/{node_id}": {
      "parameters": [
        {
          "schema": {
            "type": "string"
          },
          "name": "container_id",
          "in": "path",
          "required": true
        },
        {
          "schema": {
            "type": "string"
          },
          "name": "node_id",
          "in": "path",
          "required": true
        },
        {
          "schema": {
            "type": "string"
          },
          "name": "tag_id",
          "in": "path",
          "required": true
        }
      ],
      "put": {
        "summary": "Tag Node",
        "operationId": "put-containers-container_id-graphs-tags-nodes-node_id",
        "responses": {
          "200": {
            "description": "OK"
          }
        },
        "description": "Attach Tag to Node"
      }
    },
    "/containers/{container_id}/graphs/tags/{tag_id}/edges/{edge_id}": {
      "parameters": [
        {
          "schema": {
            "type": "string"
          },
          "name": "container_id",
          "in": "path",
          "required": true
        },
        {
          "schema": {
            "type": "string"
          },
          "name": "edge_id",
          "in": "path",
          "required": true
        },
        {
          "schema": {
            "type": "string"
          },
          "name": "tag_id",
          "in": "path",
          "required": true
        }
      ],
      "put": {
        "summary": "Tag Edge",
        "operationId": "put-containers-container_id-graphs-tags-tag_id-edges-edge_id",
        "responses": {
          "200": {
            "description": "OK"
          }
        },
        "description": "Tag an Edge"
      }
    },
    "/containers/{container_id}/graphs/tags/{tag_id}/files/{file_id}": {
      "parameters": [
        {
          "schema": {
            "type": "string"
          },
          "name": "container_id",
          "in": "path",
          "required": true
        },
        {
          "schema": {
            "type": "string"
          },
          "name": "file_id",
          "in": "path",
          "required": true
        },
        {
          "schema": {
            "type": "string"
          },
          "name": "tag_id",
          "in": "path",
          "required": true
        }
      ],
      "put": {
        "summary": "Tag File",
        "operationId": "put-containers-container_id-graphs-tags-tag_id-files-file_id",
        "responses": {
          "200": {
            "description": "OK"
          }
        },
        "description": "Tag a File"
      }
    },
    "/containers/{container_id}/graphs/tags/nodes/{node_id}": {
      "parameters": [
        {
          "schema": {
            "type": "string"
          },
          "name": "container_id",
          "in": "path",
          "required": true
        },
        {
          "schema": {
            "type": "string"
          },
          "name": "node_id",
          "in": "path",
          "required": true
        }
      ],
      "get": {
        "summary": "List Tags for Node",
        "tags": [],
        "responses": {},
        "operationId": "get-containers-container_id-graphs-tags-nodes-node_id",
        "description": "List all Tags on a Node"
      }
    },
    "/containers/{container_id}/graphs/tags/files/{file_id}": {
      "parameters": [
        {
          "schema": {
            "type": "string"
          },
          "name": "container_id",
          "in": "path",
          "required": true
        },
        {
          "schema": {
            "type": "string"
          },
          "name": "file_id",
          "in": "path",
          "required": true
        }
      ],
      "get": {
        "summary": "List Tags for File",
        "tags": [],
        "responses": {},
        "operationId": "get-containers-container_id-graphs-tags-files-file_id",
        "description": "List all Tags for a File"
      }
    },
    "/containers/{container_id}/graphs/tags/edges/{edge_id}": {
      "parameters": [
        {
          "schema": {
            "type": "string"
          },
          "name": "container_id",
          "in": "path",
          "required": true
        },
        {
          "schema": {
            "type": "string"
          },
          "name": "edge_id",
          "in": "path",
          "required": true
        }
      ],
      "get": {
        "summary": "List Tags for Edge",
        "tags": [],
        "responses": {},
        "operationId": "get-containers-container_id-graphs-tags-edges-edge_id",
        "description": "List all Tags for an Edge"
      }
    },
    "/containers/{container_id}/graphs/tags/{tag_id}/nodes": {
      "parameters": [
        {
          "schema": {
            "type": "string"
          },
          "name": "container_id",
          "in": "path",
          "required": true
        },
        {
          "schema": {
            "type": "string"
          },
          "name": "tag_id",
          "in": "path",
          "required": true
        }
      ],
      "get": {
        "summary": "List Nodes with Tag",
        "tags": [],
        "responses": {},
        "operationId": "get-containers-container_id-graphs-tags-nodes-tag_id",
        "description": "List all Nodes with a Tag"
      }
    },
    "/containers/{container_id}/graphs/tags/{tag_id}/files": {
      "parameters": [
        {
          "schema": {
            "type": "string"
          },
          "name": "container_id",
          "in": "path",
          "required": true
        },
        {
          "schema": {
            "type": "string"
          },
          "name": "tag_id",
          "in": "path",
          "required": true
        }
      ],
      "get": {
        "summary": "List Files with Tag",
        "tags": [],
        "responses": {},
        "operationId": "get-containers-container_id-graphs-tags-tag_id-files",
        "description": "List all Files with Tag"
      }
    },
    "/containers/{container_id}/graphs/tags/{tag_id}/edges": {
      "parameters": [
        {
          "schema": {
            "type": "string"
          },
          "name": "container_id",
          "in": "path",
          "required": true
        },
        {
          "schema": {
            "type": "string"
          },
          "name": "tag_id",
          "in": "path",
          "required": true
        }
      ],
      "get": {
        "summary": "List Edges with Tag",
        "tags": [],
        "responses": {},
        "operationId": "get-containers-container_id-graphs-tags-tag_id-edges",
        "description": "List all Edges with Tag"
      }
    },
    "/containers/{container_id}/import/datasources/{data_source_id}/webgl": {
      "parameters": [
        {
          "schema": {
            "type": "string"
          },
          "name": "container_id",
          "in": "path",
          "required": true
        },
        {
          "schema": {
            "type": "string"
          },
          "name": "data_source_id",
          "in": "path",
          "required": true
        }
      ],
      "post": {
        "summary": "Upload WebGL",
        "operationId": "post-containers-container_id-import-datasources-data_source_id-webgl",
        "responses": {
          "200": {
            "description": "OK",
            "content": {
              "application/json": {
                "schema": {
                  "$ref": "#/components/schemas/UploadFileResponse"
                },
                "examples": {
                  "example-1": {
                    "value": {}
                  }
                }
              }
            }
          }
        },
        "requestBody": {
          "content": {
            "multipart/form-data": {
              "schema": {
                "type": "object",
                "properties": {
                  "file": {
                    "type": "object"
                  }
                }
              },
              "examples": {
                "example-1": {
                  "value": {}
                }
              }
            }
          },
          "description": "The user must upload 4 distinct files as part of the request body. "
        },
        "description": "Upload a webgl asset into DeepLynx. This route creates a tag, uploads the files in the request body, and associates the tag with these files. The newly created tag automatically has {\"webgl\": true} appended to its metadata.",
        "parameters": [
          {
            "schema": {
              "type": "string"
            },
            "in": "query",
            "name": "tag",
            "description": "Tag name for the webgl files. All tags created through this route will automatically have {\"webgl\": true} appended to their metadata"
          }
        ]
      }
    },
    "/containers/{container_id}/graphs/tags/{tag_id}": {
      "parameters": [
        {
          "schema": {
            "type": "string"
          },
          "name": "container_id",
          "in": "path",
          "required": true
        },
        {
          "schema": {
            "type": "string"
          },
          "name": "tag_id",
          "in": "path",
          "required": true
        }
      ],
      "put": {
        "summary": "Update Tag",
        "operationId": "put-containers-container_id-graphs-tags-tag_id",
        "responses": {
          "200": {
            "description": "OK"
          }
        },
        "requestBody": {
          "content": {
            "application/json": {
              "schema": {
                "type": "object",
                "properties": {
                  "tag_name": {
                    "type": "string"
                  },
                  "metadata": {
                    "type": "object"
                  }
                }
              }
            }
          }
        },
        "description": "Update a tag. You can update a tag's name, or metadata"
      }
    }
  },
  "components": {
    "securitySchemes": {
      "BearerAuth": {
        "type": "http",
        "scheme": "bearer"
      }
    },
    "schemas": {
      "ListContainerResponse": {
        "description": "",
        "type": "object",
        "x-examples": {
          "ContainerResponseExample": {
            "value": [
              {
                "name": "Test Container 4",
                "description": "Test Container Description",
                "id": "07b1e35e-0a7c-476d-ada8-5906b16da1b8",
                "archived": false,
                "created_at": "2021-08-06T21:17:49.545Z",
                "modified_at": "2021-08-06T21:17:49.545Z",
                "created_by": "fa3c2cc0-2c4e-441c-aa78-cf77f8af8cd1",
                "modified_by": "fa3c2cc0-2c4e-441c-aa78-cf77f8af8cd1",
                "config": null,
                "active_graph_id": "0cc62f41-ceaa-4a68-8f1c-7856525c2668"
              }
            ],
            "isError": false
          }
        },
        "properties": {
          "value": {
            "type": "array",
            "uniqueItems": true,
            "minItems": 0,
            "items": {
              "$ref": "#/components/schemas/Container"
            }
          },
          "isError": {
            "type": "boolean"
          }
        }
      },
      "CreateContainerResponse": {
        "description": "",
        "type": "object",
        "x-examples": {
          "ContainerResponseExample": {
            "value": [
              {
                "name": "Test Container 4",
                "description": "Test Container Description",
                "id": "07b1e35e-0a7c-476d-ada8-5906b16da1b8",
                "archived": false,
                "created_at": "2021-08-06T21:17:49.545Z",
                "modified_at": "2021-08-06T21:17:49.545Z",
                "created_by": "fa3c2cc0-2c4e-441c-aa78-cf77f8af8cd1",
                "modified_by": "fa3c2cc0-2c4e-441c-aa78-cf77f8af8cd1",
                "config": null,
                "active_graph_id": "0cc62f41-ceaa-4a68-8f1c-7856525c2668"
              }
            ],
            "isError": false
          }
        },
        "properties": {
          "value": {
            "type": "array",
            "uniqueItems": true,
            "minItems": 0,
            "items": {
              "$ref": "#/components/schemas/Container"
            }
          },
          "isError": {
            "type": "boolean"
          }
        }
      },
      "BatchUpdateContainerResponse": {
        "description": "",
        "type": "object",
        "x-examples": {
          "ContainerResponseExample": {
            "value": [
              {
                "name": "Test Container 4",
                "description": "Test Container Description",
                "id": "07b1e35e-0a7c-476d-ada8-5906b16da1b8",
                "archived": false,
                "created_at": "2021-08-06T21:17:49.545Z",
                "modified_at": "2021-08-06T21:17:49.545Z",
                "created_by": "fa3c2cc0-2c4e-441c-aa78-cf77f8af8cd1",
                "modified_by": "fa3c2cc0-2c4e-441c-aa78-cf77f8af8cd1",
                "config": null,
                "active_graph_id": "0cc62f41-ceaa-4a68-8f1c-7856525c2668"
              }
            ],
            "isError": false
          }
        },
        "properties": {
          "value": {
            "type": "array",
            "uniqueItems": true,
            "minItems": 0,
            "items": {
              "$ref": "#/components/schemas/Container"
            }
          },
          "isError": {
            "type": "boolean"
          }
        }
      },
      "GetContainerResponse": {
        "description": "",
        "type": "object",
        "x-examples": {
          "ContainerResponseExample": {
            "value": [
              {
                "name": "Test Container 4",
                "description": "Test Container Description",
                "id": "07b1e35e-0a7c-476d-ada8-5906b16da1b8",
                "archived": false,
                "created_at": "2021-08-06T21:17:49.545Z",
                "modified_at": "2021-08-06T21:17:49.545Z",
                "created_by": "fa3c2cc0-2c4e-441c-aa78-cf77f8af8cd1",
                "modified_by": "fa3c2cc0-2c4e-441c-aa78-cf77f8af8cd1",
                "config": null,
                "active_graph_id": "0cc62f41-ceaa-4a68-8f1c-7856525c2668"
              }
            ],
            "isError": false
          }
        },
        "properties": {
          "value": {
            "$ref": "#/components/schemas/Container"
          },
          "isError": {
            "type": "boolean"
          }
        }
      },
      "UpdateContainerResponse": {
        "description": "",
        "type": "object",
        "x-examples": {
          "ContainerResponseExample": {
            "value": [
              {
                "name": "Test Container 4",
                "description": "Test Container Description",
                "id": "07b1e35e-0a7c-476d-ada8-5906b16da1b8",
                "archived": false,
                "created_at": "2021-08-06T21:17:49.545Z",
                "modified_at": "2021-08-06T21:17:49.545Z",
                "created_by": "fa3c2cc0-2c4e-441c-aa78-cf77f8af8cd1",
                "modified_by": "fa3c2cc0-2c4e-441c-aa78-cf77f8af8cd1",
                "config": null,
                "active_graph_id": "0cc62f41-ceaa-4a68-8f1c-7856525c2668"
              }
            ],
            "isError": false
          }
        },
        "properties": {
          "value": {
            "type": "array",
            "uniqueItems": true,
            "minItems": 0,
            "items": {
              "$ref": "#/components/schemas/Container"
            }
          },
          "isError": {
            "type": "boolean"
          }
        }
      },
      "ContainerImportResponse": {
        "description": "",
        "type": "object",
        "x-examples": {
          "example-1": {
            "value": "35bfbf46-5b50-49f5-a325-e5f03f43c3aa",
            "isError": false
          }
        },
        "properties": {
          "value": {
            "type": "string",
            "minLength": 1
          },
          "isError": {
            "type": "boolean"
          }
        }
      },
      "ContainerImportUpdateResponse": {
        "description": "",
        "type": "object",
        "x-examples": {
          "example-1": {
            "value": "35bfbf46-5b50-49f5-a325-e5f03f43c3aa",
            "isError": false
          }
        },
        "properties": {
          "value": {
            "type": "string",
            "minLength": 1
          },
          "isError": {
            "type": "boolean"
          }
        }
      },
      "ListNodesResponse": {
        "title": "ListNodesResponse",
        "type": "object",
        "properties": {
          "value": {
            "type": "array",
            "items": {
              "$ref": "#/components/schemas/Node"
            }
          },
          "isError": {
            "type": "boolean"
          }
        }
      },
      "GetNodeResponse": {
        "title": "GetNodeResponse",
        "type": "object",
        "properties": {
          "value": {
            "$ref": "#/components/schemas/Node"
          },
          "isError": {
            "type": "boolean"
          }
        }
      },
      "ListNodesByMetatypeResponse": {
        "title": "ListNodesResponse",
        "type": "object",
        "properties": {
          "value": {
            "type": "array",
            "items": {
              "$ref": "#/components/schemas/Node"
            }
          },
          "isError": {
            "type": "boolean"
          }
        }
      },
      "ListNodeFiles": {
        "title": "ListNodeFiles",
        "type": "object",
        "properties": {
          "value": {
            "type": "array",
            "items": {
              "$ref": "#/components/schemas/FileInfo"
            }
          },
          "isError": {
            "type": "boolean"
          }
        }
      },
      "ListEdgesResponse": {
        "title": "ListEdgesResponse",
        "type": "object",
        "properties": {
          "value": {
            "type": "array",
            "items": {
              "$ref": "#/components/schemas/Edge"
            }
          },
          "isError": {
            "type": "boolean"
          }
        }
      },
      "GetEdgeResponse": {
        "title": "GetEdgeResponse",
        "type": "object",
        "properties": {
          "value": {
            "$ref": "#/components/schemas/Edge"
          },
          "isError": {
            "type": "boolean"
          }
        }
      },
      "ListEdgeFiles": {
        "title": "ListEdgeFiles",
        "type": "object",
        "properties": {
          "value": {
            "type": "array",
            "items": {
              "$ref": "#/components/schemas/FileInfo"
            }
          },
          "isError": {
            "type": "boolean"
          }
        }
      },
      "ListMetatypesResponse": {
        "title": "ListMetatypesResponse",
        "type": "object",
        "properties": {
          "value": {
            "type": "array",
            "items": {
              "$ref": "#/components/schemas/Metatype"
            }
          },
          "isError": {
            "type": "boolean"
          }
        }
      },
      "CreateMetatypesResponse": {
        "title": "CreateMetatypesResponse",
        "type": "object",
        "properties": {
          "value": {
            "type": "array",
            "items": {
              "$ref": "#/components/schemas/Metatype"
            }
          },
          "isError": {
            "type": "boolean"
          }
        }
      },
      "GetMetatypeResponse": {
        "title": "GetMetatypeResponse",
        "type": "object",
        "properties": {
          "value": {
            "$ref": "#/components/schemas/Metatype"
          },
          "isError": {
            "type": "boolean"
          }
        }
      },
      "UpdateMetatypeResponse": {
        "title": "UpdateMetatypeResponse",
        "type": "object",
        "properties": {
          "value": {
            "$ref": "#/components/schemas/Metatype"
          },
          "isError": {
            "type": "boolean"
          }
        }
      },
      "ValidateMetatypePropertiesResponse": {
        "title": "ValidateMetatypePropertiesResponse",
        "type": "object",
        "properties": {
          "value": {
            "type": "object"
          },
          "isError": {
            "type": "boolean"
          }
        }
      },
      "ListMetatypeKeysResponse": {
        "title": "ListMetatypeKeysResponse",
        "type": "object",
        "properties": {
          "value": {
            "type": "array",
            "items": {
              "$ref": "#/components/schemas/MetatypeKey"
            }
          },
          "isError": {
            "type": "boolean"
          }
        }
      },
      "CreateMetatypeKeysResponse": {
        "title": "CreateMetatypeKeysResponse",
        "type": "object",
        "properties": {
          "value": {
            "type": "array",
            "items": {
              "$ref": "#/components/schemas/MetatypeKey"
            }
          },
          "isError": {
            "type": "boolean"
          }
        }
      },
      "GetMetatypeKeyResponse": {
        "title": "GetMetatypeKeyResponse",
        "type": "object",
        "properties": {
          "value": {
            "$ref": "#/components/schemas/MetatypeKey"
          },
          "isError": {
            "type": "boolean"
          }
        }
      },
      "UpdateMetatypeKeyResponse": {
        "title": "UpdateMetatypeKeyResponse",
        "type": "object",
        "properties": {
          "value": {
            "$ref": "#/components/schemas/MetatypeKey"
          },
          "isError": {
            "type": "boolean"
          }
        }
      },
      "ListMetatypeRelationshipsResponse": {
        "title": "ListMetatypeRelationshipsResponse",
        "type": "object",
        "properties": {
          "value": {
            "type": "array",
            "items": {
              "$ref": "#/components/schemas/MetatypeRelationship"
            }
          },
          "isError": {
            "type": "boolean"
          }
        }
      },
      "CreateMetatypeRelationshipsResponse": {
        "title": "CreateMetatypeRelationshipsResponse",
        "type": "object",
        "properties": {
          "value": {
            "type": "array",
            "items": {
              "$ref": "#/components/schemas/MetatypeRelationship"
            }
          },
          "isError": {
            "type": "boolean"
          }
        }
      },
      "GetMetatypeRelationshipResponse": {
        "title": "GetMetatypeRelationshipResponse",
        "type": "object",
        "properties": {
          "value": {
            "$ref": "#/components/schemas/MetatypeRelationship"
          },
          "isError": {
            "type": "boolean"
          }
        }
      },
      "UpdateMetatypeRelationshipResponse": {
        "title": "UpdateMetatypeRelationshipResponse",
        "type": "object",
        "properties": {
          "value": {
            "$ref": "#/components/schemas/MetatypeRelationship"
          },
          "isError": {
            "type": "boolean"
          }
        }
      },
      "ListMetatypeRelationshipKeysResponse": {
        "title": "ListMetatypeRelationshipKeysResponse",
        "type": "object",
        "properties": {
          "value": {
            "type": "array",
            "items": {
              "$ref": "#/components/schemas/RelationshipKey"
            }
          },
          "isError": {
            "type": "boolean"
          }
        }
      },
      "CreateMetatypeRelationshipKeysResponse": {
        "title": "CreateMetatypeRelationshipKeysResponse",
        "type": "object",
        "properties": {
          "value": {
            "type": "array",
            "items": {
              "$ref": "#/components/schemas/RelationshipKey"
            }
          },
          "isError": {
            "type": "boolean"
          }
        }
      },
      "GetMetatypeRelationshipKeyResponse": {
        "title": "GetMetatypeRelationshipKeyResponse",
        "type": "object",
        "properties": {
          "value": {
            "$ref": "#/components/schemas/RelationshipKey"
          },
          "isError": {
            "type": "boolean"
          }
        }
      },
      "UpdateMetatypeRelationshipKeyResponse": {
        "title": "UpdateMetatypeRelationshipKeyResponse",
        "type": "object",
        "properties": {
          "value": {
            "$ref": "#/components/schemas/RelationshipKey"
          },
          "isError": {
            "type": "boolean"
          }
        }
      },
      "ListMetatypeRelationshipPairsResponse": {
        "title": "ListMetatypeRelationshipPairsResponse",
        "type": "object",
        "properties": {
          "value": {
            "type": "array",
            "items": {
              "$ref": "#/components/schemas/RelationshipPair"
            }
          },
          "isError": {
            "type": "boolean"
          }
        }
      },
      "CreateMetatypeRelationshipPairsResponse": {
        "title": "CreateMetatypeRelationshipPairsResponse",
        "type": "object",
        "properties": {
          "value": {
            "type": "array",
            "items": {
              "$ref": "#/components/schemas/RelationshipPair"
            }
          },
          "isError": {
            "type": "boolean"
          }
        }
      },
      "GetMetatypeRelationshipPairResponse": {
        "title": "GetMetatypeRelationshipPairResponse",
        "type": "object",
        "properties": {
          "value": {
            "$ref": "#/components/schemas/RelationshipPair"
          },
          "isError": {
            "type": "boolean"
          }
        }
      },
      "UpdateMetatypeRelationshipPairResponse": {
        "title": "UpdateMetatypeRelationshipPairResponse",
        "type": "object",
        "properties": {
          "value": {
            "$ref": "#/components/schemas/RelationshipPair"
          },
          "isError": {
            "type": "boolean"
          }
        }
      },
      "ListDataSourcesResponse": {
        "title": "ListDataSourcesResponse",
        "type": "object",
        "properties": {
          "value": {
            "type": "array",
            "items": {
              "$ref": "#/components/schemas/DataSource"
            }
          },
          "isError": {
            "type": "boolean"
          }
        }
      },
      "ListDataTargetsResponse": {
        "title": "ListDataTargetsResponse",
        "type": "object",
        "properties": {
          "value": {
            "type": "array",
            "items": {
              "$ref": "#/components/schemas/DataTarget"
            }
          },
          "isError": {
            "type": "boolean"
          }
        }
      },
      "CreateDataSourcesResponse": {
        "title": "CreateDataSourcesResponse",
        "type": "object",
        "properties": {
          "value": {
            "$ref": "#/components/schemas/DataSource"
          },
          "isError": {
            "type": "boolean"
          }
        }
      },
      "CreateDataTargetsResponse": {
        "title": "CreateDataTargetsResponse",
        "type": "object",
        "properties": {
          "value": {
            "$ref": "#/components/schemas/DataTarget"
          },
          "isError": {
            "type": "boolean"
          }
        },
        "x-examples": {
          "example-1": {
            "value": {
              "adapter_type": "string",
              "status": "string",
              "active": true,
              "config": {
                "kind": "string",
                "data_type": "string",
                "data_format": "string"
              },
              "id": "string",
              "container_id": "string",
              "name": "string",
              "data_format": "string",
              "created_at": "string",
              "modified_at": "string",
              "created_by": "string",
              "modified_by": "string",
              "archived": true,
              "status_message": "string"
            },
            "isError": true
          }
        }
      },
      "GetDataSourceResponse": {
        "title": "GetDataSourceResponse",
        "type": "object",
        "properties": {
          "value": {
            "$ref": "#/components/schemas/DataSource"
          },
          "isError": {
            "type": "boolean"
          }
        }
      },
      "GetDataTargetResponse": {
        "title": "GetDataTargetResponse",
        "type": "object",
        "properties": {
          "value": {
            "$ref": "#/components/schemas/DataTarget"
          },
          "isError": {
            "type": "boolean"
          }
        }
      },
      "UpdateDataSourceResponse": {
        "title": "UpdateDataSourceResponse",
        "type": "object",
        "properties": {
          "value": {
            "$ref": "#/components/schemas/DataSource"
          },
          "isError": {
            "type": "boolean"
          }
        }
      },
      "UpdateDataTargetResponse": {
        "title": "UpdateDataTargetResponse",
        "type": "object",
        "properties": {
          "value": {
            "$ref": "#/components/schemas/DataTarget"
          },
          "isError": {
            "type": "boolean"
          }
        }
      },
      "ListDataSourceImportsResponse": {
        "title": "ListDataSourceImportsResponse",
        "type": "object",
        "properties": {
          "value": {
            "type": "array",
            "items": {
              "$ref": "#/components/schemas/DataSourceImport"
            }
          },
          "isError": {
            "type": "boolean"
          }
        }
      },
      "CreateManualImportResponse": {
        "title": "CreateManualImportResponse",
        "type": "object",
        "properties": {
          "value": {
            "$ref": "#/components/schemas/CreateManualImport"
          },
          "isError": {
            "type": "boolean"
          }
        }
      },
      "UploadFileResponse": {
        "title": "UploadFileResponse",
        "oneOf": [
          {
            "properties": {
              "value": {
                "$ref": "#/components/schemas/FileModel"
              },
              "isError": {
                "type": "boolean"
              }
            }
          },
          {
            "properties": {
              "value": {
                "$ref": "#/components/schemas/FileInfo"
              },
              "isError": {
                "type": "boolean"
              }
            }
          }
        ],
        "type": "object"
      },
      "GetFileInfoResponse": {
        "title": "GetFileInfoResponse",
        "type": "object",
        "properties": {
          "value": {
            "$ref": "#/components/schemas/FileInfo"
          },
          "isError": {
            "type": "boolean"
          }
        }
      },
      "GetDataExportResponse": {
        "title": "GetDataExportResponse",
        "type": "object",
        "properties": {
          "value": {
            "$ref": "#/components/schemas/Exporter"
          },
          "isError": {
            "type": "boolean"
          }
        }
      },
      "ListDataExportsResponse": {
        "title": "ListDataExportsResponse",
        "type": "object",
        "properties": {
          "value": {
            "type": "array",
            "items": {
              "$ref": "#/components/schemas/Exporter"
            }
          },
          "isError": {
            "type": "boolean"
          }
        }
      },
      "GetUserResponse": {
        "title": "GetUserResponse",
        "type": "object",
        "properties": {
          "value": {
            "$ref": "#/components/schemas/User"
          },
          "isError": {
            "type": "boolean"
          }
        }
      },
      "ListUsersResponse": {
        "title": "ListUsersResponse",
        "type": "object",
        "properties": {
          "value": {
            "type": "array",
            "items": {
              "$ref": "#/components/schemas/User"
            }
          },
          "isError": {
            "type": "boolean"
          }
        }
      },
      "ListUserInvitesResponse": {
        "title": "ListUserInvitesResponse",
        "type": "object",
        "properties": {
          "value": {
            "type": "array",
            "items": {
              "$ref": "#/components/schemas/ContainerInvite"
            }
          },
          "isError": {
            "type": "boolean"
          }
        }
      },
      "ListUserPermissionsResponse": {
        "title": "ListUserPermissionsResponse",
        "type": "object",
        "properties": {
          "value": {
            "type": "array",
            "items": {
              "type": "string"
            }
          },
          "isError": {
            "type": "boolean"
          }
        }
      },
      "ListUsersForContainerResponse": {
        "title": "ListUsersForContainerResponse",
        "type": "object",
        "properties": {
          "value": {
            "type": "array",
            "items": {
              "$ref": "#/components/schemas/User"
            }
          },
          "isError": {
            "type": "boolean"
          }
        }
      },
      "ListUserRoles": {
        "title": "ListUserRoles",
        "type": "object",
        "properties": {
          "value": {
            "type": "array",
            "items": {
              "type": "string"
            }
          },
          "isError": {
            "type": "boolean"
          }
        }
      },
      "ListContainerInvitesResponse": {
        "title": "ListContainerInvitesResponse",
        "type": "object",
        "properties": {
          "value": {
            "type": "array",
            "items": {
              "$ref": "#/components/schemas/ContainerInvite"
            }
          },
          "isError": {
            "type": "boolean"
          }
        }
      },
      "ListDataTypeMappingResponse": {
        "title": "ListDataTypeMappingResponse",
        "type": "object",
        "properties": {
          "value": {
            "type": "array",
            "items": {
              "$ref": "#/components/schemas/TypeMapping"
            }
          },
          "isError": {
            "type": "boolean"
          }
        }
      },
      "GetDataTypeMappingResponse": {
        "title": "GetDataTypeMappingResponse",
        "type": "object",
        "properties": {
          "value": {
            "$ref": "#/components/schemas/TypeMapping"
          },
          "isError": {
            "type": "boolean"
          }
        }
      },
      "UpdateDataTypeMappingResponse": {
        "title": "UpdateDataTypeMappingResponse",
        "type": "object",
        "properties": {
          "value": {
            "$ref": "#/components/schemas/TypeMapping"
          },
          "isError": {
            "type": "boolean"
          }
        }
      },
      "ImportDataTypeMappingResponse": {
        "title": "ImportDataTypeMappingResponse",
        "type": "array",
        "items": {
          "type": "object",
          "properties": {
            "value": {
              "$ref": "#/components/schemas/TypeMapping"
            },
            "isError": {
              "type": "boolean"
            }
          }
        }
      },
      "ListTransformationResponse": {
        "title": "ListTransformationResponse",
        "type": "object",
        "properties": {
          "value": {
            "type": "array",
            "items": {
              "$ref": "#/components/schemas/Transformation"
            }
          },
          "isError": {
            "type": "boolean"
          }
        }
      },
      "CreateTransformationResponse": {
        "title": "CreateTransformationResponse",
        "type": "object",
        "properties": {
          "value": {
            "$ref": "#/components/schemas/Transformation"
          },
          "isError": {
            "type": "boolean"
          }
        }
      },
      "UpdateTransformationResponse": {
        "title": "UpdateTransformationResponse",
        "type": "object",
        "properties": {
          "value": {
            "$ref": "#/components/schemas/Transformation"
          },
          "isError": {
            "type": "boolean"
          }
        }
      },
      "ListImportDataResponse": {
        "title": "ListImportDataResponse",
        "type": "object",
        "properties": {
          "value": {
            "type": "array",
            "items": {
              "$ref": "#/components/schemas/ImportModel"
            }
          },
          "isError": {
            "type": "boolean"
          }
        }
      },
      "GetImportDataResponse": {
        "title": "GetImportDataResponse",
        "type": "object",
        "properties": {
          "value": {
            "$ref": "#/components/schemas/ImportModel"
          },
          "isError": {
            "type": "boolean"
          }
        }
      },
      "UpdateImportDataResponse": {
        "title": "UpdateImportDataResponse",
        "type": "object",
        "properties": {
          "value": {
            "$ref": "#/components/schemas/ImportModel"
          },
          "isError": {
            "type": "boolean"
          }
        }
      },
      "CreateImportResponse": {
        "title": "CreateImportResponse",
        "type": "object",
        "properties": {
          "value": {
            "$ref": "#/components/schemas/CreateManualImport"
          },
          "isError": {
            "type": "boolean"
          }
        }
      },
      "AddDataToImportResponse": {
        "title": "AddDataToImportResponse",
        "type": "object",
        "properties": {
          "value": {
            "$ref": "#/components/schemas/CreateManualImport"
          },
          "isError": {
            "type": "boolean"
          }
        }
      },
      "CreateEventResponse": {
        "title": "CreateEventResponse",
        "type": "object",
        "properties": {
          "value": {
            "$ref": "#/components/schemas/Event"
          },
          "isError": {
            "type": "boolean"
          }
        }
      },
      "Generic200Response": {
        "title": "Generic200Response",
        "description": "",
        "type": "object",
        "properties": {
          "value": {
            "type": "boolean"
          },
          "isError": {
            "type": "boolean"
          }
        },
        "required": [
          "value",
          "isError"
        ],
        "x-examples": {
          "Generic200Response": {
            "value": {
              "value": true,
              "isError": false
            },
            "isError": false
          }
        }
      },
      "ErrorResponse": {
        "title": "ErrorResponse",
        "description": "",
        "type": "object",
        "x-examples": {},
        "properties": {
          "isError": {
            "type": "boolean"
          },
          "error": {
            "$ref": "#/components/schemas/ErrorModel"
          }
        },
        "required": [
          "isError",
          "error"
        ]
      },
      "CreateContainerRequest": {
        "title": "CreateContainerRequest",
        "type": "object",
        "example": {
          "name": "Test Container",
          "description": "Test Container Description"
        },
        "properties": {
          "name": {
            "type": "string"
          },
          "description": {
            "type": "string"
          },
          "archived": {
            "type": "boolean"
          },
          "config": {
            "$ref": "#/components/schemas/ContainerConfig"
          }
        },
        "required": [
          "name"
        ]
      },
      "UpdateContainerRequest": {
        "title": "UpdateContainerRequest",
        "type": "object",
        "example": {
          "name": "Test Container",
          "description": "Final Test Description",
          "config": {
            "data_versioning_enabled": false
          }
        },
        "properties": {
          "name": {
            "type": "string"
          },
          "description": {
            "type": "string"
          },
          "config": {
            "type": "object",
            "nullable": true,
            "properties": {
              "data_versioning_enabled": {
                "type": "boolean"
              }
            }
          }
        },
        "required": [
          "name"
        ],
        "x-examples": {
          "ContainerUpdateExample": {
            "value": {
              "name": "Test Container",
              "description": "Final Test Description",
              "config": {
                "data_versioning_enabled": false
              }
            }
          }
        }
      },
      "BatchContainerUpdateRequest": {
        "type": "array",
        "title": "BatchContainerUpdateRequest",
        "description": "",
        "minItems": 1,
        "uniqueItems": false,
        "x-examples": {
          "example-1": [
            {
              "name": "Test Container",
              "description": "Test Container New Description",
              "id": ""
            }
          ]
        },
        "items": {
          "type": "object",
          "properties": {
            "name": {
              "type": "string"
            },
            "description": {
              "type": "string"
            },
            "id": {
              "type": "string"
            }
          }
        }
      },
      "CreateOrUpdateNodesRequest": {
        "title": "CreateOrUpdateNodesRequest",
        "type": "object",
        "example": {
          "container_id": "required",
          "id": "optional - but required to update the node from this endpoint",
          "original_data_id": "optional",
          "data_source_id": "required",
          "data_type_mapping_id": "optional",
          "metatype_id": "required",
          "modified_at": "optional - set to update node along with the id to update if it exists",
          "properties": {}
        },
        "x-examples": {
          "example-1": {
            "container_id": "required",
            "id": "optional - including this field will attempt to update a node with this id",
            "original_data_id": "optional - including this field will attempt to update a node with the same composite id (data source id + metatype id + original data id) if it exists, if not it will create it",
            "data_source_id": "required",
            "metatype_id": "required",
            "properties": {}
          }
        },
        "properties": {
          "id": {
            "type": "string",
            "description": ""
          },
          "container_id": {
            "type": "string"
          },
          "original_data_id": {
            "type": "string",
            "description": "Passing in just the original data id will attempt to update a node with the same composite id (data source id, metatype id, and original data id)."
          },
          "data_source_id": {
            "type": "string"
          },
          "metatype_id": {
            "type": "string"
          },
          "properties": {
            "type": "object"
          }
        },
        "required": [
          "container_id",
          "data_source_id",
          "metatype_id"
        ]
      },
      "CreateOrUpdateEdgesRequest": {
        "title": "CreateOrUpdateEdgesRequest",
        "type": "object",
        "example": {
          "container_id": "required",
          "data_source_id": "required",
          "origin_id": "required (if origin_original_id not set)",
          "destination_id": "required (if destination_original_id not set)",
          "origin_original_id": "create edge based on composite id of node ( data source id + metatype id + original id of node)",
          "origin_metatype_id": "required if using original id for edge creation",
          "origin_data_source_id": "required if using original id for edge creation",
          "destination_original_id": "create edge based on composite id of node (data source id + metatype id +  original id of node)D",
          "destination_metatype_id": "required if using original id for edge creation",
          "destination_data_source_id": "required if using original id for edge creation",
          "relationship_pair_id": "required",
          "modified_at": "will attempt to update edge if exists",
          "properties": {}
        },
        "x-examples": {
          "example-1": {
            "container_id": "required",
            "data_source_id": "required",
            "origin_id": "required (if origin_original_id not set)",
            "destination_id": "required (if destination_original_id not set)",
            "origin_original_id": "create edge based on composite id of node ( data source id + metatype id + original id of node)",
            "origin_metatype_id": "required if using original id for edge creation",
            "origin_data_source_id": "required if using original id for edge creation",
            "destination_original_id": "create edge based on composite id of node (data source id + metatype id +  original id of node)D",
            "destination_metatype_id": "required if using original id for edge creation",
            "destination_data_source_id": "required if using original id for edge creation",
            "relationship_pair_id": "required",
            "properties": {}
          }
        },
        "properties": {
          "container_id": {
            "type": "string"
          },
          "data_source_id": {
            "type": "string"
          },
          "origin_id": {
            "type": "string"
          },
          "destination_id": {
            "type": "string"
          },
          "origin_original_id": {
            "type": "string"
          },
          "destination_original_id": {
            "type": "string"
          },
          "relationship_pair_id": {
            "type": "string"
          },
          "origin_data_source_id": {
            "type": "string"
          },
          "destination_data_source_id": {
            "type": "string"
          },
          "destination_metatype_id": {
            "type": "string"
          },
          "origin_metatype_id": {
            "type": "string"
          },
          "properties": {
            "type": "object"
          }
        },
        "required": [
          "container_id",
          "data_source_id",
          "origin_id",
          "destination_id",
          "relationship_pair_id"
        ]
      },
      "CreateMetatypeRequest": {
        "title": "CreateMetatypeRequest",
        "required": [
          "description",
          "name"
        ],
        "type": "object",
        "properties": {
          "name": {
            "type": "string"
          },
          "description": {
            "type": "string"
          }
        },
        "example": {
          "name": "Equipment",
          "description": "Physical piece of equipement"
        }
      },
      "UpdateMetatypeRequest": {
        "title": "UpdateMetatypeRequest",
        "required": [
          "description",
          "name"
        ],
        "type": "object",
        "properties": {
          "name": {
            "type": "string"
          },
          "description": {
            "type": "string"
          }
        },
        "example": {
          "name": "Updated Metatype Name",
          "description": "Final Description"
        }
      },
      "CreateMetatypeKeyRequest": {
        "title": "CreateMetatypeKeyRequest",
        "type": "object",
        "properties": {
          "name": {
            "type": "string"
          },
          "required": {
            "type": "boolean"
          },
          "property_name": {
            "type": "string"
          },
          "description": {
            "type": "string"
          },
          "data_type": {
            "type": "string"
          },
          "cardinality": {
            "type": "integer",
            "format": "int32"
          },
          "validation": {
            "$ref": "#/components/schemas/KeyValidation"
          },
          "unique": {
            "type": "boolean"
          },
          "options": {
            "type": "array",
            "items": {
              "type": "string"
            }
          },
          "defaultValue": {
            "type": "string"
          },
          "metatype_id": {
            "type": "string"
          }
        },
        "required": [
          "name",
          "description",
          "metatype_id"
        ]
      },
      "KeyValidation": {
        "title": "KeyValidation",
        "type": "object",
        "example": {
          "regex": "",
          "min": 0,
          "max": 0
        },
        "properties": {
          "regex": {
            "type": "string"
          },
          "min": {
            "type": "integer",
            "format": "int32"
          },
          "max": {
            "type": "integer",
            "format": "int32"
          }
        }
      },
      "CreateMetatypeRelationshipRequest": {
        "title": "CreateMetatypeRelationshipRequest",
        "required": [
          "description",
          "name"
        ],
        "type": "object",
        "properties": {
          "name": {
            "type": "string"
          },
          "description": {
            "type": "string"
          }
        },
        "example": {
          "name": "Relationship Name",
          "description": "Relationship Description"
        },
        "x-examples": {
          "example-1": {
            "name": "Relationship Name",
            "description": "Relationship Description"
          }
        }
      },
      "UpdateMetatypeRelationshipRequest": {
        "title": "UpdateMetatypeRelationshipRequest",
        "required": [
          "description",
          "name"
        ],
        "type": "object",
        "properties": {
          "name": {
            "type": "string"
          },
          "description": {
            "type": "string"
          }
        },
        "example": {
          "name": "Update Test",
          "description": "Final Test Description"
        },
        "x-examples": {
          "example-1": {
            "name": "Update Test",
            "description": "Final Test Description"
          }
        }
      },
      "CreateMetatypeRelationshipKeyRequest": {
        "title": "CreateMetatypeRelationshipKeyRequest",
        "type": "object",
        "example": {
          "name": "File Name",
          "required": true,
          "property_name": "fileName",
          "description": "File Upload Name",
          "data_type": "string",
          "cardinality": 1,
          "validation": {
            "regex": "",
            "min": 0,
            "max": 0
          },
          "unique": true,
          "options": [
            ""
          ],
          "defaultValue": "can be any type"
        },
        "properties": {
          "name": {
            "type": "string"
          },
          "required": {
            "type": "boolean"
          },
          "property_name": {
            "type": "string"
          },
          "description": {
            "type": "string"
          },
          "data_type": {
            "type": "string"
          },
          "cardinality": {
            "type": "integer",
            "format": "int32"
          },
          "validation": {
            "$ref": "#/components/schemas/KeyValidation"
          },
          "unique": {
            "type": "boolean"
          },
          "options": {
            "type": "array",
            "items": {
              "type": "string"
            }
          },
          "defaultValue": {
            "type": "string"
          }
        },
        "required": [
          "name",
          "description",
          "data_type"
        ]
      },
      "CreateMetatypeRelationshipPairRequest": {
        "title": "CreateMetatypeRelationshipPairRequest",
        "required": [
          "description",
          "destination_metatype_id",
          "name",
          "origin_metatype_id",
          "relationship_id",
          "relationship_type"
        ],
        "type": "object",
        "properties": {
          "name": {
            "type": "string"
          },
          "description": {
            "type": "string"
          },
          "origin_metatype_id": {
            "type": "string"
          },
          "destination_metatype_id": {
            "type": "string"
          },
          "relationship_id": {
            "type": "string"
          },
          "relationship_type": {
            "type": "string"
          }
        },
        "example": {
          "name": "Relationship Pair Test",
          "description": "Relationship Pair Test description",
          "origin_metatype_id": "566e3862-6853-45af-8a45-3050576dfb9a",
          "destination_metatype_id": "8bcc0b06-bb44-4176-a581-aa68eafca7f3",
          "relationship_id": "885e3fca-5066-4be8-a720-63b3c4744e97",
          "relationship_type": "many:many"
        }
      },
      "CreateDataSourceRequest": {
        "title": "CreateDataSourceRequest",
        "type": "object",
        "example": {
          "name": "testing data source",
          "adapter_type": "http OR manual",
          "active": true,
          "config": {
            "endpoint": "",
            "auth_method": "basic",
            "username": "test",
            "password": "test"
          }
        },
        "properties": {
          "name": {
            "type": "string"
          },
          "adapter_type": {
            "type": "string"
          },
          "active": {
            "type": "boolean"
          },
          "config": {
            "$ref": "#/components/schemas/CreateDataSourceConfig"
          }
        },
        "required": [
          "name"
        ],
        "x-examples": {}
      },
      "CreateDataTargetRequest": {
        "title": "CreateDataTargetRequest",
        "type": "object",
        "example": {
          "name": "testing data source",
          "adapter_type": "http OR manual",
          "active": true,
          "config": {
            "endpoint": "",
            "auth_method": "basic",
            "username": "test",
            "password": "test"
          }
        },
        "properties": {
          "name": {
            "type": "string"
          },
          "adapter_type": {
            "type": "string"
          },
          "active": {
            "type": "boolean"
          },
          "config": {
            "$ref": "#/components/schemas/CreateDataTargetConfig"
          }
        },
        "required": [
          "name"
        ],
        "x-examples": {
          "example-1": {
            "name": "testing data target",
            "adapter_type": "http OR standard",
            "active": true,
            "config": {
              "endpoint": "",
              "auth_method": "basic",
              "username": "test",
              "password": "test",
              "grapgql_query": "{ __type(name: \"Requirement\"){ name fields{ name } } }"
            }
          }
        }
      },
      "CreateDataSourceConfig": {
        "title": "CreateDataSourceConfig",
        "type": "object",
        "example": {
          "endpoint": "",
          "auth_method": "basic",
          "username": "test",
          "password": "test"
        },
        "properties": {
          "endpoint": {
            "type": "string"
          },
          "auth_method": {
            "type": "string"
          },
          "username": {
            "type": "string"
          },
          "password": {
            "type": "string"
          }
        }
      },
      "CreateDataTargetConfig": {
        "title": "CreateDataTargetConfig",
        "type": "object",
        "example": {
          "endpoint": "",
          "auth_method": "basic",
          "username": "test",
          "password": "test"
        },
        "properties": {
          "endpoint": {
            "type": "string"
          },
          "auth_method": {
            "type": "string"
          },
          "username": {
            "type": "string"
          },
          "password": {
            "type": "string"
          },
          "graphql_query": {
            "type": "string"
          }
        },
        "x-examples": {
          "example-1": {
            "endpoint": "",
            "auth_method": "basic",
            "username": "test",
            "password": "test",
            "grapgql_query": "{ __type(name: \"Requirement\"){ name fields{ name } } }"
          }
        }
      },
      "CreateDataExportRequest": {
        "title": "CreateDataExportRequest",
        "required": [
          "adapter",
          "config"
        ],
        "type": "object",
        "properties": {
          "adapter": {
            "type": "string"
          },
          "config": {
            "$ref": "#/components/schemas/DataExportConfig"
          }
        },
        "example": {
          "adapter": "gremlin",
          "config": {
            "traversal_source": "g",
            "graphson_v1": false,
            "user": "",
            "key": "",
            "endpoint": "localhost",
            "port": "8182",
            "path": "/gremlin",
            "writes_per_second": 300
          }
        }
      },
      "DataExportConfig": {
        "title": "DataExportConfig",
        "required": [
          "endpoint",
          "graphson_v1",
          "key",
          "path",
          "port",
          "traversal_source",
          "user",
          "writes_per_second"
        ],
        "type": "object",
        "properties": {
          "traversal_source": {
            "type": "string"
          },
          "graphson_v1": {
            "type": "boolean"
          },
          "user": {
            "type": "string"
          },
          "key": {
            "type": "string"
          },
          "endpoint": {
            "type": "string"
          },
          "port": {
            "type": "string"
          },
          "path": {
            "type": "string"
          },
          "writes_per_second": {
            "type": "integer",
            "format": "int32"
          }
        },
        "example": {
          "traversal_source": "g",
          "graphson_v1": false,
          "user": "",
          "key": "",
          "endpoint": "localhost",
          "port": "8182",
          "path": "/gremlin",
          "writes_per_second": 300
        }
      },
      "AssignRoleRequest": {
        "title": "AssignRoleRequest",
        "required": [
          "container_id",
          "role_name",
          "user_id"
        ],
        "type": "object",
        "properties": {
          "user_id": {
            "type": "string"
          },
          "container_id": {
            "type": "string"
          },
          "role_name": {
            "type": "string"
          }
        },
        "example": {
          "user_id": "fb127f5f-0318-4866-9570-10ec81a85cc2",
          "container_id": "2a49dc7b-cf56-4e03-85e7-14ac8f0e4b40",
          "role_name": "admin"
        }
      },
      "CreateTypeMappingTransformationsRequest": {
        "title": "CreateTypeMappingTransformationsRequest",
        "type": "object",
        "example": {
          "metatype_id": "",
          "conditions": [
            {
              "key": "RADIUS",
              "operator": "eq",
              "value": "CIRCLE"
            }
          ],
          "keys": [
            {
              "key": "RADIUS",
              "metatype_key_id": "Example"
            }
          ]
        },
        "properties": {
          "metatype_id": {
            "type": "string"
          },
          "conditions": {
            "type": "array",
            "items": {
              "$ref": "#/components/schemas/TransformationCondition"
            }
          },
          "keys": {
            "type": "array",
            "items": {
              "$ref": "#/components/schemas/TransformationKey"
            }
          }
        },
        "required": [
          "metatype_id",
          "conditions",
          "keys"
        ]
      },
      "TransformationCondition": {
        "title": "TransformationCondition",
        "required": [
          "key",
          "operator",
          "value"
        ],
        "type": "object",
        "properties": {
          "key": {
            "type": "string"
          },
          "operator": {
            "type": "string"
          },
          "value": {
            "type": "string"
          }
        },
        "example": {
          "key": "RADIUS",
          "operator": "eq",
          "value": "CIRCLE"
        }
      },
      "ContainerImportRequest": {
        "title": "ContainerImportRequest",
        "description": "",
        "type": "object",
        "x-examples": {
          "example-1": {
            "name": "string",
            "description": "string",
            "data_versioning_enabled": true,
            "path": "string",
            "file": "string"
          }
        },
        "properties": {
          "name": {
            "type": "string",
            "minLength": 1
          },
          "description": {
            "type": "string",
            "minLength": 1
          },
          "data_versioning_enabled": {
            "type": "boolean"
          },
          "path": {
            "type": "string",
            "minLength": 1
          },
          "file": {
            "type": "string",
            "format": "binary",
            "minLength": 1
          }
        },
        "required": [
          "name",
          "description",
          "data_versioning_enabled"
        ]
      },
      "TokenExchangeRequest": {
        "title": "TokenExchangeRequest",
        "type": "object",
        "properties": {
          "client_id": {
            "type": "string"
          },
          "code": {
            "type": "string"
          },
          "grant_type": {
            "type": "string"
          },
          "redirect_uri": {
            "type": "string"
          },
          "client_secret": {
            "type": "string"
          },
          "code_verifier": {
            "type": "string"
          }
        }
      },
      "Node": {
        "description": "",
        "type": "object",
        "x-examples": {
          "example-1": {
            "properties": {},
            "id": "c9e8aef5-d13e-49af-b1af-d840e51c6689",
            "container_id": "d3cd0199-6511-4c0d-b634-efeff989a8f6",
            "metatype": {
              "name": "",
              "description": "",
              "id": "4983eb3a-7cae-4cc0-a62f-07ea863be646"
            },
            "metatype_name": "Example",
            "graph_id": "c29870ad-479b-432b-a88a-093b4d85b58a",
            "archived": false,
            "created_at": "2021-08-10T15:05:08.393Z",
            "modified_at": null,
            "original_data_id": "9c230bc3-a0b8-48ad-b7bf-11065efd7c60",
            "data_source_id": "f02494db-2210-4d78-ae43-3e3abbdad0e1",
            "deleted_at": null,
            "data_staging_id": 19,
            "import_data_id": "e475010f-7afa-4027-9488-e159dff33c7f",
            "type_mapping_transformation_id": "ea4e36af-805a-4b32-b299-ed223d9b2f22",
            "composite_original_id": "d3cd0199-6511-4c0d-b634-efeff989a8f6+f02494db-2210-4d78-ae43-3e3abbdad0e1",
            "created_by": "16fa1d29-a13f-4783-b56d-cdf9c4946cb4",
            "modified_by": "16fa1d29-a13f-4783-b56d-cdf9c4946cb4",
            "value": {
              "properties": {},
              "id": "c9e8aef5-d13e-49af-b1af-d840e51c6689",
              "container_id": "d3cd0199-6511-4c0d-b634-efeff989a8f6",
              "metatype": {
                "name": "",
                "description": "",
                "id": "4983eb3a-7cae-4cc0-a62f-07ea863be646"
              },
              "metatype_name": "Example",
              "graph_id": "c29870ad-479b-432b-a88a-093b4d85b58a",
              "archived": false,
              "created_at": "2021-08-10T15:05:08.393Z",
              "modified_at": null,
              "original_data_id": "bc3-a0b8-48ad-b7bf-11065efd7c60",
              "data_source_id": "f02494db-2210-4d78-ae43-3e3abbdad0e1",
              "deleted_at": null,
              "data_staging_id": 19,
              "import_data_id": "e475010f-7afa-4027-9488-e159dff33c7f",
              "type_mapping_transformation_id": "ea4e36af-805a-4b32-b299-ed223d9b2f22",
              "composite_original_id": "d3cd0199-6511-4c0d-b634-efeff989a8f6+f02494db-2210-4d7",
              "created_by": "16fa1d29-a13f-4783-b56d-cdf9c4946cb4",
              "modified_by": "16fa1d29-a13f-4783-b56d-cdf9c4946cb4"
            }
          }
        },
        "properties": {
          "id": {
            "type": "string",
            "minLength": 1
          },
          "container_id": {
            "type": "string",
            "minLength": 1
          },
          "metatype_id": {
            "type": "string"
          },
          "metatype": {
            "$ref": "#/components/schemas/NodeMetatypeBody"
          },
          "metatype_name": {
            "type": "string",
            "minLength": 1
          },
          "data_source_id": {
            "type": "string",
            "minLength": 1
          },
          "import_data_id": {
            "type": "string",
            "minLength": 1
          },
          "data_staging_id": {
            "type": "number"
          },
          "type_mapping_transformation_id": {
            "type": "string",
            "minLength": 1
          },
          "original_data_id": {
            "type": "string",
            "minLength": 1
          },
          "properties": {
            "type": "object"
          },
          "metadata": {
            "type": "object"
          },
          "created_at": {
            "type": "string",
            "minLength": 1
          },
          "modified_at": {
            "type": "string",
            "nullable": true
          },
          "deleted_at": {
            "type": "string",
            "nullable": true
          },
          "created_by": {
            "type": "string",
            "minLength": 1
          },
          "modified_by": {
            "type": "string",
            "minLength": 1
          }
        },
        "required": [
          "container_id"
        ]
      },
      "NodeMetatypeBody": {
        "title": "NodeMetatypeBody",
        "type": "object",
        "required": [
          "name",
          "description",
          "id"
        ],
        "properties": {
          "name": {
            "type": "string"
          },
          "description": {
            "type": "string"
          },
          "id": {
            "type": "string",
            "minLength": 1
          }
        }
      },
      "Edge": {
        "description": "",
        "type": "object",
        "x-examples": {},
        "title": "",
        "properties": {
          "id": {
            "type": "string",
            "minLength": 1
          },
          "container_id": {
            "type": "string",
            "minLength": 1
          },
          "relationship_pair_id": {
            "type": "string",
            "minLength": 1
          },
          "data_source_id": {
            "type": "string",
            "minLength": 1
          },
          "import_data_id": {
            "type": "string",
            "minLength": 1
          },
          "data_staging_id": {
            "type": "string"
          },
          "type_mapping_transformation_id": {
            "type": "string",
            "minLength": 1
          },
          "origin_id": {
            "type": "string"
          },
          "destination_id": {
            "type": "string"
          },
          "origin_original_id": {
            "type": "string",
            "minLength": 1
          },
          "origin_data_source_id": {
            "type": "string",
            "minLength": 1
          },
          "origin_metatype_id": {
            "type": "string"
          },
          "destination_original_id": {
            "type": "string",
            "minLength": 1
          },
          "destination_data_source_id": {
            "type": "string",
            "minLength": 1
          },
          "destination_metatype_id": {
            "type": "string"
          },
          "destination_node_id": {
            "type": "string",
            "minLength": 1
          },
          "properties": {
            "type": "object"
          },
          "metadata": {
            "type": "object"
          },
          "created_at": {
            "type": "string",
            "minLength": 1
          },
          "modified_at": {
            "type": "string",
            "nullable": true
          },
          "deleted_at": {
            "type": "string",
            "nullable": true
          },
          "created_by": {
            "type": "string",
            "minLength": 1
          },
          "modified_by": {
            "type": "string",
            "minLength": 1
          }
        },
        "required": [
          "container_id",
          "relationship_pair_id"
        ]
      },
      "Metatype": {
        "description": "",
        "type": "object",
        "x-examples": {
          "example-1": {
            "name": "Entity",
            "description": "An entity is anything that exists or has existed or will exist",
            "container_id": "d3cd0199-6511-4c0d-b634-efeff989a8f6",
            "id": "aaa5baa4-59ef-4e48-a111-b96ca2a4d2bc",
            "archived": false,
            "created_at": "2021-08-09T18:39:17.604Z",
            "modified_at": "2021-08-12T22:03:02.830Z",
            "created_by": "16fa1d29-a13f-4783-b56d-cdf9c4946cb4",
            "modified_by": "6a005d8f-1026-4497-9ba9-2db413bf3119",
            "keys": []
          }
        },
        "properties": {
          "name": {
            "type": "string",
            "minLength": 1
          },
          "description": {
            "type": "string",
            "minLength": 1
          },
          "container_id": {
            "type": "string",
            "minLength": 1
          },
          "id": {
            "type": "string",
            "minLength": 1
          },
          "archived": {
            "type": "boolean"
          },
          "created_at": {
            "type": "string",
            "minLength": 1
          },
          "modified_at": {
            "type": "string",
            "minLength": 1
          },
          "created_by": {
            "type": "string",
            "minLength": 1
          },
          "modified_by": {
            "type": "string",
            "minLength": 1
          },
          "keys": {
            "type": "array",
            "items": {
              "$ref": "#/components/schemas/MetatypeKey"
            }
          }
        },
        "required": [
          "name",
          "description"
        ]
      },
      "MetatypeKey": {
        "description": "",
        "type": "object",
        "x-examples": {
          "example-1": {
            "name": "name",
            "description": "",
            "property_name": "name",
            "data_type": "string",
            "required": false,
            "metatype_id": "aaa5baa4-59ef-4e48-a111-b96ca2a4d2bc",
            "id": "feb787cf-189c-4349-aa40-08e106a11d5b",
            "options": null,
            "default_value": null,
            "archived": false,
            "created_at": "2021-08-09T18:39:19.129Z",
            "modified_at": "2021-08-12T22:03:03.952Z",
            "created_by": "16fa1d29-a13f-4783-b56d-cdf9c4946cb4",
            "modified_by": "6a005d8f-1026-4497-9ba9-2db413bf3119",
            "validation": {
              "max": 0,
              "min": 0,
              "regex": ""
            }
          }
        },
        "properties": {
          "name": {
            "type": "string",
            "minLength": 1
          },
          "description": {
            "type": "string"
          },
          "property_name": {
            "type": "string",
            "minLength": 1
          },
          "data_type": {
            "type": "string",
            "minLength": 1
          },
          "required": {
            "type": "boolean"
          },
          "metatype_id": {
            "type": "string",
            "minLength": 1
          },
          "id": {
            "type": "string",
            "minLength": 1
          },
          "options": {
            "type": "array",
            "nullable": true,
            "items": {
              "type": "object"
            }
          },
          "default_value": {
            "type": "string",
            "nullable": true
          },
          "archived": {
            "type": "boolean"
          },
          "created_at": {
            "type": "string",
            "minLength": 1
          },
          "modified_at": {
            "type": "string",
            "minLength": 1
          },
          "created_by": {
            "type": "string",
            "minLength": 1
          },
          "modified_by": {
            "type": "string",
            "minLength": 1
          },
          "validation": {
            "$ref": "#/components/schemas/KeyValidation"
          }
        },
        "required": [
          "name",
          "description",
          "data_type",
          "metatype_id"
        ]
      },
      "MetatypeRelationship": {
        "description": "",
        "type": "object",
        "x-examples": {
          "example-1": {
            "name": "locates",
            "description": "A locates B if B is contained within a subset of the spatial region occupied by A at some time t.",
            "container_id": "d3cd0199-6511-4c0d-b634-efeff989a8f6",
            "id": "b0d66ebb-58d4-4933-9ed2-29302d0c1aea",
            "archived": false,
            "created_at": "2021-08-09T18:39:17.531Z",
            "modified_at": "2021-08-12T22:03:02.791Z",
            "created_by": "16fa1d29-a13f-4783-b56d-cdf9c4946cb4",
            "modified_by": "6a005d8f-1026-4497-9ba9-2db413bf3119",
            "keys": []
          }
        },
        "properties": {
          "name": {
            "type": "string",
            "minLength": 1
          },
          "description": {
            "type": "string",
            "minLength": 1
          },
          "container_id": {
            "type": "string",
            "minLength": 1
          },
          "id": {
            "type": "string",
            "minLength": 1
          },
          "archived": {
            "type": "boolean"
          },
          "created_at": {
            "type": "string",
            "minLength": 1
          },
          "modified_at": {
            "type": "string",
            "minLength": 1
          },
          "created_by": {
            "type": "string",
            "minLength": 1
          },
          "modified_by": {
            "type": "string",
            "minLength": 1
          },
          "keys": {
            "type": "array",
            "items": {
              "$ref": "#/components/schemas/RelationshipKey"
            }
          }
        },
        "required": [
          "name",
          "description"
        ]
      },
      "RelationshipKey": {
        "description": "",
        "type": "object",
        "x-examples": {
          "example-1": {
            "name": "File Name",
            "description": "File Upload Name",
            "property_name": "fileName",
            "data_type": "string",
            "required": true,
            "cardinality": 1,
            "validation": {
              "max": 0,
              "min": 0,
              "regex": ""
            },
            "unique": true,
            "options": [
              ""
            ],
            "defaultValue": "can be any type",
            "metatype_relationship_id": "b0d66ebb-58d4-4933-9ed2-29302d0c1aea",
            "id": "1ef3ee3f-c188-4a5f-9da2-ad6ad79eb69d",
            "default_value": null,
            "archived": false,
            "created_at": "2021-08-13T16:17:12.145Z",
            "modified_at": "2021-08-13T16:17:12.145Z",
            "created_by": "6df185b0-e511-44e6-9692-2b04b51701d9",
            "modified_by": "6df185b0-e511-44e6-9692-2b04b51701d9"
          }
        },
        "properties": {
          "name": {
            "type": "string",
            "minLength": 1
          },
          "description": {
            "type": "string",
            "minLength": 1
          },
          "property_name": {
            "type": "string",
            "minLength": 1
          },
          "data_type": {
            "type": "string",
            "minLength": 1
          },
          "required": {
            "type": "boolean"
          },
          "cardinality": {
            "type": "number"
          },
          "validation": {
            "$ref": "#/components/schemas/KeyValidation"
          },
          "unique": {
            "type": "boolean"
          },
          "options": {
            "type": "array",
            "items": {
              "type": "object"
            }
          },
          "defaultValue": {
            "type": "string",
            "nullable": true
          },
          "metatype_relationship_id": {
            "type": "string",
            "minLength": 1
          },
          "id": {
            "type": "string",
            "minLength": 1
          },
          "archived": {
            "type": "boolean"
          },
          "created_at": {
            "type": "string",
            "minLength": 1
          },
          "modified_at": {
            "type": "string",
            "minLength": 1
          },
          "created_by": {
            "type": "string",
            "minLength": 1
          },
          "modified_by": {
            "type": "string",
            "minLength": 1
          }
        },
        "required": [
          "metatype_relationship_id",
          "id"
        ]
      },
      "RelationshipPair": {
        "description": "",
        "type": "object",
        "x-examples": null,
        "properties": {
          "name": {
            "type": "string",
            "minLength": 1
          },
          "description": {
            "type": "string",
            "minLength": 1
          },
          "relationship_type": {
            "type": "string",
            "minLength": 1
          },
          "relationship_id": {
            "type": "string",
            "minLength": 1
          },
          "origin_metatype_id": {
            "type": "string",
            "minLength": 1
          },
          "destination_metatype_id": {
            "type": "string",
            "minLength": 1
          },
          "id": {
            "type": "string",
            "minLength": 1
          },
          "archived": {
            "type": "boolean"
          },
          "container_id": {
            "type": "string",
            "minLength": 1
          },
          "created_at": {
            "type": "string",
            "minLength": 1
          },
          "modified_at": {
            "type": "string",
            "minLength": 1
          },
          "created_by": {
            "type": "string",
            "minLength": 1
          },
          "modified_by": {
            "type": "string",
            "minLength": 1
          },
          "origin_metatype_name": {
            "type": "string",
            "minLength": 1
          },
          "destination_metatype_name": {
            "type": "string",
            "minLength": 1
          },
          "relationship_pair_name": {
            "type": "string",
            "minLength": 1
          },
          "destination_metatype": {
            "type": "object",
            "properties": {
              "name": {
                "type": "string"
              },
              "description": {
                "type": "string"
              },
              "id": {
                "type": "string",
                "minLength": 1
              }
            }
          },
          "origin_metatype": {
            "type": "object",
            "properties": {
              "name": {
                "type": "string"
              },
              "description": {
                "type": "string"
              },
              "id": {
                "type": "string",
                "minLength": 1
              }
            }
          },
          "relationship": {
            "type": "object",
            "properties": {
              "name": {
                "type": "string"
              },
              "description": {
                "type": "string"
              },
              "id": {
                "type": "string",
                "minLength": 1
              }
            }
          }
        },
        "required": [
          "name",
          "id"
        ]
      },
      "DataSource": {
        "description": "",
        "type": "object",
        "x-examples": {
          "example-1": {
            "adapter_type": "standard",
            "status": "ready",
            "active": true,
            "config": {
              "kind": "standard",
              "data_type": "json",
              "data_format": "json"
            },
            "id": "fc218b62-5917-4e52-b7a7-25f399a25811",
            "container_id": "d3cd0199-6511-4c0d-b634-efeff989a8f6",
            "name": "Sample",
            "data_format": null,
            "created_at": "2021-08-09T18:40:14.846Z",
            "modified_at": "2021-08-09T18:40:14.846Z",
            "created_by": "16fa1d29-a13f-4783-b56d-cdf9c4946cb4",
            "modified_by": "16fa1d29-a13f-4783-b56d-cdf9c4946cb4",
            "archived": false,
            "status_message": null
          }
        },
        "properties": {
          "adapter_type": {
            "type": "string",
            "minLength": 1
          },
          "status": {
            "type": "string",
            "minLength": 1
          },
          "active": {
            "type": "boolean"
          },
          "config": {
            "$ref": "#/components/schemas/DataSourceConfig"
          },
          "id": {
            "type": "string",
            "minLength": 1
          },
          "container_id": {
            "type": "string",
            "minLength": 1
          },
          "name": {
            "type": "string",
            "minLength": 1
          },
          "data_format": {
            "type": "string",
            "nullable": true
          },
          "created_at": {
            "type": "string",
            "minLength": 1
          },
          "modified_at": {
            "type": "string",
            "minLength": 1
          },
          "created_by": {
            "type": "string",
            "minLength": 1
          },
          "modified_by": {
            "type": "string",
            "minLength": 1
          },
          "archived": {
            "type": "boolean"
          },
          "status_message": {
            "type": "string",
            "nullable": true
          }
        },
        "required": [
          "adapter_type",
          "active",
          "container_id",
          "name"
        ]
      },
      "DataTarget": {
        "description": "",
        "type": "object",
        "x-examples": {},
        "properties": {
          "adapter_type": {
            "type": "string",
            "minLength": 1
          },
          "status": {
            "type": "string",
            "minLength": 1
          },
          "active": {
            "type": "boolean"
          },
          "config": {
            "$ref": "#/components/schemas/DataTargetConfig"
          },
          "id": {
            "type": "string",
            "minLength": 1
          },
          "container_id": {
            "type": "string",
            "minLength": 1
          },
          "name": {
            "type": "string",
            "minLength": 1
          },
          "data_format": {
            "type": "string",
            "nullable": true
          },
          "created_at": {
            "type": "string",
            "minLength": 1
          },
          "modified_at": {
            "type": "string",
            "minLength": 1
          },
          "created_by": {
            "type": "string",
            "minLength": 1
          },
          "modified_by": {
            "type": "string",
            "minLength": 1
          },
          "archived": {
            "type": "boolean"
          },
          "status_message": {
            "type": "string",
            "nullable": true
          }
        },
        "required": [
          "adapter_type",
          "active",
          "container_id",
          "name"
        ]
      },
      "DataSourceConfig": {
        "title": "DataSourceConfig",
        "type": "object",
        "properties": {
          "kind": {
            "type": "string",
            "minLength": 1
          },
          "data_type": {
            "type": "string",
            "minLength": 1
          },
          "data_format": {
            "type": "string",
            "minLength": 1
          }
        }
      },
      "DataTargetConfig": {
        "title": "DataTargetConfig",
        "type": "object",
        "properties": {
          "kind": {
            "type": "string",
            "minLength": 1
          },
          "data_type": {
            "type": "string",
            "minLength": 1
          },
          "data_format": {
            "type": "string",
            "minLength": 1
          }
        }
      },
      "FileModel": {
        "description": "",
        "type": "object",
        "x-examples": {
          "example-1": {
            "status": "ready",
            "id": "f98827b8-67c5-42f3-86cd-b7bf8490743c",
            "data_source_id": "fc218b62-5917-4e52-b7a7-25f399a25811",
            "created_at": "2021-08-13T17:25:58.052Z",
            "modified_at": "2021-08-13T17:25:58.052Z",
            "created_by": "6df185b0-e511-44e6-9692-2b04b51701d9",
            "modified_by": "6df185b0-e511-44e6-9692-2b04b51701d9",
            "reference": "manual upload",
            "status_message": null
          }
        },
        "properties": {
          "status": {
            "type": "string",
            "minLength": 1
          },
          "id": {
            "type": "string",
            "minLength": 1
          },
          "data_source_id": {
            "type": "string",
            "minLength": 1
          },
          "created_at": {
            "type": "string",
            "minLength": 1
          },
          "modified_at": {
            "type": "string",
            "minLength": 1
          },
          "created_by": {
            "type": "string",
            "minLength": 1
          },
          "modified_by": {
            "type": "string",
            "minLength": 1
          },
          "reference": {
            "type": "string",
            "minLength": 1
          },
          "status_message": {
            "type": "string",
            "nullable": true
          }
        },
        "required": [
          "status",
          "id",
          "data_source_id",
          "created_at",
          "created_by",
          "reference"
        ]
      },
      "FileInfo": {
        "description": "",
        "type": "object",
        "x-examples": {
          "example-1": {
            "metadata": {},
            "id": "f7bc7f76-dca4-4733-8ff2-d2b63625a58b",
            "file_name": "NOTICE.txt",
            "file_size": 1.794,
            "adapter_file_path": "/path/to/file/fc218b62-5917-4e52-b7a7-25f399a25811/",
            "adapter": "filesystem",
            "data_source_id": "fc218b62-5917-4e52-b7a7-25f399a25811",
            "created_at": "2021-08-13T17:25:58.051Z",
            "modified_at": "2021-08-13T17:25:58.051Z",
            "created_by": "6df185b0-e511-44e6-9692-2b04b51701d9",
            "modified_by": "6df185b0-e511-44e6-9692-2b04b51701d9",
            "container_id": "d3cd0199-6511-4c0d-b634-efeff989a8f6",
            "md5hash": "bc7244e7706e211cc818fb10e4160957"
          }
        },
        "properties": {
          "metadata": {
            "type": "object"
          },
          "id": {
            "type": "string",
            "minLength": 1
          },
          "file_name": {
            "type": "string",
            "minLength": 1
          },
          "file_size": {
            "type": "number"
          },
          "adapter_file_path": {
            "type": "string",
            "minLength": 1
          },
          "adapter": {
            "type": "string",
            "minLength": 1
          },
          "data_source_id": {
            "type": "string",
            "minLength": 1
          },
          "created_at": {
            "type": "string",
            "minLength": 1
          },
          "modified_at": {
            "type": "string",
            "minLength": 1
          },
          "created_by": {
            "type": "string",
            "minLength": 1
          },
          "modified_by": {
            "type": "string",
            "minLength": 1
          },
          "container_id": {
            "type": "string",
            "minLength": 1
          },
          "md5hash": {
            "type": "string",
            "nullable": true
          }
        },
        "required": [
          "id",
          "file_name",
          "adapter_file_path",
          "data_source_id",
          "created_at",
          "created_by",
          "container_id"
        ]
      },
      "DataSourceImport": {
        "description": "",
        "type": "object",
        "x-examples": {
          "example-1": {
            "status": "completed",
            "id": "2b0b7423-c77d-4ea3-9266-7e466ce0fbff",
            "data_source_id": "fc218b62-5917-4e52-b7a7-25f399a25811",
            "created_at": "2021-08-09T21:26:31.033Z",
            "modified_at": "2021-08-09T21:27:01.029Z",
            "created_by": "31e3da13-f170-4571-9ed7-80184bc0bf57",
            "modified_by": "31e3da13-f170-4571-9ed7-80184bc0bf57",
            "reference": "manual upload",
            "status_message": null,
            "records_inserted": "0",
            "total_records": "1"
          }
        },
        "properties": {
          "status": {
            "type": "string",
            "minLength": 1
          },
          "id": {
            "type": "string",
            "minLength": 1
          },
          "data_source_id": {
            "type": "string",
            "minLength": 1
          },
          "created_at": {
            "type": "string",
            "minLength": 1
          },
          "modified_at": {
            "type": "string",
            "minLength": 1
          },
          "created_by": {
            "type": "string",
            "minLength": 1
          },
          "modified_by": {
            "type": "string",
            "minLength": 1
          },
          "reference": {
            "type": "string",
            "minLength": 1
          },
          "status_message": {
            "type": "string",
            "nullable": true
          },
          "records_inserted": {
            "type": "string",
            "minLength": 1
          },
          "total_records": {
            "type": "string",
            "minLength": 1
          }
        },
        "required": [
          "status",
          "id",
          "data_source_id",
          "created_at",
          "modified_at",
          "created_by",
          "modified_by",
          "reference",
          "records_inserted",
          "total_records"
        ]
      },
      "CreateManualImport": {
        "title": "CreateManualImport",
        "description": "",
        "type": "object",
        "x-examples": {
          "example-1": {
            "status": "ready",
            "id": "2ff12802-222c-472c-95f0-ee364ad93d43",
            "data_source_id": "fc218b62-5917-4e52-b7a7-25f399a25811",
            "created_at": "2021-08-13T17:35:07.386Z",
            "modified_at": "2021-08-13T17:35:07.386Z",
            "created_by": "6df185b0-e511-44e6-9692-2b04b51701d9",
            "modified_by": "6df185b0-e511-44e6-9692-2b04b51701d9",
            "reference": "manual upload",
            "status_message": null
          }
        },
        "properties": {
          "status": {
            "type": "string",
            "minLength": 1
          },
          "id": {
            "type": "string",
            "minLength": 1
          },
          "data_source_id": {
            "type": "string",
            "minLength": 1
          },
          "created_at": {
            "type": "string",
            "minLength": 1
          },
          "modified_at": {
            "type": "string",
            "minLength": 1
          },
          "created_by": {
            "type": "string",
            "minLength": 1
          },
          "modified_by": {
            "type": "string",
            "minLength": 1
          },
          "reference": {
            "type": "string",
            "minLength": 1,
            "nullable": true
          },
          "status_message": {
            "type": "string",
            "nullable": true
          }
        }
      },
      "Exporter": {
        "description": "",
        "type": "object",
        "x-examples": {
          "example-1": {
            "adapter": "gremlin",
            "status": "completed",
            "config": {
              "kind": "standard",
              "key": "",
              "path": "/gremlin",
              "port": "8181",
              "user": "",
              "endpoint": "localhost",
              "graphson_v1": false,
              "traversal_source": "g",
              "writes_per_second": 300
            },
            "id": "d98aa600-7a61-4609-be85-9f510af1610a",
            "container_id": "35bfbf46-5b50-49f5-a325-e5f03f43c3aa",
            "created_at": "2021-08-26T21:09:45.170Z",
            "modified_at": "2021-08-26T21:09:45.232Z",
            "created_by": "cad5491e-5d82-47ed-b4de-2d0c9ea7d545",
            "modified_by": "system",
            "status_message": null,
            "destination_type": null
          }
        },
        "properties": {
          "adapter": {
            "type": "string",
            "minLength": 1
          },
          "status": {
            "type": "string",
            "minLength": 1
          },
          "config": {
            "$ref": "#/components/schemas/ExporterConfig"
          },
          "id": {
            "type": "string",
            "minLength": 1
          },
          "container_id": {
            "type": "string",
            "minLength": 1
          },
          "created_at": {
            "type": "string",
            "minLength": 1
          },
          "modified_at": {
            "type": "string",
            "minLength": 1
          },
          "created_by": {
            "type": "string",
            "minLength": 1
          },
          "modified_by": {
            "type": "string",
            "minLength": 1
          },
          "status_message": {
            "type": "string",
            "nullable": true
          },
          "destination_type": {
            "type": "string",
            "nullable": true
          }
        },
        "required": [
          "adapter",
          "status",
          "config",
          "id",
          "container_id",
          "created_at",
          "modified_at",
          "created_by",
          "modified_by"
        ]
      },
      "ExporterConfig": {
        "description": "",
        "type": "object",
        "properties": {
          "kind": {
            "type": "string",
            "minLength": 1
          },
          "key": {
            "type": "string"
          },
          "path": {
            "type": "string",
            "minLength": 1
          },
          "port": {
            "type": "string",
            "minLength": 1
          },
          "user": {
            "type": "string"
          },
          "endpoint": {
            "type": "string",
            "minLength": 1
          },
          "graphson_v1": {
            "type": "boolean"
          },
          "traversal_source": {
            "type": "string",
            "minLength": 1
          },
          "writes_per_second": {
            "type": "number"
          }
        },
        "required": [
          "kind",
          "key",
          "path",
          "port",
          "user",
          "endpoint",
          "graphson_v1",
          "traversal_source",
          "writes_per_second"
        ]
      },
      "User": {
        "description": "",
        "type": "object",
        "x-examples": {
          "example-1": {
            "identity_provider": "username_password",
            "display_name": "Super User",
            "email": "admin@admin.com",
            "admin": true,
            "active": true,
            "reset_required": false,
            "email_valid": false,
            "permissions": [],
            "roles": [],
            "id": "dc286640-05c2-4c62-8468-8131c01e3473",
            "identity_provider_id": null,
            "created_at": "2021-08-09T06:00:00.000Z",
            "modified_at": "2021-08-09T06:00:00.000Z",
            "created_by": "system",
            "modified_by": "system",
            "reset_token_issued": null,
            "keys": []
          }
        },
        "properties": {
          "identity_provider": {
            "type": "string",
            "minLength": 1
          },
          "display_name": {
            "type": "string",
            "minLength": 1
          },
          "email": {
            "type": "string",
            "minLength": 1
          },
          "admin": {
            "type": "boolean"
          },
          "active": {
            "type": "boolean"
          },
          "reset_required": {
            "type": "boolean"
          },
          "email_valid": {
            "type": "boolean"
          },
          "permissions": {
            "type": "array",
            "items": {
              "type": "object"
            }
          },
          "roles": {
            "type": "array",
            "items": {
              "type": "object"
            }
          },
          "id": {
            "type": "string",
            "minLength": 1
          },
          "identity_provider_id": {
            "type": "string",
            "nullable": true
          },
          "created_at": {
            "type": "string",
            "minLength": 1
          },
          "modified_at": {
            "type": "string",
            "minLength": 1
          },
          "created_by": {
            "type": "string",
            "minLength": 1
          },
          "modified_by": {
            "type": "string",
            "minLength": 1
          },
          "reset_token_issued": {
            "type": "string",
            "nullable": true
          },
          "keys": {
            "type": "array",
            "items": {
              "$ref": "#/components/schemas/UserKey"
            }
          }
        },
        "required": [
          "identity_provider",
          "display_name",
          "email",
          "admin",
          "active",
          "reset_required",
          "email_valid",
          "id"
        ]
      },
      "UserKey": {
        "description": "",
        "type": "object",
        "properties": {
          "key": {
            "type": "string",
            "minLength": 1
          },
          "secret_raw": {
            "type": "string",
            "minLength": 1
          },
          "user_id": {
            "type": "string",
            "minLength": 1
          }
        },
        "required": [
          "key",
          "secret_raw",
          "user_id"
        ],
        "x-examples": {
          "example-1": {
            "key": "MzUyOWQ3ODEtYmRkYS00M2E4LThjYzItZTExOTYxMDIzZTg4",
            "secret_raw": "NThhYTFmZmMtM2RlZS00OTAxLWI3MDgtMDM3ZWJhNTJhZDYz",
            "user_id": "dc286640-05c2-4c62-8468-8131c01e3473"
          }
        }
      },
      "TypeMapping": {
        "description": "",
        "type": "object",
        "x-examples": {
          "example-1": {
            "active": false,
            "id": "43ddc813-3d39-4a71-b106-9bed355d6dcc",
            "container_id": "6e459f9b-fa0c-47b7-ab5f-cadd2f709ca3",
            "data_source_id": "6ed540f2-78aa-431e-b385-9ca3be34344f",
            "shape_hash": "9ZH9H7c7i4EoQ+g4UWOAbawlJWxxKVod+QRPrDIDxjs=",
            "created_at": "2021-08-31T19:14:54.607Z",
            "modified_at": "2021-08-31T19:14:54.607Z",
            "sample_payload": {},
            "created_by": "1e785048-5a7d-4be8-8903-73bd0e31da13",
            "modified_by": "1e785048-5a7d-4be8-8903-73bd0e31da13"
          }
        },
        "properties": {
          "active": {
            "type": "boolean"
          },
          "id": {
            "type": "string",
            "minLength": 1
          },
          "container_id": {
            "type": "string",
            "minLength": 1
          },
          "data_source_id": {
            "type": "string",
            "minLength": 1
          },
          "shape_hash": {
            "type": "string",
            "minLength": 1
          },
          "created_at": {
            "type": "string",
            "minLength": 1
          },
          "modified_at": {
            "type": "string",
            "minLength": 1
          },
          "sample_payload": {
            "type": "object"
          },
          "created_by": {
            "type": "string",
            "minLength": 1
          },
          "modified_by": {
            "type": "string",
            "minLength": 1
          },
          "transformations": {
            "type": "array",
            "items": {
              "$ref": "#/components/schemas/Transformation"
            }
          },
          "resulting_metatype_name": {
            "type": "string",
            "nullable": true
          },
          "resulting_metatype_relationship_name": {
            "type": "string",
            "nullable": true
          }
        },
        "required": [
          "active",
          "shape_hash",
          "sample_payload"
        ]
      },
      "Transformation": {
        "description": "",
        "type": "object",
        "x-examples": {
          "example-1": {
            "conditions": [],
            "keys": [],
            "id": "b70b3f22-efc7-4d94-9cb4-f81f23b7b71b",
            "type_mapping_id": "8d24f81f-32cd-4e8d-bae7-e2e6faa6f9c6",
            "metatype_id": "bcee5d5d-3725-4a2d-80a0-75784ce42fad",
            "metatype_relationship_pair_id": null,
            "origin_id_key": null,
            "destination_id_key": null,
            "unique_identifier_key": null,
            "root_array": null,
            "created_at": "2021-08-31T21:37:41.136Z",
            "modified_at": "2021-08-31T21:37:41.136Z",
            "created_by": "bdc90252-b44b-46f6-afff-a1c2f6af1560",
            "modified_by": "bdc90252-b44b-46f6-afff-a1c2f6af1560",
            "archived": false,
            "metatype_name": "MachineLearningModel",
            "metatype_relationship_pair_name": null,
            "container_id": "6e459f9b-fa0c-47b7-ab5f-cadd2f709ca3",
            "shape_hash": "9Gl1DEOJoD8hVNS8LH8tMhxAk266y25rLge0l/ZYIrk=",
            "data_source_id": "6ed540f2-78aa-431e-b385-9ca3be34344f"
          }
        },
        "properties": {
          "conditions": {
            "type": "array",
            "items": {
              "$ref": "#/components/schemas/TransformationCondition"
            }
          },
          "keys": {
            "type": "array",
            "items": {
              "$ref": "#/components/schemas/TransformationKey"
            }
          },
          "id": {
            "type": "string",
            "minLength": 1
          },
          "type_mapping_id": {
            "type": "string",
            "minLength": 1
          },
          "metatype_id": {
            "type": "string",
            "minLength": 1,
            "nullable": true
          },
          "metatype_relationship_pair_id": {
            "type": "string",
            "nullable": true
          },
          "origin_id_key": {
            "type": "string",
            "nullable": true
          },
          "destination_id_key": {
            "type": "string",
            "nullable": true
          },
          "unique_identifier_key": {
            "type": "string",
            "nullable": true
          },
          "root_array": {
            "type": "string",
            "nullable": true
          },
          "created_at": {
            "type": "string",
            "minLength": 1
          },
          "modified_at": {
            "type": "string",
            "minLength": 1
          },
          "created_by": {
            "type": "string",
            "minLength": 1
          },
          "modified_by": {
            "type": "string",
            "minLength": 1
          },
          "archived": {
            "type": "boolean"
          },
          "metatype_name": {
            "type": "string",
            "minLength": 1,
            "nullable": true
          },
          "metatype_relationship_pair_name": {
            "type": "string",
            "nullable": true
          },
          "container_id": {
            "type": "string",
            "minLength": 1
          },
          "shape_hash": {
            "type": "string",
            "minLength": 1
          },
          "data_source_id": {
            "type": "string",
            "minLength": 1
          }
        },
        "required": [
          "conditions",
          "keys",
          "archived"
        ]
      },
      "TransformationKey": {
        "description": "",
        "type": "object",
        "properties": {
          "key": {
            "type": "string",
            "minLength": 1
          },
          "metatype_key_id": {
            "type": "string",
            "minLength": 1
          }
        },
        "required": [
          "key",
          "metatype_key_id"
        ],
        "x-examples": {
          "example-1": {
            "key": "file name",
            "metatype_key_id": "a1cdc78f-01be-4d06-a7e7-6981e67d6678"
          }
        }
      },
      "ImportModel": {
        "description": "",
        "type": "object",
        "x-examples": {
          "example-1": {
            "errors": null,
            "data_source_config": {
              "kind": "standard",
              "data_type": "json"
            },
            "id": 39,
            "data_source_id": "6ed540f2-78aa-431e-b385-9ca3be34344f",
            "import_id": "013112d6-ab2b-4f71-81ec-3a5a38b21afc",
            "data": {},
            "inserted_at": "2021-08-31T23:23:18.712Z",
            "created_at": "2021-08-31T23:22:30.354Z",
            "shape_hash": "3uiJ0SgkA/jG6IQ8dSFBtMmQShvRsKlBRXDCwMkws3c=",
            "container_id": "6e459f9b-fa0c-47b7-ab5f-cadd2f709ca3"
          }
        },
        "properties": {
          "errors": {
            "type": "string",
            "nullable": true
          },
          "data_source_config": {
            "$ref": "#/components/schemas/DataSourceConfig"
          },
          "id": {
            "type": "string"
          },
          "data_source_id": {
            "type": "string",
            "minLength": 1
          },
          "import_id": {
            "type": "string",
            "minLength": 1
          },
          "data": {
            "type": "object"
          },
          "inserted_at": {
            "type": "string",
            "minLength": 1
          },
          "created_at": {
            "type": "string",
            "minLength": 1
          },
          "shape_hash": {
            "type": "string",
            "minLength": 1
          },
          "container_id": {
            "type": "string",
            "minLength": 1
          }
        },
        "required": [
          "data_source_id",
          "import_id"
        ]
      },
      "Event": {
        "description": "",
        "type": "object",
        "x-examples": {
          "example-1": {
            "active": true,
            "id": "18c8de75-c551-4dbe-9a1f-ee0ffabf69a4",
            "app_name": "Example",
            "app_url": "http://0.0.0.0:5001/event",
            "data_source_id": "fc218b62-5917-4e52-b7a7-25f399a25811",
            "container_id": null,
            "event_type": "data_ingested",
            "created_at": "2021-08-09T20:21:22.589Z",
            "modified_at": "2021-08-09T20:21:22.589Z",
            "created_by": "16fa1d29-a13f-4783-b56d-cdf9c4946cb4",
            "modified_by": "16fa1d29-a13f-4783-b56d-cdf9c4946cb4"
          }
        },
        "properties": {
          "id": {
            "type": "string"
          },
          "container_id": {
            "type": "string",
            "nullable": true
          },
          "data_source_id": {
            "type": "string",
            "nullable": true
          },
          "event_type": {
            "type": "string"
          },
          "event_config": {
            "type": "object"
          },
          "event": {
            "type": "object"
          },
          "processed": {
            "type": "boolean"
          },
          "created_at": {
            "type": "string"
          },
          "created_by": {
            "type": "string"
          }
        },
        "required": [
          "event_type",
          "event"
        ]
      },
      "DataStaging": {
        "description": "",
        "type": "object",
        "x-examples": {
          "example-1": {
            "data_source_id": "dataSourceID",
            "import_id": "importRecordID",
            "data": {},
            "shape_hash": "test_hash"
          }
        },
        "properties": {
          "data_source_id": {
            "type": "string",
            "minLength": 1
          },
          "import_id": {
            "type": "string",
            "minLength": 1
          },
          "data": {
            "type": "object"
          },
          "shape_hash": {
            "type": "string",
            "minLength": 1
          },
          "id": {
            "type": "string"
          },
          "errors": {
            "type": "string"
          },
          "inserted_at": {
            "type": "string"
          },
          "created_at": {
            "type": "string"
          }
        },
        "required": [
          "import_id"
        ]
      },
      "TypeMappingExportPayload": {
        "title": "TypeMappingExportPayload",
        "type": "object",
        "properties": {
          "mapping_ids": {
            "type": "array",
            "items": {
              "type": "string"
            }
          },
          "target_data_source": {
            "type": "string"
          }
        },
        "required": [
          "mapping_ids"
        ]
      },
      "ContainerInvite": {
        "title": "ContainerInvite",
        "type": "object",
        "properties": {
          "id": {
            "type": "string"
          },
          "email": {
            "type": "string"
          },
          "origin_user": {
            "type": "string"
          },
          "token": {
            "type": "string"
          },
          "issued": {
            "type": "string"
          },
          "container": {
            "$ref": "#/components/schemas/Container"
          }
        }
      },
      "Container": {
        "description": "",
        "type": "object",
        "x-examples": {
          "example-1": {
            "name": "Test Container 4",
            "description": "Test Container Description",
            "id": "07b1e35e-0a7c-476d-ada8-5906b16da1b8",
            "archived": false,
            "created_at": "2021-08-06T21:17:49.545Z",
            "modified_at": "2021-08-06T21:17:49.545Z",
            "created_by": "fa3c2cc0-2c4e-441c-aa78-cf77f8af8cd1",
            "modified_by": "fa3c2cc0-2c4e-441c-aa78-cf77f8af8cd1",
            "config": null,
            "active_graph_id": "0cc62f41-ceaa-4a68-8f1c-7856525c2668"
          }
        },
        "properties": {
          "name": {
            "type": "string",
            "minLength": 1
          },
          "description": {
            "type": "string",
            "minLength": 1
          },
          "id": {
            "type": "string",
            "minLength": 1
          },
          "created_at": {
            "type": "string",
            "minLength": 1
          },
          "modified_at": {
            "type": "string",
            "minLength": 1
          },
          "created_by": {
            "type": "string",
            "minLength": 1
          },
          "modified_by": {
            "type": "string",
            "minLength": 1
          },
          "config": {
            "$ref": "#/components/schemas/ContainerConfig"
          },
          "deleted_at": {
            "type": "string"
          }
        },
        "required": [
          "name",
          "description"
        ]
      },
      "ContainerConfig": {
        "description": "",
        "type": "object",
        "properties": {
          "data_versioning_enabled": {
            "type": "boolean"
          }
        }
      },
      "NotFound404": {
        "description": "",
        "type": "object",
        "x-examples": {
          "example-1": {
            "isError": true,
            "error": {
              "errorCode": 404,
              "error": "unable to find user"
            }
          }
        },
        "properties": {
          "isError": {
            "type": "boolean"
          },
          "error": {
            "$ref": "#/components/schemas/ErrorModel"
          }
        },
        "required": [
          "isError",
          "error"
        ]
      },
      "ErrorModel": {
        "title": "ErrorModel",
        "type": "object",
        "properties": {
          "error": {
            "type": "string"
          },
          "errorCode": {
            "type": "number"
          }
        }
      },
      "RSAInitRequest": {
        "title": "RSAInitRequest",
        "type": "object",
        "properties": {
          "subjectName": {
            "type": "string"
          },
          "securID": {
            "type": "string"
          }
        },
        "required": [
          "subjectName"
        ]
      },
      "RSAVerifyRequest": {
        "title": "RSAVerifyRequest",
        "type": "object",
        "properties": {
          "subjectName": {
            "type": "string"
          },
          "securID": {
            "type": "string"
          },
          "authnAttemptId": {
            "type": "string"
          },
          "inResponseTo": {
            "type": "string"
          }
        },
        "required": [
          "securID",
          "authnAttemptId",
          "inResponseTo"
        ]
      },
      "RSAStatusRequest": {
        "title": "RSAStatusRequest",
        "type": "object",
        "properties": {
          "authnAttemptId": {
            "type": "string"
          },
          "removeAttemptId": {
            "type": "boolean"
          }
        },
        "required": [
          "authnAttemptId"
        ]
      },
      "RSACancelRequest": {
        "title": "RSACancelRequest",
        "type": "object",
        "properties": {
          "authnAttemptId": {
            "type": "string"
          },
          "removeAttemptId": {
            "type": "boolean"
          }
        },
        "required": [
          "authnAttemptId"
        ]
      },
      "RSAResponse": {
        "title": "RSAResponse",
        "type": "object",
        "properties": {
          "value": {
            "type": "object",
            "properties": {
              "attemptResponseCode": {
                "type": "string"
              },
              "attemptReasonCode": {
                "type": "string"
              },
              "challengeMethods": {
                "type": "object",
                "properties": {
                  "challenges": {
                    "type": "array",
                    "items": {
                      "type": "object",
                      "properties": {
                        "methodSetId": {
                          "type": "string"
                        },
                        "requiredMethods": {
                          "type": "array",
                          "items": {
                            "type": "object",
                            "properties": {
                              "methodId": {
                                "type": "string"
                              },
                              "priority": {
                                "type": "string"
                              },
                              "versions": {
                                "type": "array",
                                "items": {
                                  "type": "object",
                                  "properties": {
                                    "versionId": {
                                      "type": "string"
                                    },
                                    "methodAttributes": {
                                      "type": "array",
                                      "items": {
                                        "type": "string"
                                      }
                                    },
                                    "valueRequired": {
                                      "type": "boolean"
                                    },
                                    "referenceId": {
                                      "type": "string"
                                    },
                                    "prompt": {
                                      "type": "object",
                                      "properties": {
                                        "promptResourceId": {
                                          "type": "string"
                                        },
                                        "defaultText": {
                                          "type": "string"
                                        },
                                        "formatRegex": {
                                          "type": "string"
                                        },
                                        "defaultValue": {
                                          "type": "string"
                                        },
                                        "valueBeingDefined": {
                                          "type": "boolean"
                                        },
                                        "sensitive": {
                                          "type": "boolean"
                                        },
                                        "minLength": {
                                          "type": "string"
                                        },
                                        "maxLength": {
                                          "type": "string"
                                        },
                                        "promptArgs": {
                                          "type": "array",
                                          "items": {
                                            "type": "string"
                                          }
                                        }
                                      }
                                    }
                                  }
                                }
                              }
                            }
                          }
                        }
                      }
                    }
                  }
                }
              },
              "credentialValidationResults": {
                "type": "array",
                "items": {
                  "type": "object",
                  "properties": {
                    "methodId": {
                      "type": "string"
                    },
                    "methodResponseCode": {
                      "type": "string"
                    },
                    "methodReasonCode": {
                      "type": "string"
                    },
                    "authnAttributes": {
                      "type": "array",
                      "items": {
                        "type": "string"
                      }
                    }
                  }
                }
              },
              "context": {
                "type": "object",
                "properties": {
                  "authnAttemptId": {
                    "type": "string"
                  },
                  "messageId": {
                    "type": "string"
                  },
                  "inResponseTo": {
                    "type": "string"
                  }
                }
              }
            }
          },
          "isError": {
            "type": "boolean"
          }
        }
      },
      "RSAStatusResponse": {
        "title": "RSAStatusResponse",
        "type": "object",
        "properties": {
          "attemptResponseCode": {
            "type": "string"
          },
          "attemptReasonCode": {
            "type": "string"
          },
          "subjectName": {
            "type": "string"
          },
          "authnPolicyId": {
            "type": "string"
          },
          "sessionAttributes": {
            "type": "array",
            "items": {
              "type": "string"
            }
          },
          "successfulMethods": {
            "type": "array",
            "items": {
              "type": "string"
            }
          },
          "attemptExpires": {
            "type": "string"
          }
        }
      },
      "ListTasksResponse": {
        "title": "ListTasksResponse",
        "type": "object",
        "properties": {
          "value": {
            "type": "array",
            "items": {
              "$ref": "#/components/schemas/Task"
            }
          },
          "isError": {
            "type": "boolean"
          }
        }
      },
      "Task": {
        "title": "Task",
        "type": "object",
        "properties": {
          "id": {
            "type": "string"
          },
          "container_id": {
            "type": "string"
          },
          "task_type": {
            "type": "string"
          },
          "status": {
            "type": "string"
          },
          "query": {
            "type": "string"
          },
          "data": {
            "type": "object"
          },
          "config": {
            "$ref": "#/components/schemas/TaskConfig"
          },
          "status_message": {
            "type": "string"
          },
          "created_at": {
            "type": "string"
          },
          "modified_at": {
            "type": "string"
          },
          "created_by": {
            "type": "string"
          },
          "modified_by": {
            "type": "string"
          }
        }
      },
      "TaskConfig": {
        "title": "TaskConfig",
        "type": "object",
        "properties": {
          "kind": {
            "type": "string"
          },
          "user": {
            "$ref": "#/components/schemas/User"
          }
        },
        "required": [
          "kind"
        ]
      },
      "CreateTaskResponse": {
        "title": "CreateTaskResponse",
        "type": "object",
        "properties": {
          "value": {
            "$ref": "#/components/schemas/Task"
          },
          "isError": {
            "type": "boolean"
          }
        }
      },
      "UpdateTaskResponse": {
        "title": "UpdateTaskResponse",
        "type": "object",
        "properties": {
          "value": {
            "$ref": "#/components/schemas/Task"
          },
          "isError": {
            "type": "boolean"
          }
        }
      },
      "GetTaskResponse": {
        "title": "GetTaskResponse",
        "type": "object",
        "properties": {
          "value": {
            "$ref": "#/components/schemas/Task"
          },
          "isError": {
            "type": "boolean"
          }
        }
      },
      "EventAction": {
        "title": "EventAction",
        "type": "object",
        "properties": {
          "id": {
            "type": "string"
          },
          "container_id": {
            "type": "string"
          },
          "data_source_id": {
            "type": "string"
          },
          "event_type": {
            "type": "string"
          },
          "action_type": {
            "type": "string"
          },
          "action_config": {
            "type": "object"
          },
          "destination": {
            "type": "string"
          },
          "destination_data_source_id": {
            "type": "string"
          },
          "active": {
            "type": "boolean"
          },
          "created_at": {
            "type": "string"
          },
          "modified_at": {
            "type": "string"
          },
          "deleted_at": {
            "type": "string"
          },
          "created_by": {
            "type": "string"
          },
          "modified_by": {
            "type": "string"
          }
        },
        "required": [
          "event_type",
          "action_type"
        ]
      },
      "EventActionStatus": {
        "title": "EventActionStatus",
        "type": "object",
        "properties": {
          "id": {
            "type": "string"
          },
          "event_action_id": {
            "type": "string"
          },
          "status": {
            "type": "string"
          },
          "status_message": {
            "type": "string",
            "nullable": true
          },
          "created_at": {
            "type": "string"
          },
          "modified_at": {
            "type": "string",
            "nullable": true
          },
          "modified_by": {
            "type": "string",
            "nullable": true
          },
          "event": {
            "$ref": "#/components/schemas/Event"
          }
        },
        "required": [
          "event_action_id"
        ]
      },
      "CreateEventRequest": {
        "title": "CreateEventRequest",
        "type": "object",
        "properties": {
          "container_id": {
            "type": "string"
          },
          "data_source_id": {
            "type": "string"
          },
          "event_type": {
            "type": "string"
          },
          "event_config": {
            "type": "object"
          },
          "event": {
            "type": "object"
          }
        },
        "required": [
          "event_type",
          "event"
        ]
      },
      "ListEventActionResponse": {
        "title": "ListEventActionResponse",
        "type": "object",
        "properties": {
          "value": {
            "type": "array",
            "items": {
              "$ref": "#/components/schemas/EventAction"
            }
          },
          "isError": {
            "type": "boolean"
          }
        }
      },
      "CreateEventActionRequest": {
        "title": "CreateEventActionRequest",
        "type": "object",
        "properties": {
          "container_id": {
            "type": "string"
          },
          "data_source_id": {
            "type": "string"
          },
          "event_type": {
            "type": "string"
          },
          "action_type": {
            "type": "string"
          },
          "action_config": {
            "type": "object"
          },
          "destination": {
            "type": "string"
          },
          "destination_data_source_id": {
            "type": "string"
          },
          "active": {
            "type": "boolean"
          }
        },
        "required": [
          "event_type",
          "action_type"
        ]
      },
      "CreateEventActionResponse": {
        "title": "CreateEventActionResponse",
        "type": "object",
        "properties": {
          "value": {
            "$ref": "#/components/schemas/EventAction"
          },
          "isError": {
            "type": "boolean"
          }
        }
      },
      "GetEventActionResponse": {
        "title": "GetEventActionResponse",
        "type": "object",
        "properties": {
          "value": {
            "$ref": "#/components/schemas/EventAction"
          },
          "isError": {
            "type": "boolean"
          }
        }
      },
      "UpdateEventActionResponse": {
        "title": "UpdateEventActionResponse",
        "type": "object",
        "properties": {
          "value": {
            "$ref": "#/components/schemas/EventAction"
          },
          "isError": {
            "type": "boolean"
          }
        }
      },
      "ListEventActionStatusResponse": {
        "title": "ListEventActionStatusResponse",
        "type": "object",
        "properties": {
          "value": {
            "type": "array",
            "items": {
              "$ref": "#/components/schemas/EventActionStatus"
            }
          },
          "isError": {
            "type": "boolean"
          }
        }
      },
      "GetEventActionStatusResponse": {
        "title": "GetEventActionStatusResponse",
        "type": "object",
        "properties": {
          "value": {
            "$ref": "#/components/schemas/EventActionStatus"
          },
          "isError": {
            "type": "boolean"
          }
        }
      },
      "UpdateEventActionStatusRequest": {
        "title": "UpdateEventActionStatusRequest",
        "type": "object",
        "properties": {
          "status": {
            "type": "string"
          },
          "status_message": {
            "type": "string"
          }
        }
      },
      "UpdateEventActionStatusResponse": {
        "title": "UpdateEventActionStatusResponse",
        "type": "object",
        "properties": {
          "value": {
            "$ref": "#/components/schemas/EventActionStatus"
          },
          "isError": {
            "type": "boolean"
          }
        }
      },
      "ValidateMetatypePropertiesRequest": {
        "title": "ValidateMetatypePropertiesRequest",
        "type": "object",
        "properties": {
          "property_name_here": {
            "type": "string"
          }
        }
      },
      "ServiceUser": {
        "title": "ServiceUser",
        "type": "object",
        "properties": {
          "identity_provider": {
            "type": "string",
            "minLength": 1
          },
          "display_name": {
            "type": "string",
            "minLength": 1
          },
          "email": {
            "type": "string",
            "minLength": 1
          },
          "admin": {
            "type": "boolean"
          },
          "active": {
            "type": "boolean"
          },
          "reset_required": {
            "type": "boolean"
          },
          "email_valid": {
            "type": "boolean"
          },
          "permissions": {
            "type": "array",
            "uniqueItems": true,
            "minItems": 1,
            "items": {
              "properties": {}
            }
          },
          "roles": {
            "type": "array",
            "uniqueItems": true,
            "minItems": 1,
            "items": {
              "properties": {}
            }
          },
          "id": {
            "type": "string",
            "minLength": 1
          },
          "identity_provider_id": {
            "type": "string",
            "minLength": 1
          },
          "created_at": {
            "type": "string",
            "minLength": 1
          },
          "modified_at": {
            "type": "string",
            "minLength": 1
          },
          "created_by": {
            "type": "string",
            "minLength": 1
          },
          "modified_by": {
            "type": "string",
            "minLength": 1
          },
          "reset_token_issued": {
            "type": "string",
            "minLength": 1
          },
          "keys": {
            "type": "array",
            "uniqueItems": true,
            "minItems": 1,
            "items": {
              "required": [
                "key",
                "secret_raw",
                "user_id"
              ],
              "properties": {
                "key": {
                  "type": "string",
                  "minLength": 1
                },
                "secret_raw": {
                  "type": "string",
                  "minLength": 1
                },
                "user_id": {
                  "type": "string",
                  "minLength": 1
                }
              }
            }
          }
        },
        "required": [
          "identity_provider",
          "display_name",
          "email",
          "admin",
          "active",
          "reset_required",
          "email_valid",
          "id",
          "identity_provider_id",
          "created_at",
          "modified_at",
          "created_by",
          "modified_by",
          "reset_token_issued"
        ],
        "x-examples": {
          "example-1": {
            "identity_provider": "string",
            "display_name": "string",
            "email": "string",
            "admin": true,
            "active": true,
            "reset_required": true,
            "email_valid": true,
            "permissions": [
              {}
            ],
            "roles": [
              {}
            ],
            "id": "string",
            "identity_provider_id": "string",
            "created_at": "string",
            "modified_at": "string",
            "created_by": "string",
            "modified_by": "string",
            "reset_token_issued": "string",
            "keys": [
              {
                "key": "string",
                "secret_raw": "string",
                "user_id": "string"
              }
            ]
          }
        }
      },
      "ListServiceUserResponse": {
        "title": "ListServiceUserResponse",
        "type": "object",
        "properties": {
          "value": {
            "type": "array",
            "items": {
              "$ref": "#/components/schemas/ServiceUser"
            }
          },
          "isError": {
            "type": "boolean"
          }
        }
      },
      "CreateServiceUser": {
        "title": "CreateServiceUser",
        "type": "object",
        "properties": {
          "display_name": {
            "type": "string"
          }
        },
        "required": [
          "display_name"
        ]
      }
    },
    "responses": {}
  }
}
=======
openapi: 3.0.1
x-stoplight:
  id: tr5pyoyxdqv3w
info:
  title: Deep Lynx
  description: |-
    The construction of megaprojects has consistently demonstrated challenges for project managers in regard to meeting cost, schedule, and performance requirements. Megaproject construction challenges are common place within megaprojects with many active projects in the United States failing to meet cost and schedule efforts by significant margins. Currently, engineering teams operate in siloed tools and disparate teams where connections across design, procurement, and construction systems are translated manually or over brittle point-to-point integrations. The manual nature of data exchange increases the risk of silent errors in the reactor design, with each silent error cascading across the design. These cascading errors lead to uncontrollable risk during construction, resulting in significant delays and cost overruns. Deep Lynx allows for an integrated platform during design and operations of mega projects.

    The Deep Lynx Core API delivers a few main features.

    1. Provides a set of methods and endpoints for manipulating data in an object oriented database. This allows us to store complex datatypes as records and then to compile them into actual, modifiable objects at run-time. Users can store taxonomies or ontologies in a readable format.

    2. Provides methods for storing and retrieving data in a graph database. This data is structured and validated against the aformentioned object oriented database before storage.
  contact: {}
  version: '1.0'
  license:
    name: MIT
    url: 'https://github.com/idaholab/Deep-Lynx/blob/master/LICENSE'
servers:
  - url: 'http://localhost:8090'
    description: Localhost
tags:
  - name: Containers
    description: 'Containers are considered a root object with only users and organizations as potential parents. Containers separate object defintions (as declared in Metatypes) from each other and allow for versioning and access control. '
  - name: Data Query
    description: 'Deep Lynx gives you the ability to query data using a GraphQL enabled endpoint. Please see the documentation on GraphQL and run a schema query to learn more about what search methods, query arguments, and fields are available to you.'
  - name: Graph
    description: 'These endpoints give you the ability to add nodes and edges to the graph manually as well as perform some basic queries. For all advanced queries, please use the GraphQL query endpoint.'
  - name: Metatypes
    description: 'Metatypes only consist of a name and a description. While this might change, the bulk of information about a type should reside in its keys and relationships. Metatypes can be considered as "classes" when referring to web ontology.'
  - name: Metatype Keys
    description: 'Keys represent a Metatype''s properties, and in the future, its methods. This information allows for a user to modify and compile a complex object type/class and store it in a readable format. Inserted data is then validated against a Metatype''s declared keys/properties.'
  - name: Metatype Relationships
    description: Metatype Relationships consist of a name and a description. They define  the relationships available to be instantiated between certain Metatypes  as Metatype Relationship Pairs.
  - name: Metatype Relationship Keys
    description: 'Keys represent a Metatype Relationship''s properties, and in the future, its methods. This information allows for a user to modify and compile a complex object type/class relationship and store it in a readable format. Relationships declared between already inserted data will be verified against its declared Metatype Relationship.'
  - name: Metatype Relationship Pairs
    description: 'Metatype Relationship pairs represent the actual connection between two Metatypes. Properties of that relationship are attached to the Metatype Relationship. Again, this only represents the connection between two Metatypes.'
  - name: Data Sources
    description: 'This set of endpoints allows the user to create and manage data sources. As of 3/26/2020 only the HTTP data source type is supported, and that''s still under construction. Each endpoint functions - but there is no guaranteed functionality with regards to data sources beyond this point.'
  - name: Data Targets
    description: 'This set of endpoints allows the user to create and manage data targets. As of 6/1/2022 only the HTTP data target type is supported, and that''s still under construction. Each endpoint functions - but there is no guaranteed functionality with regards to data targets beyond this point.'
  - name: Data Export
    description: 'These endpoints have to do with the export functionality. A snapshot of the contained data can be exported to numerous different data sources. However, only Gremlin enabled Graph databases are supported for export.'
  - name: Users
    description: 'These endpoints have to do with user functionality. As of 3/26/2020 there are no methods for creating new users - other than enabling and use SAML-ADFS authentication methods. Unless using this method, either request/build a feature or use Basic Authentication configuration.'
  - name: Data Type Mappings
    description: These are mappings for taking unknown payloads and mapping them to known data classes and structures prior to storage.
  - name: Imports
    description: These endpoints allow for retrieving or deleting the data associated with  a given import from a Data Source.
  - name: Events
    description: 'An application may create a Registered Event with Deep Lynx in order to  receive messages from Deep Lynx concerning the event type registered. This  system may be used to receive alerts when other Data Sources have ingested data, a new data source is created, etc.'
  - name: Authentication
    description: These endpoints provide users and applications the ability to authenticate with Deep Lynx.
  - name: Tasks
    description: 'These endpoints provide functionality for the creation, retrieval, and updating of tasks.'
  - name: Misc
    description: ''
security:
  - BearerAuth: []
paths:
  /containers:
    get:
      tags:
        - Containers
      summary: List Containers
      description: List all containers.
      operationId: ListContainers
      parameters: []
      responses:
        '200':
          description: ''
          content:
            application/json:
              schema:
                $ref: '#/components/schemas/ListContainerResponse'
      deprecated: false
    put:
      tags:
        - Containers
      summary: Container Batch Update
      description: 'Accepts an array of container objects - will attempt to update all of them in a single transaction. If the update fails, none of them will go through.'
      operationId: ContainerBatchUpdate
      requestBody:
        content:
          application/json:
            schema:
              $ref: '#/components/schemas/BatchContainerUpdateRequest'
        required: true
      responses:
        '200':
          description: ''
          content:
            application/json:
              schema:
                $ref: '#/components/schemas/BatchUpdateContainerResponse'
        '500':
          description: Internal Server Error
          content:
            application/json:
              schema:
                $ref: '#/components/schemas/ErrorResponse'
      deprecated: false
      x-codegen-request-body-name: Body
    post:
      tags:
        - Containers
      summary: Create Container
      description: |-
        Creates a new container object. Containers are the root level object and are considered to contain both the ontology(in form of Metatypes, Metatype Keys, and MetatypeRelationships) as well as the data stored under that ontology.

        Endpoint will accept both a single container request object, or an array of container request objects
      operationId: CreateContainer
      requestBody:
        content:
          application/json:
            schema:
              $ref: '#/components/schemas/CreateContainerRequest'
        required: true
      responses:
        '200':
          description: 'Returns the newly created container if successfull, else the appropriate error. '
          content:
            application/json:
              schema:
                $ref: '#/components/schemas/CreateContainerResponse'
              examples: {}
        '500':
          description: Internal Server Error
          content:
            application/json:
              schema:
                $ref: '#/components/schemas/ErrorResponse'
              examples:
                example-1:
                  value:
                    isError: true
                    error:
                      errorCode: 0
                      error: string
      deprecated: false
      x-codegen-request-body-name: Body
      parameters: []
  '/containers/{container_id}':
    get:
      tags:
        - Containers
      summary: Retrieve Container
      description: Retrieve container by ID.
      operationId: RetrieveContainer
      parameters:
        - name: container_id
          in: path
          required: true
          schema:
            type: string
      responses:
        '200':
          description: ''
          content:
            application/json:
              schema:
                $ref: '#/components/schemas/GetContainerResponse'
        '500':
          description: Internal Server Error
          content:
            application/json:
              schema:
                $ref: '#/components/schemas/ErrorResponse'
      deprecated: false
    put:
      tags:
        - Containers
      summary: Update Container
      description: Updates the container. This will fail if a container already exists with the proposed updated name.
      operationId: UpdateContainer
      parameters:
        - name: container_id
          in: path
          required: true
          schema:
            type: string
      requestBody:
        content:
          application/json:
            schema:
              $ref: '#/components/schemas/UpdateContainerRequest'
        required: true
      responses:
        '200':
          description: ''
          content:
            application/json:
              schema:
                $ref: '#/components/schemas/UpdateContainerResponse'
      deprecated: false
      x-codegen-request-body-name: Body
    delete:
      tags:
        - Containers
      summary: Archive Container
      description: 'Archives a Container. This is preferred over deletion as deletion has a cascading effect on the deleted type''s keys, relationships, and relationship keys. When in doubt, archive over delete. We''d rather have tombstones than cremating the type.'
      operationId: ArchiveContainer
      parameters:
        - name: container_id
          in: path
          required: true
          schema:
            type: string
        - schema:
            type: boolean
          in: query
          name: permanent
          description: 'If true, permanently deletes the container'
      responses:
        '200':
          description: ''
          content:
            application/json:
              schema:
                $ref: '#/components/schemas/Generic200Response'
      deprecated: false
  '/containers/{container_id}/active':
    post:
      tags:
        - Containers
      summary: Set Container Active
      description: Unarchives a Container. This is the only way to update this value of a container via API.
      operationId: SetContainerActive
      parameters:
        - name: container_id
          in: path
          required: true
          schema:
            type: string
      responses:
        '200':
          description: ''
          content:
            application/json:
              schema:
                $ref: '#/components/schemas/Generic200Response'
      deprecated: false
  /containers/import:
    post:
      tags:
        - Containers
      summary: Import Container
      description: 'An optional query param `dryrun` may be included with a value of `true` in order to return a HTML formatted string explaining the name and description of the container along with the number of metatypes, metatype relationships, and metatype keys to be created. This request uses a form-data body. If the ontology to be imported is being referenced via url, provide the url via a `path` field. Otherwise a local file may be provided. A file takes precedence over a `path` value if both are provided.'
      operationId: ImportContainer
      requestBody:
        content:
          multipart/form-data:
            schema:
              $ref: '#/components/schemas/ContainerImportRequest'
            examples:
              example-1:
                value:
                  name: string
                  description: string
                  data_versioning_enabled: true
                  path: string
                  file: 'http://example.com'
        required: true
      responses:
        '200':
          description: ''
          content:
            application/json:
              schema:
                $ref: '#/components/schemas/ContainerImportResponse'
        '500':
          description: Internal Server Error
          content:
            application/json:
              schema:
                $ref: '#/components/schemas/ErrorResponse'
      deprecated: false
      parameters:
        - schema:
            type: boolean
          in: query
          name: dryrun
          description: If true returns a description of the container that will be created and its contents.
  '/containers/import/{container_id}':
    put:
      tags:
        - Containers
      summary: Update Container Import
      operationId: UpdateContainerImport
      parameters:
        - name: container_id
          in: path
          required: true
          schema:
            type: string
      requestBody:
        content:
          multipart/form-data:
            schema:
              $ref: '#/components/schemas/ContainerImportRequest'
        required: true
      responses:
        '200':
          description: ''
          content:
            application/json:
              schema:
                $ref: '#/components/schemas/ContainerImportUpdateResponse'
      deprecated: false
      description: Updates an existing container via an ontology file.
    parameters:
      - schema:
          type: string
        name: container_id
        in: path
        required: true
  '/containers/{container_id}/permissions':
    post:
      tags:
        - Containers
      summary: Repair Container Permissions
      description: Repairs a container's permission set
      operationId: RepairContainerPermissions
      parameters:
        - name: container_id
          in: path
          required: true
          schema:
            type: string
      responses:
        '200':
          description: ''
          content:
            application/json:
              schema:
                $ref: '#/components/schemas/Generic200Response'
              examples:
                example-1:
                  value:
                    value: true
                    isError: false
      deprecated: false
  '/containers/{container_id}/query':
    post:
      tags:
        - Data Query
      summary: Query Graph (Deprecated)
      description: |-
        Query the graph of the specified container using GraphQL. GraphQL queries may be formatted as json or plain text.

        This has been deprecated in favor of the `/containers/{container_id}/data` endpoint.
      operationId: QueryGraph
      parameters:
        - name: container_id
          in: path
          required: true
          schema:
            type: string
      requestBody:
        content:
          application/json:
            schema:
              type: object
          text/plain:
            schema:
              type: string
              example: "{\r\n    nodes {\r\n        id\r\n        metatype{id}\r\n        archived\r\n    }\r\n}"
        required: true
        description: ''
      responses:
        '200':
          description: ''
          content:
            application/json:
              schema:
                type: object
                properties:
                  data:
                    type: object
      deprecated: false
      x-codegen-request-body-name: Body
  '/containers/{container_id}/data':
    post:
      tags:
        - Data Query
      summary: Query Data
      description: 'Query data from your container using GraphQL. You can learn more here - https://gitlab.software.inl.gov/b650/Deep-Lynx/-/wikis/Querying-Data-With-GraphQL'
      operationId: DataQuery
      parameters:
        - name: container_id
          in: path
          required: true
          schema:
            type: string
        - schema:
            type: boolean
            default: 'false'
          in: query
          name: metadataEnabled
        - schema:
            type: string
          in: query
          name: pointInTime
      requestBody:
        content:
          application/json:
            schema:
              type: object
          text/plain:
            schema:
              type: string
              example: "{\r\n    nodes {\r\n        id\r\n        metatype{id}\r\n        archived\r\n    }\r\n}"
          application/xml:
            schema:
              type: object
              properties: {}
        required: true
        description: ''
      responses:
        '200':
          description: ''
          content:
            application/json:
              schema:
                type: object
                properties:
                  data:
                    type: object
      deprecated: false
      x-codegen-request-body-name: Body
    parameters:
      - schema:
          type: string
        name: container_id
        in: path
        required: true
  '/containers/{container_id}/graphs/nodes':
    get:
      tags:
        - Graph
      summary: List Nodes
      description: List nodes
      operationId: ListNodes
      parameters:
        - name: limit
          in: query
          schema:
            type: integer
            format: int32
            minimum: 0
        - name: offset
          in: query
          schema:
            type: integer
            format: int32
            minimum: 0
        - name: container_id
          in: path
          required: true
          schema:
            type: string
        - schema:
            type: string
          in: query
          name: transformationID
          description: Return only nodes for the selected type transformation
        - schema:
            type: string
          in: query
          name: metatypeID
          description: Return only nodes for the selected metatype
        - schema:
            type: string
          in: query
          name: dataSourceID
          description: Return only nodes for the selected datasource
      responses:
        '200':
          description: ''
          content:
            application/json:
              schema:
                $ref: '#/components/schemas/ListNodesResponse'
      deprecated: false
    post:
      tags:
        - Graph
      summary: Create Or Update Nodes
      description: This endpoint will either create new nodes or update nodes if one with the same original_id is passed.
      operationId: CreateOrUpdateNodes
      parameters:
        - name: container_id
          in: path
          required: true
          schema:
            type: string
      requestBody:
        content:
          application/json:
            schema:
              $ref: '#/components/schemas/CreateOrUpdateNodesRequest'
        required: true
      responses:
        '200':
          description: ''
          content:
            application/json:
              schema:
                type: array
                items:
                  $ref: '#/components/schemas/Node'
      deprecated: false
      x-codegen-request-body-name: Body
  '/containers/{container_id}/graphs/nodes/{node_id}':
    get:
      tags:
        - Graph
      summary: Retrieve Node
      description: Retrieve a single node from storage.
      operationId: RetrieveNode
      parameters:
        - name: container_id
          in: path
          required: true
          schema:
            type: string
        - name: node_id
          in: path
          required: true
          schema:
            type: string
      responses:
        '200':
          description: ''
          content:
            application/json:
              schema:
                $ref: '#/components/schemas/GetNodeResponse'
      deprecated: false
    delete:
      tags:
        - Graph
      summary: Archive Node
      operationId: ArchiveNode
      parameters:
        - name: container_id
          in: path
          required: true
          schema:
            type: string
        - name: node_id
          in: path
          required: true
          schema:
            type: string
      responses:
        '200':
          description: ''
          content:
            application/json:
              schema:
                $ref: '#/components/schemas/Generic200Response'
      deprecated: false
      x-codegen-request-body-name: Body
      description: Archives a node
    parameters:
      - schema:
          type: string
        name: container_id
        in: path
        required: true
      - schema:
          type: string
        name: node_id
        in: path
        required: true
  '/containers/{container_id}/graphs/nodes/{node_id}/graph':
    get:
      tags:
        - Graph
      summary: Nth Node Query
      description: Retrieve n layers of node-edge relationships given a depth n and an origin node id.
      operationId: RetrieveNthNodes
      parameters:
        - name: container_id
          in: path
          required: true
          schema:
            type: string
        - name: node_id
          in: path
          required: true
          schema:
            type: string
        - schema:
            type: string
            default: '10'
          in: query
          name: depth
          description: Number of layers deep to query. Defaults to 10.
      responses:
        '200':
          description: OK
          content:
            application/json:
              schema:
                description: ''
                type: object
                x-examples:
                  example-1:
                    value:
                      - origin_properties:
                          id: null
                          name: null
                          room: null
                          action: null
                          object: null
                          building: null
                          location: null
                          condition: null
                          elevation: null
                          item_type: null
                          step_type: null
                          action_verb: null
                          description: null
                          instruction: null
                          requires_CV: null
                          requires_IV: null
                          requires_PC: null
                          requires_QA: null
                          applicability: null
                          hold_point_end: null
                          additional_info: null
                          hold_point_start: null
                          critical_location: null
                          original_duration: null
                          step_construct_type: null
                          responsible_performer: null
                          critical_supplemental_information: null
                        edge_properties: {}
                        destination_properties:
                          id: null
                          name: null
                          value: null
                          status_by: null
                          description: null
                          status_date: null
                          primary_text: null
                          creation_date: null
                          creation_user: null
                          modified_date: null
                          modified_user: null
                        origin_id: '1457'
                        origin_container_id: '13'
                        origin_data_source_id: '9'
                        origin_import_data_id: null
                        origin_data_staging_id: null
                        origin_type_mapping_transformation_id: null
                        origin_original_data_id: null
                        origin_metadata: null
                        origin_created_at: '2022-02-23T20:24:18.809Z'
                        origin_modified_at: '2022-02-23T20:24:18.801Z'
                        origin_deleted_at: null
                        origin_created_by: '1'
                        origin_modified_by: '1'
                        origin_metatype_name: StepAction
                        edge_id: '16'
                        edge_container_id: '13'
                        edge_relationship_pair_id: '56521'
                        edge_data_source_id: '9'
                        edge_import_data_id: null
                        edge_data_staging_id: null
                        edge_type_mapping_transformation_id: null
                        edge_metadata: null
                        edge_created_at: '2022-02-23T20:26:15.605Z'
                        edge_modified_at: '2022-02-23T20:26:15.563Z'
                        edge_deleted_at: null
                        edge_modified_by: '1'
                        edge_created_by: '1'
                        destination_id: '1456'
                        destination_container_id: '13'
                        destination_data_source_id: '9'
                        destination_import_data_id: null
                        destination_data_staging_id: null
                        destination_type_mapping_transformation_id: null
                        destination_original_data_id: null
                        destination_metadata: null
                        destination_created_at: '2022-02-23T20:23:43.883Z'
                        destination_modified_at: '2022-02-23T20:23:43.743Z'
                        destination_deleted_at: null
                        destination_created_by: '1'
                        destination_modified_by: '1'
                        destination_metatype_name: Status
                        lvl: 1
                        metatype_id:
                          name: ''
                          description: ''
                        destination_metatype_id: ''
                      - origin_properties:
                          id: null
                          name: null
                          value: null
                          status_by: null
                          description: null
                          status_date: null
                          primary_text: null
                          creation_date: null
                          creation_user: null
                          modified_date: null
                          modified_user: null
                        edge_properties: {}
                        destination_properties:
                          id: null
                          name: null
                          description: null
                          primary_text: null
                          creation_date: null
                          creation_user: null
                          modified_date: null
                          modified_user: null
                        origin_id: '1456'
                        origin_container_id: '13'
                        origin_data_source_id: '9'
                        origin_import_data_id: null
                        origin_data_staging_id: null
                        origin_type_mapping_transformation_id: null
                        origin_original_data_id: null
                        origin_metadata: null
                        origin_created_at: '2022-02-23T20:23:43.883Z'
                        origin_modified_at: '2022-02-23T20:23:43.743Z'
                        origin_deleted_at: null
                        origin_created_by: '1'
                        origin_modified_by: '1'
                        origin_metatype_name: Status
                        edge_id: '15'
                        edge_container_id: '13'
                        edge_relationship_pair_id: '56545'
                        edge_data_source_id: '9'
                        edge_import_data_id: null
                        edge_data_staging_id: null
                        edge_type_mapping_transformation_id: null
                        edge_metadata: null
                        edge_created_at: '2022-02-23T20:26:00.459Z'
                        edge_modified_at: '2022-02-23T20:26:00.442Z'
                        edge_deleted_at: null
                        edge_modified_by: '1'
                        edge_created_by: '1'
                        destination_id: '1454'
                        destination_container_id: '13'
                        destination_data_source_id: '9'
                        destination_import_data_id: null
                        destination_data_staging_id: null
                        destination_type_mapping_transformation_id: null
                        destination_original_data_id: null
                        destination_metadata: null
                        destination_created_at: '2022-02-23T20:22:17.699Z'
                        destination_modified_at: '2022-02-23T20:22:17.697Z'
                        destination_deleted_at: null
                        destination_created_by: '1'
                        destination_modified_by: '1'
                        destination_metatype_name: DataItem
                        lvl: 2
                        metatype_id:
                          name: ''
                          description: ''
                        destination_metatype_id: ''
                      - origin_properties:
                          id: null
                          name: null
                          description: null
                          primary_text: null
                          creation_date: null
                          creation_user: null
                          modified_date: null
                          modified_user: null
                        edge_properties: {}
                        destination_properties:
                          id: null
                          name: null
                          count: null
                          active: null
                          message: null
                          equation: null
                          in_alarm: null
                          setpoint: null
                          description: null
                          primary_text: null
                          creation_date: null
                          creation_user: null
                          modified_date: null
                          modified_user: null
                          comparison_operator: null
                        origin_id: '1454'
                        origin_container_id: '13'
                        origin_data_source_id: '9'
                        origin_import_data_id: null
                        origin_data_staging_id: null
                        origin_type_mapping_transformation_id: null
                        origin_original_data_id: null
                        origin_metadata: null
                        origin_created_at: '2022-02-23T20:22:17.699Z'
                        origin_modified_at: '2022-02-23T20:22:17.697Z'
                        origin_deleted_at: null
                        origin_created_by: '1'
                        origin_modified_by: '1'
                        origin_metatype_name: DataItem
                        edge_id: '13'
                        edge_container_id: '13'
                        edge_relationship_pair_id: '54060'
                        edge_data_source_id: '9'
                        edge_import_data_id: null
                        edge_data_staging_id: null
                        edge_type_mapping_transformation_id: null
                        edge_metadata: null
                        edge_created_at: '2022-02-23T20:25:07.848Z'
                        edge_modified_at: '2022-02-23T20:25:07.798Z'
                        edge_deleted_at: null
                        edge_modified_by: '1'
                        edge_created_by: '1'
                        destination_id: '1450'
                        destination_container_id: '13'
                        destination_data_source_id: '9'
                        destination_import_data_id: null
                        destination_data_staging_id: null
                        destination_type_mapping_transformation_id: null
                        destination_original_data_id: null
                        destination_metadata: null
                        destination_created_at: '2022-02-23T20:21:15.340Z'
                        destination_modified_at: '2022-02-23T20:21:15.319Z'
                        destination_deleted_at: null
                        destination_created_by: '1'
                        destination_modified_by: '1'
                        destination_metatype_name: Alarm
                        lvl: 3
                        metatype_id:
                          name: ''
                          description: ''
                        destination_metatype_id: ''
                    isError: false
                properties:
                  value:
                    type: array
                    uniqueItems: true
                    minItems: 1
                    items:
                      type: object
                      properties:
                        origin_properties:
                          type: object
                          properties:
                            id: {}
                            name: {}
                        edge_properties:
                          type: object
                        destination_properties:
                          type: object
                          properties:
                            id: {}
                            name: {}
                        origin_id:
                          type: string
                          minLength: 1
                        origin_container_id:
                          type: string
                          minLength: 1
                        origin_data_source_id:
                          type: string
                          minLength: 1
                        origin_import_data_id: {}
                        origin_data_staging_id: {}
                        origin_type_mapping_transformation_id: {}
                        origin_original_data_id: {}
                        origin_metadata: {}
                        origin_created_at:
                          type: string
                          minLength: 1
                        origin_modified_at:
                          type: string
                          minLength: 1
                        origin_deleted_at: {}
                        origin_created_by:
                          type: string
                          minLength: 1
                        origin_modified_by:
                          type: string
                          minLength: 1
                        origin_metatype_name:
                          type: string
                          minLength: 1
                        edge_id:
                          type: string
                          minLength: 1
                        edge_container_id:
                          type: string
                          minLength: 1
                        edge_relationship_pair_id:
                          type: string
                          minLength: 1
                        edge_data_source_id:
                          type: string
                          minLength: 1
                        edge_import_data_id: {}
                        edge_data_staging_id: {}
                        edge_type_mapping_transformation_id: {}
                        edge_metadata: {}
                        edge_created_at:
                          type: string
                          minLength: 1
                        edge_modified_at:
                          type: string
                          minLength: 1
                        edge_deleted_at: {}
                        edge_modified_by:
                          type: string
                          minLength: 1
                        edge_created_by:
                          type: string
                          minLength: 1
                        destination_id:
                          type: string
                          minLength: 1
                        destination_container_id:
                          type: string
                          minLength: 1
                        destination_data_source_id:
                          type: string
                          minLength: 1
                        destination_import_data_id: {}
                        destination_data_staging_id: {}
                        destination_type_mapping_transformation_id: {}
                        destination_original_data_id: {}
                        destination_metadata: {}
                        destination_created_at:
                          type: string
                          minLength: 1
                        destination_modified_at:
                          type: string
                          minLength: 1
                        destination_deleted_at: {}
                        destination_created_by:
                          type: string
                          minLength: 1
                        destination_modified_by:
                          type: string
                          minLength: 1
                        destination_metatype_name:
                          type: string
                          minLength: 1
                        lvl:
                          type: number
                        metatype_id:
                          type: object
                          properties:
                            name:
                              type: string
                            description:
                              type: string
                        destination_metatype_id:
                          type: string
                      required:
                        - origin_id
                        - origin_container_id
                        - edge_id
                        - edge_container_id
                        - destination_id
                        - destination_container_id
                        - lvl
                  isError:
                    type: boolean
      deprecated: false
    parameters:
      - schema:
          type: string
        name: container_id
        in: path
        required: true
      - schema:
          type: string
        name: node_id
        in: path
        required: true
  '/containers/{container_id}/graphs/nodes/{node_id}/timeseries':
    parameters:
      - schema:
          type: string
        name: container_id
        in: path
        required: true
      - schema:
          type: string
        name: node_id
        in: path
        required: true
    post:
      summary: Timeseries Node Query
      operationId: TimeseriesNodeQuery
      responses:
        '200':
          description: OK
      description: This is an endpoint that accepts a GraphQL query and returns the results of that query. Primarily used for working with time series data on nodes.
      parameters: []
      tags:
        - Graph
        - TimeSeries
  '/containers/{container_id}/import/datasources/{data_source_id}/data':
    parameters:
      - schema:
          type: string
        name: container_id
        in: path
        required: true
      - schema:
          type: string
        name: data_source_id
        in: path
        required: true
    post:
      summary: Timeseries Data Source Query
      operationId: TimeseriesDataSourceQuery
      responses:
        '200':
          description: OK
      description: This is an endpoint that accepts a GraphQL query and returns the results of that query. Primarily used for working with time series data without requiring attachment to a node.
      parameters: []
      tags:
        - Graph
        - TimeSeries
  '/containers/{container_id}/graphs/nodes/metatype/{metatype_id}':
    get:
      tags:
        - Graph
      summary: List Nodes By Metatype ID
      description: 'List Nodes, filter by MetatypeID'
      operationId: ListNodesByMetatypeID
      parameters:
        - name: limit
          in: query
          schema:
            type: integer
            format: int32
            minimum: 0
        - name: offset
          in: query
          schema:
            type: integer
            format: int32
            minimum: 0
        - name: container_id
          in: path
          required: true
          schema:
            type: string
        - name: metatype_id
          in: path
          required: true
          schema:
            type: string
      responses:
        '200':
          description: ''
          content:
            application/json:
              schema:
                $ref: '#/components/schemas/ListNodesByMetatypeResponse'
      deprecated: false
  '/containers/{container_id}/graphs/edges':
    get:
      tags:
        - Graph
      summary: List Edges
      description: List Edges from storage
      operationId: ListEdges
      parameters:
        - name: limit
          in: query
          schema:
            type: integer
            format: int32
            minimum: 0
        - name: offset
          in: query
          schema:
            type: integer
            format: int32
            minimum: 0
        - name: container_id
          in: path
          required: true
          schema:
            type: string
        - schema:
            type: string
          in: query
          name: originID
        - schema:
            type: string
          in: query
          name: destinationID
        - schema:
            type: string
          in: query
          name: relationshipPairID
        - schema:
            type: string
          in: query
          name: relationshipPairName
      responses:
        '200':
          description: ''
          content:
            application/json:
              schema:
                $ref: '#/components/schemas/ListEdgesResponse'
      deprecated: false
    post:
      tags:
        - Graph
      summary: Create or Update Edges
      operationId: CreateOrUpdateEdges
      parameters:
        - name: container_id
          in: path
          required: true
          schema:
            type: string
      responses:
        '200':
          description: ''
          content:
            application/json:
              schema:
                type: array
                items:
                  $ref: '#/components/schemas/Edge'
      description: 'This endpoint will attempt to create a connection between two nodes. You can either pass in the node''s Deep Lynx IDs, or the node''s original id, metatype id, and data source id to create these edges.'
      requestBody:
        content:
          application/json:
            schema:
              $ref: '#/components/schemas/CreateOrUpdateEdgesRequest'
  '/containers/{container_id}/graphs/edges/{edge_id}':
    get:
      tags:
        - Graph
      summary: Retrieve Edge
      operationId: RetrieveEdge
      parameters:
        - name: container_id
          in: path
          required: true
          schema:
            type: string
        - name: edge_id
          in: path
          required: true
          schema:
            type: string
      responses:
        '200':
          description: ''
          content:
            application/json:
              schema:
                $ref: '#/components/schemas/GetEdgeResponse'
      deprecated: false
      description: Retrieve a single edge
    delete:
      tags:
        - Graph
      summary: Archive Edge
      operationId: ArchiveEdge
      parameters:
        - name: container_id
          in: path
          required: true
          schema:
            type: string
        - name: edge_id
          in: path
          required: true
          schema:
            type: string
      responses:
        '200':
          description: ''
          content:
            application/json:
              schema:
                $ref: '#/components/schemas/Generic200Response'
      deprecated: false
      x-codegen-request-body-name: Body
      description: Archives an edge
  '/containers/{container_id}/graphs/nodes/{node_id}/files':
    parameters:
      - schema:
          type: string
        name: container_id
        in: path
        required: true
      - schema:
          type: string
        name: node_id
        in: path
        required: true
    get:
      summary: List Node Files
      tags:
        - Graph
      responses:
        '200':
          description: ''
          content:
            application/json:
              schema:
                $ref: '#/components/schemas/ListNodeFiles'
      operationId: ListNodeFiles
      description: Lists all attached files for node.
  '/containers/{container_id}/graphs/nodes/{node_id}/files/{file_id}':
    parameters:
      - schema:
          type: string
        name: container_id
        in: path
        required: true
      - schema:
          type: string
        name: node_id
        in: path
        required: true
      - schema:
          type: string
        name: file_id
        in: path
        required: true
    put:
      summary: Attach Node File
      tags:
        - Graph
      operationId: AttachNodeFile
      responses:
        '200':
          description: ''
          content:
            application/json:
              schema:
                $ref: '#/components/schemas/Generic200Response'
      description: Attach a file to a node.
    delete:
      summary: Detach Node File
      tags:
        - Graph
      operationId: DeleteNodeFile
      responses:
        '200':
          description: ''
          content:
            application/json:
              schema:
                $ref: '#/components/schemas/Generic200Response'
      description: Detach file from node
  '/containers/{container_id}/graphs/edges/{edge_id}/files':
    parameters:
      - schema:
          type: string
        name: container_id
        in: path
        required: true
      - schema:
          type: string
        name: edge_id
        in: path
        required: true
    get:
      summary: List Edge Files
      tags:
        - Graph
      responses:
        '200':
          description: ''
          content:
            application/json:
              schema:
                $ref: '#/components/schemas/ListEdgeFiles'
      operationId: ListEdgeFiles
      description: Lists all attached files for edge.
  '/containers/{container_id}/graphs/edges/{edge_id}/files/{file_id}':
    parameters:
      - schema:
          type: string
        name: container_id
        in: path
        required: true
      - schema:
          type: string
        name: file_id
        in: path
        required: true
      - schema:
          type: string
        name: edge_id
        in: path
        required: true
    put:
      summary: Attach Edge File
      tags:
        - Graph
      operationId: AttachEdgeFile
      responses:
        '200':
          description: ''
          content:
            application/json:
              schema:
                $ref: '#/components/schemas/Generic200Response'
      description: Attach a file to an edge.
    delete:
      summary: Detach Node File
      tags:
        - Graph
      operationId: DetachNodeFile
      responses:
        '200':
          description: ''
          content:
            application/json:
              schema:
                $ref: '#/components/schemas/Generic200Response'
      description: Detach file from an edge.
  '/containers/{container_id}/metatypes':
    get:
      tags:
        - Metatypes
      summary: List Metatypes
      description: 'List all metatypes that the container has access to. '
      operationId: ListMetatypes
      parameters:
        - name: limit
          in: query
          schema:
            type: integer
            format: int32
            minimum: 0
        - name: offset
          in: query
          schema:
            type: integer
            format: int32
            minimum: 0
        - name: name
          in: query
          schema:
            type: string
          description: Filter metatypes with names that match this pattern
        - name: container_id
          in: path
          required: true
          schema:
            type: string
        - schema:
            type: string
          in: query
          name: description
          description: Filter metatypes with descriptions that match this pattern
        - schema:
            type: string
          in: query
          name: count
          description: Set to true to return an integer count of the number of metatypes
        - schema:
            type: string
          in: query
          name: loadKeys
          description: Set to false to not return the keys for the selected metatypes (true by default)
        - schema:
            type: string
          in: query
          name: sortBy
          description: 'Supply the name of a metatype attribute (name, created_at, etc) by which to sort'
        - schema:
            type: string
          in: query
          name: sortDesc
          description: Set true to sort descending
      responses:
        '200':
          description: ''
          content:
            application/json:
              schema:
                $ref: '#/components/schemas/ListMetatypesResponse'
      deprecated: false
    post:
      tags:
        - Metatypes
      summary: Create Metatype
      description: Create a new metatype. Pass in an array for bulk creation.
      operationId: CreateMetatype
      parameters:
        - name: container_id
          in: path
          required: true
          schema:
            type: string
      requestBody:
        content:
          application/json:
            schema:
              $ref: '#/components/schemas/CreateMetatypeRequest'
        required: true
      responses:
        '200':
          description: ''
          content:
            application/json:
              schema:
                $ref: '#/components/schemas/CreateMetatypesResponse'
      deprecated: false
      x-codegen-request-body-name: Body
  '/containers/{container_id}/metatypes/{metatype_id}':
    get:
      tags:
        - Metatypes
      summary: Retrieve Metatype
      description: Retrieves a single metatype.
      operationId: RetrieveMetaype
      parameters:
        - name: container_id
          in: path
          required: true
          schema:
            type: string
        - name: metatype_id
          in: path
          required: true
          schema:
            type: string
      responses:
        '200':
          description: ''
          content:
            application/json:
              schema:
                $ref: '#/components/schemas/GetMetatypeResponse'
      deprecated: false
    put:
      tags:
        - Metatypes
      summary: Update Metatype
      description: Update a single Metatype in storage. Will fail if the updated name has already been taken.
      operationId: UpdateMetatype
      parameters:
        - name: container_id
          in: path
          required: true
          schema:
            type: string
        - name: metatype_id
          in: path
          required: true
          schema:
            type: string
      requestBody:
        content:
          application/json:
            schema:
              $ref: '#/components/schemas/UpdateMetatypeRequest'
        required: true
      responses:
        '200':
          description: ''
          content:
            application/json:
              schema:
                $ref: '#/components/schemas/UpdateMetatypeResponse'
      deprecated: false
      x-codegen-request-body-name: Body
    delete:
      tags:
        - Metatypes
      summary: Archive Metatype
      description: 'Archives the metatype. This is preferred over deletion as deletion has a cascading effect on the deleted metatype''s keys, relationships, and relationship keys. When in doubt, archive over delete. We''d rather have tombstones than cremating the metatype.'
      operationId: ArchiveMetatype
      parameters:
        - name: container_id
          in: path
          required: true
          schema:
            type: string
        - name: metatype_id
          in: path
          required: true
          schema:
            type: string
      responses:
        '200':
          description: ''
          content:
            application/json:
              schema:
                $ref: '#/components/schemas/Generic200Response'
      deprecated: false
    parameters:
      - schema:
          type: string
        name: container_id
        in: path
        required: true
      - schema:
          type: string
        name: metatype_id
        in: path
        required: true
    post:
      tags:
        - Metatypes
      summary: Validate Metatype Properties
      operationId: ValidateMetatypeProperties
      responses:
        '200':
          description: ''
          content:
            application/json:
              schema:
                $ref: '#/components/schemas/ValidateMetatypePropertiesResponse'
        '500':
          description: ''
          content:
            application/json:
              schema:
                $ref: '#/components/schemas/ErrorResponse'
      description: Returns any errors associated with the intended properties or keys for a metatype or else the data itself if no errors are present.
      requestBody:
        content:
          application/json:
            schema:
              $ref: '#/components/schemas/ValidateMetatypePropertiesRequest'
  '/containers/{container_id}/metatypes/{metatype_id}/keys':
    get:
      tags:
        - Metatype Keys
      summary: List Metatype's Keys
      description: Lists all currently valid and available keys for the metatype.
      operationId: ListMetatypesKeys
      parameters:
        - name: container_id
          in: path
          required: true
          schema:
            type: string
        - name: metatype_id
          in: path
          required: true
          schema:
            type: string
      responses:
        '200':
          description: ''
          content:
            application/json:
              schema:
                $ref: '#/components/schemas/ListMetatypeKeysResponse'
      deprecated: false
    post:
      tags:
        - Metatype Keys
      summary: Create Metatype Key
      description: |-
        Creates a new key for a metatype. Keys consist of a unique key name (unique to the metatype only), key type, default values, and allowed values. Of those, only the first two are required.

        The `dataType` field accepts only one of the following values: number, string, date, boolean, enumeration, file. 

        The fields `defaultValue` and `options` will only accept an array of the following types: string, boolean, number, float.

        Pass in an array for bulk creation.

        Currently the validation and cardinality functionality of keys are NOT checked at data insertion.
      operationId: CreateMetatypeKey
      parameters:
        - name: container_id
          in: path
          required: true
          schema:
            type: string
        - name: metatype_id
          in: path
          required: true
          schema:
            type: string
      requestBody:
        content:
          application/json:
            schema:
              $ref: '#/components/schemas/CreateMetatypeKeyRequest'
        required: true
      responses:
        '200':
          description: ''
          content:
            application/json:
              schema:
                $ref: '#/components/schemas/CreateMetatypeKeysResponse'
      deprecated: false
      x-codegen-request-body-name: Body
    parameters:
      - schema:
          type: string
        name: container_id
        in: path
        required: true
      - schema:
          type: string
        name: metatype_id
        in: path
        required: true
  '/containers/{container_id}/metatypes/{metatype_id}/keys/{key_id}':
    get:
      tags:
        - Metatype Keys
      summary: Retrieve Metatype Key
      description: Retrieve the specified key for the metatype.
      operationId: RetrieveMetatypeKey
      parameters:
        - name: container_id
          in: path
          required: true
          schema:
            type: string
        - name: metatype_id
          in: path
          required: true
          schema:
            type: string
        - name: key_id
          in: path
          required: true
          schema:
            type: string
      responses:
        '200':
          description: ''
          content:
            application/json:
              schema:
                $ref: '#/components/schemas/GetMetatypeKeyResponse'
      deprecated: false
    put:
      tags:
        - Metatype Keys
      summary: Update Metatype Key
      description: Updates a single key for a metatype.
      operationId: UpdateMetatypeKey
      parameters:
        - name: container_id
          in: path
          required: true
          schema:
            type: string
        - name: metatype_id
          in: path
          required: true
          schema:
            type: string
        - name: key_id
          in: path
          required: true
          schema:
            type: string
      requestBody:
        content:
          application/json:
            schema:
              $ref: '#/components/schemas/MetatypeKey'
        required: true
      responses:
        '200':
          description: ''
          content:
            application/json:
              schema:
                $ref: '#/components/schemas/UpdateMetatypeKeyResponse'
      deprecated: false
      x-codegen-request-body-name: Body
    delete:
      tags:
        - Metatype Keys
      summary: Archive Metatype Key
      description: Archiving the metatype key prevents any new types from implementing the key. It *does not remove key/value pairs on existing types*. We highly recommend you archive type keys instead of deleting them so that previous data is not affected.
      operationId: ArchiveMetatypeKey
      parameters:
        - name: container_id
          in: path
          required: true
          schema:
            type: string
        - name: metatype_id
          in: path
          required: true
          schema:
            type: string
        - name: key_id
          in: path
          required: true
          schema:
            type: string
      responses:
        '200':
          description: ''
          content:
            application/json:
              schema:
                $ref: '#/components/schemas/Generic200Response'
      deprecated: false
    parameters:
      - schema:
          type: string
        name: container_id
        in: path
        required: true
      - schema:
          type: string
        name: metatype_id
        in: path
        required: true
      - schema:
          type: string
        name: key_id
        in: path
        required: true
  '/containers/{container_id}/metatype_relationships':
    get:
      tags:
        - Metatype Relationships
      summary: List Metatype Relationships
      description: List metatype relationships. Describes the connection between two metatypes and acts as a vehicle for relationship specific keys.
      operationId: ListMetatypeRelationships
      parameters:
        - name: limit
          in: query
          schema:
            type: integer
            format: int32
            minimum: 0
        - name: offset
          in: query
          schema:
            type: integer
            format: int32
            minimum: 0
        - name: name
          in: query
          schema:
            type: string
          description: Filter metatype relationships with names that match this pattern
        - name: container_id
          in: path
          required: true
          schema:
            type: string
        - schema:
            type: string
          in: query
          name: description
          description: Filter metatype relationships with descriptions that match this pattern
        - schema:
            type: string
          in: query
          name: count
          description: Set to true to return an integer count of the number of metatype relationships
        - schema:
            type: string
          in: query
          name: loadKeys
          description: Set to false to not return the keys for the selected metatype relationships (true by default)
        - schema:
            type: string
          in: query
          name: sortBy
          description: 'Supply the name of a metatype relationship attribute (name, created_at, etc) by which to sort'
        - schema:
            type: string
          in: query
          name: sortDesc
          description: Set true to sort descending
      responses:
        '200':
          description: ''
          content:
            application/json:
              schema:
                $ref: '#/components/schemas/ListMetatypeRelationshipsResponse'
      deprecated: false
    post:
      tags:
        - Metatype Relationships
      summary: Create Metatype Relationship
      description: |-
        Create a new metatype relationship. Describes the connection that could exist between two metatypes and acts as a vehicle for relationship specific keys.

        Pass in an array for bulk creation.
      operationId: CreateMetatypeRelationship
      parameters:
        - name: container_id
          in: path
          required: true
          schema:
            type: string
      requestBody:
        content:
          application/json:
            schema:
              $ref: '#/components/schemas/CreateMetatypeRelationshipRequest'
        required: true
      responses:
        '200':
          description: ''
          content:
            application/json:
              schema:
                $ref: '#/components/schemas/CreateMetatypeRelationshipsResponse'
      deprecated: false
      x-codegen-request-body-name: Body
  '/containers/{container_id}/metatype_relationships/{relationship_id}':
    get:
      tags:
        - Metatype Relationships
      summary: Retrieve Metatype Relationship
      description: Retrieve a single Metatype Relationship.
      operationId: RetrieveMetatypeRelationship
      parameters:
        - name: container_id
          in: path
          required: true
          schema:
            type: string
        - name: relationship_id
          in: path
          required: true
          schema:
            type: string
      responses:
        '200':
          description: ''
          content:
            application/json:
              schema:
                $ref: '#/components/schemas/GetMetatypeRelationshipResponse'
      deprecated: false
    put:
      tags:
        - Metatype Relationships
      summary: Update Metatype Relationship
      operationId: UpdateMetatypeRelationship
      parameters:
        - name: container_id
          in: path
          required: true
          schema:
            type: string
        - name: relationship_id
          in: path
          required: true
          schema:
            type: string
      requestBody:
        content:
          application/json:
            schema:
              $ref: '#/components/schemas/UpdateMetatypeRelationshipRequest'
        required: true
      responses:
        '200':
          description: ''
          content:
            application/json:
              schema:
                $ref: '#/components/schemas/UpdateMetatypeRelationshipResponse'
      deprecated: false
      x-codegen-request-body-name: Body
      description: Updates the specified metatype relationship.
    delete:
      tags:
        - Metatype Relationships
      summary: Archive Metatype Relationship
      description: Archive the metatype relationship.
      operationId: ArchiveMetatypeRelationship
      parameters:
        - name: container_id
          in: path
          required: true
          schema:
            type: string
        - name: relationship_id
          in: path
          required: true
          schema:
            type: string
      responses:
        '200':
          description: ''
          content:
            application/json:
              schema:
                $ref: '#/components/schemas/Generic200Response'
      deprecated: false
  '/containers/{container_id}/metatype_relationships/{relationship_id}/keys':
    get:
      tags:
        - Metatype Relationship Keys
      summary: List Metatype Relationship Keys
      description: Retrieves all keys for a Metatype Relationship.
      operationId: ListMetatypeRelationshipKeys
      parameters:
        - name: container_id
          in: path
          required: true
          schema:
            type: string
        - name: relationship_id
          in: path
          required: true
          schema:
            type: string
      responses:
        '200':
          description: ''
          content:
            application/json:
              schema:
                $ref: '#/components/schemas/ListMetatypeRelationshipKeysResponse'
      deprecated: false
    post:
      tags:
        - Metatype Relationship Keys
      summary: Create Metatype Relationship Key
      description: |-
        Creates a new key for a metatype relationship. Keys consist of a unique key name (unique to the metatype relationship), key type, default values, and allowed values. Of those, only the first two are required.

        The `dataType` field accepts only one of the following values: number, string, date, boolean, enumeration, file. 

        The fields `defaultValue` and `options` will only accept an array of the following types: string, boolean, number, float.
      operationId: CreateMetatypeRelationshipKey
      parameters:
        - name: container_id
          in: path
          required: true
          schema:
            type: string
        - name: relationship_id
          in: path
          required: true
          schema:
            type: string
      requestBody:
        content:
          application/json:
            schema:
              $ref: '#/components/schemas/CreateMetatypeRelationshipKeyRequest'
        required: true
      responses:
        '200':
          description: ''
          content:
            application/json:
              schema:
                $ref: '#/components/schemas/CreateMetatypeRelationshipKeysResponse'
      deprecated: false
      x-codegen-request-body-name: Body
  '/containers/{container_id}/metatype_relationships/{relationship_id}/keys/{key_id}':
    get:
      tags:
        - Metatype Relationship Keys
      summary: Retrieve Metatype Relationship Key
      description: Retrieve a single key for a Metatype Relationship by id.
      operationId: RetrieveMetatypeRelationshipKey
      parameters:
        - name: container_id
          in: path
          required: true
          schema:
            type: string
        - name: relationship_id
          in: path
          required: true
          schema:
            type: string
        - name: key_id
          in: path
          required: true
          schema:
            type: string
      responses:
        '200':
          description: ''
          content:
            application/json:
              schema:
                $ref: '#/components/schemas/GetMetatypeRelationshipKeyResponse'
      deprecated: false
    put:
      tags:
        - Metatype Relationship Keys
      summary: Update Metaype Relationship Key
      description: Updates a Metatype Relationship key. The update must follow the same format as creation.
      operationId: UpdateMetatypeRelationshipKey
      parameters:
        - name: container_id
          in: path
          required: true
          schema:
            type: string
        - name: relationship_id
          in: path
          required: true
          schema:
            type: string
        - name: key_id
          in: path
          required: true
          schema:
            type: string
      requestBody:
        content:
          application/json:
            schema:
              $ref: '#/components/schemas/RelationshipKey'
        required: true
      responses:
        '200':
          description: ''
          content:
            application/json:
              schema:
                $ref: '#/components/schemas/UpdateMetatypeRelationshipKeyResponse'
      deprecated: false
      x-codegen-request-body-name: Body
    delete:
      tags:
        - Metatype Relationship Keys
      summary: Archive Metatype Relationship Key
      description: Archives a Metatype Relationship Key.
      operationId: ArchiveMetatypeRelationshipKey
      parameters:
        - name: container_id
          in: path
          required: true
          schema:
            type: string
        - name: relationship_id
          in: path
          required: true
          schema:
            type: string
        - name: key_id
          in: path
          required: true
          schema:
            type: string
      responses:
        '200':
          description: ''
          content:
            application/json:
              schema:
                $ref: '#/components/schemas/Generic200Response'
      deprecated: false
  '/containers/{container_id}/metatype_relationship_pairs':
    get:
      tags:
        - Metatype Relationship Pairs
      summary: List Metatype Relationship Pairs
      description: List all Metatype Relationship Pairs for current container.
      operationId: ListMetatypeRelationshipPairs
      parameters:
        - name: limit
          in: query
          schema:
            type: integer
            format: int32
            minimum: 0
        - name: offset
          in: query
          schema:
            type: integer
            format: int32
            minimum: 0
        - name: name
          in: query
          schema:
            type: string
          description: Filter metatype relationship pairs with names that match this pattern
        - name: container_id
          in: path
          required: true
          schema:
            type: string
        - schema:
            type: string
          in: query
          name: archived
          description: Set to true to include archived metatype relationship pairs
        - schema:
            type: string
          in: query
          name: count
          description: Set to true to return an integer count of the number of metatype relationship pairs
        - schema:
            type: string
          in: query
          name: loadRelationships
          description: Set to false to not return the relationships for the selected metatype relationship pairs (true by default)
        - schema:
            type: string
          in: query
          name: destinationID
          description: Filter destination by metatype ID
        - schema:
            type: string
          in: query
          name: originID
          description: Filter origin by metatype ID
        - schema:
            type: string
          in: query
          name: metatypeID
          description: Filter by metatype ID
      responses:
        '200':
          description: ''
          content:
            application/json:
              schema:
                $ref: '#/components/schemas/ListMetatypeRelationshipPairsResponse'
      deprecated: false
    post:
      tags:
        - Metatype Relationship Pairs
      summary: Create Metatype Relationship Pair
      description: |-
        Create a new Metaype Relationship Pair. Describes the connection between two metatypes by connecting them using a Metatype Relationship.

        Pass in an array for bulk creation.
      operationId: CreateMetatypeRelationshipPair
      parameters:
        - name: container_id
          in: path
          required: true
          schema:
            type: string
      requestBody:
        content:
          application/json:
            schema:
              $ref: '#/components/schemas/CreateMetatypeRelationshipPairRequest'
        required: true
      responses:
        '200':
          description: ''
          content:
            application/json:
              schema:
                $ref: '#/components/schemas/CreateMetatypeRelationshipPairsResponse'
      deprecated: false
      x-codegen-request-body-name: Body
  '/containers/{container_id}/metatype_relationship_pairs/{pair_id}':
    get:
      tags:
        - Metatype Relationship Pairs
      summary: Retrieve Metatype Relationship Pair
      description: Retrieves a single Metatype Relationship Pair.
      operationId: RetrieveMetatypeRelationshipPair
      parameters:
        - name: container_id
          in: path
          required: true
          schema:
            type: string
        - name: pair_id
          in: path
          required: true
          schema:
            type: string
      responses:
        '200':
          description: ''
          content:
            application/json:
              schema:
                $ref: '#/components/schemas/GetMetatypeRelationshipPairResponse'
      deprecated: false
    delete:
      tags:
        - Metatype Relationship Pairs
      summary: Archive Metatype Relationship Pair
      description: Archives a Metatype Relationship Pair.
      operationId: ArchiveMetatypeRelationshipPair
      parameters:
        - name: container_id
          in: path
          required: true
          schema:
            type: string
        - name: pair_id
          in: path
          required: true
          schema:
            type: string
      responses:
        '200':
          description: ''
          content:
            application/json:
              schema:
                $ref: '#/components/schemas/Generic200Response'
      deprecated: false
    put:
      tags:
        - Metatype Relationship Pairs
      summary: Update Metaype Relationship Pair
      operationId: UpdateMetatypeRelationshipPair
      parameters:
        - name: container_id
          in: path
          required: true
          schema:
            type: string
        - name: pair_id
          in: path
          required: true
          schema:
            type: string
      responses:
        '200':
          description: OK
          content:
            application/json:
              schema:
                $ref: '#/components/schemas/UpdateMetatypeRelationshipPairResponse'
      requestBody:
        content:
          application/json:
            schema:
              $ref: '#/components/schemas/RelationshipPair'
      description: Updates the specified metatype relationship pair.
  '/containers/{container_id}/import/datasources':
    get:
      tags:
        - Data Sources
      summary: List Data Sources
      operationId: ListDataSources
      parameters:
        - name: container_id
          in: path
          required: true
          schema:
            type: string
        - schema:
            type: boolean
          in: query
          name: decrypted
          description: Return decrypted data sources. Requires read-write permissions on data.
      responses:
        '200':
          description: ''
          content:
            application/json:
              schema:
                $ref: '#/components/schemas/ListDataSourcesResponse'
        '201':
          description: Created
      deprecated: false
      description: List the datasources for the container.
    post:
      tags:
        - Data Sources
      summary: Create Data Source
      description: 'Create new datasource. Supported data source types are `http`, `standard` (or `manual`), `jazz`, `p6`, `aveva`, and `timeseries`.'
      operationId: CreateDataSource
      parameters:
        - name: container_id
          in: path
          required: true
          schema:
            type: string
      requestBody:
        content:
          application/json:
            schema:
              $ref: '#/components/schemas/CreateDataSourceRequest'
        required: true
      responses:
        '200':
          description: ''
          content:
            application/json:
              schema:
                $ref: '#/components/schemas/CreateDataSourcesResponse'
      deprecated: false
      x-codegen-request-body-name: Body
  '/containers/{container_id}/export/datatargets':
    get:
      summary: List Data Targets
      operationId: ListDatTargets
      parameters:
        - name: container_id
          in: path
          required: true
          schema:
            type: string
      responses:
        '200':
          description: OK
          content:
            application/json:
              schema:
                $ref: '#/components/schemas/ListDataTargetsResponse'
        '301':
          description: Moved Permanently
        '401':
          description: Unauthorized
        '403':
          description: Forbidden
        '404':
          description: Not Found
      deprecated: false
      description: List the datatargets for the container.
      tags:
        - Data Targets
    post:
      summary: Create Data Target
      description: Create new datatarget. Supported data target types are `http` and `standard`.
      operationId: CreateDataTarget
      parameters:
        - name: container_id
          in: path
          required: true
          schema:
            type: string
      responses:
        '201':
          description: Created
          content:
            application/json:
              schema:
                $ref: '#/components/schemas/CreateDataTargetsResponse'
      deprecated: false
      x-codegen-request-body-name: Body
      tags:
        - Data Targets
      requestBody:
        content:
          application/json:
            schema:
              $ref: '#/components/schemas/CreateDataTargetRequest'
            examples:
              example-1:
                value:
                  name: testing data target
                  adapter_type: http OR standard
                  active: true
                  config:
                    endpoint: ''
                    auth_method: basic
                    username: test
                    password: test
                    grapgql_query: '{ __type(name: "Requirement"){ name fields{ name } } }'
    parameters:
      - schema:
          type: string
        name: container_id
        in: path
        required: true
  '/containers/{container_id}/import/datasources/{data_source_id}':
    get:
      tags:
        - Data Sources
      summary: Retrieve Data Source
      description: Retrieve a single data source by ID.
      operationId: RetrieveDataSource
      parameters:
        - name: container_id
          in: path
          required: true
          schema:
            type: string
        - name: data_source_id
          in: path
          required: true
          schema:
            type: string
      responses:
        '200':
          description: ''
          content:
            application/json:
              schema:
                $ref: '#/components/schemas/GetDataSourceResponse'
      deprecated: false
    put:
      tags:
        - Data Sources
      summary: Set Data Source Configuration
      description: Updates a data source's configuration in storage. Note that this request body's structure must match that of the data source's adapter type.
      operationId: SetDataSourceConfiguration
      parameters:
        - name: container_id
          in: path
          required: true
          schema:
            type: string
        - name: data_source_id
          in: path
          required: true
          schema:
            type: string
      requestBody:
        content:
          application/json:
            schema:
              $ref: '#/components/schemas/CreateDataSourceConfig'
        required: true
      responses:
        '200':
          description: ''
          content:
            application/json:
              schema:
                $ref: '#/components/schemas/UpdateDataSourceResponse'
      deprecated: false
      x-codegen-request-body-name: Body
    delete:
      tags:
        - Data Sources
      summary: Archive Data Source
      description: 'Archive a data source, with options to permanently remove it (and associated data).'
      operationId: ArchiveDataSource
      parameters:
        - name: container_id
          in: path
          required: true
          schema:
            type: string
        - name: data_source_id
          in: path
          required: true
          schema:
            type: string
        - schema:
            type: string
          in: query
          name: archive
          description: Set to true to archive the data source.
        - schema:
            type: string
          in: query
          name: forceDelete
          description: Set to true to force deletion of the data source.
        - schema:
            type: string
          in: query
          name: removeData
          description: Set to true to remove data associated with the data source.
      responses:
        '200':
          description: ''
          content:
            application/json:
              schema:
                $ref: '#/components/schemas/Generic200Response'
      deprecated: false
  '/containers/{container_id}/export/datatargets/{data_target_id}':
    get:
      summary: Retrieve Data Target
      description: Retrieve a single data target by ID.
      operationId: RetrieveDataTarget
      parameters:
        - name: container_id
          in: path
          required: true
          schema:
            type: string
        - name: data_target_id
          in: path
          required: true
          schema:
            type: string
      responses:
        '200':
          description: ''
          content:
            application/json:
              schema:
                $ref: '#/components/schemas/GetDataTargetResponse'
      deprecated: false
      tags:
        - Data Targets
    put:
      tags:
        - Data Targets
      summary: Set Data Target Configuration
      description: Updates a data target's configuration in storage. Note that this request body's structure must match that of the data target's adapter type.
      operationId: SetDataTargetConfiguration
      parameters:
        - name: container_id
          in: path
          required: true
          schema:
            type: string
        - name: data_target_id
          in: path
          required: true
          schema:
            type: string
      requestBody:
        content:
          application/json:
            schema:
              $ref: '#/components/schemas/CreateDataTargetConfig'
            examples: {}
        required: true
      responses:
        '200':
          description: ''
          content:
            application/json:
              schema:
                $ref: '#/components/schemas/UpdateDataTargetResponse'
      deprecated: false
      x-codegen-request-body-name: Body
    delete:
      summary: Archive Data Target
      description: 'Archive a data target, with options to permanently remove it.'
      operationId: ArchiveDataTarget
      parameters:
        - name: container_id
          in: path
          required: true
          schema:
            type: string
        - name: data_target_id
          in: path
          required: true
          schema:
            type: string
        - schema:
            type: string
          in: query
          name: archive
          description: Set to true to archive the data target.
        - schema:
            type: string
          in: query
          name: forceDelete
          description: Set to true to force deletion of the data target.
      responses:
        '200':
          description: ''
          content:
            application/json:
              schema:
                $ref: '#/components/schemas/Generic200Response'
      deprecated: false
      tags:
        - Data Targets
    parameters:
      - schema:
          type: string
        name: container_id
        in: path
        required: true
      - schema:
          type: string
        name: data_target_id
        in: path
        required: true
  '/containers/{container_id}/import/datasources/{data_source_id}/active':
    post:
      tags:
        - Data Sources
      summary: Set Data Source Active
      description: Sets a data source active.
      operationId: SetDataSourceActive
      parameters:
        - name: container_id
          in: path
          required: true
          schema:
            type: string
        - name: data_source_id
          in: path
          required: true
          schema:
            type: string
      responses:
        '200':
          description: ''
          content:
            application/json:
              schema:
                $ref: '#/components/schemas/Generic200Response'
      deprecated: false
    delete:
      tags:
        - Data Sources
      summary: Set Data Source Inactive
      description: Sets a data source inactive.
      operationId: SetDataSourceInactive
      parameters:
        - name: container_id
          in: path
          required: true
          schema:
            type: string
        - name: data_source_id
          in: path
          required: true
          schema:
            type: string
      responses:
        '200':
          description: ''
          content:
            application/json:
              schema:
                $ref: '#/components/schemas/Generic200Response'
      deprecated: false
  '/containers/{container_id}/export/datatargets/{data_target_id}/active':
    post:
      summary: Set Data Target Active
      description: Sets a data target active.
      operationId: SetDataTargetActive
      parameters:
        - name: container_id
          in: path
          required: true
          schema:
            type: string
        - name: data_target_id
          in: path
          required: true
          schema:
            type: string
      responses:
        '200':
          description: ''
          content:
            application/json:
              schema:
                $ref: '#/components/schemas/Generic200Response'
      deprecated: false
      tags:
        - Data Targets
    delete:
      summary: Set Data Target Inactive
      description: Sets a data target inactive.
      operationId: SetDataTargetInactive
      parameters:
        - name: container_id
          in: path
          required: true
          schema:
            type: string
        - name: data_target_id
          in: path
          required: true
          schema:
            type: string
      responses:
        '200':
          description: ''
          content:
            application/json:
              schema:
                $ref: '#/components/schemas/Generic200Response'
      deprecated: false
      tags:
        - Data Targets
    parameters:
      - schema:
          type: string
        name: container_id
        in: path
        required: true
      - schema:
          type: string
        name: data_target_id
        in: path
        required: true
  '/containers/{container_id}/import/datasources/{data_source_id}/imports':
    get:
      tags:
        - Data Sources
      summary: List Imports for Data Source
      operationId: ListImportsForDataSource
      parameters:
        - name: container_id
          in: path
          required: true
          schema:
            type: string
        - name: data_source_id
          in: path
          required: true
          schema:
            type: string
      responses:
        '200':
          description: ''
          content:
            application/json:
              schema:
                $ref: '#/components/schemas/ListDataSourceImportsResponse'
      deprecated: false
      description: List the imports for the datasource.
    post:
      tags:
        - Data Sources
      summary: Create Manual Import
      description: Create a manual import.
      operationId: CreateManualImport
      parameters:
        - name: container_id
          in: path
          required: true
          schema:
            type: string
        - name: data_source_id
          in: path
          required: true
          schema:
            type: string
      requestBody:
        content:
          application/json:
            schema:
              type: object
              example:
                test: test
        required: true
      responses:
        '200':
          description: ''
          content:
            application/json:
              schema:
                $ref: '#/components/schemas/CreateManualImportResponse'
      deprecated: false
      x-codegen-request-body-name: Body
  '/containers/{container_id}/import/datasources/{data_source_id}/files':
    post:
      tags:
        - Data Sources
      summary: Upload File
      description: |-
        Uploads a file and it's metadata to Deep Lynx. All additional fields on the multipart form will be processed and added as metadata to the file upload itself. 

        This should be a collection of files and normal fields. If you include a file field and call that "metadata" - you can include a normal metadata upload as either a json, csv, or xml file. This data will be processed like a normal import and the files attached to the processed data. Once Deep Lynx generates nodes and edges from that data, any files attached will automatically be attached to the resulting nodes/edges as well.

        NOTE: The metadata file you upload, if json, must be wrapped in an array. If you do not pass in an array of objects, even if it's a single object, then Deep Lynx will attempt to split up your metadata into its parts instead of treating it like a whole object.
      operationId: UploadFile
      parameters:
        - name: container_id
          in: path
          required: true
          schema:
            type: string
        - name: data_source_id
          in: path
          required: true
          schema:
            type: string
        - schema:
            type: string
          in: query
          name: importID
          description: You can attach the metadata to an existing import if desired.
      responses:
        '200':
          description: ''
          content:
            application/json:
              schema:
                $ref: '#/components/schemas/UploadFileResponse'
      deprecated: false
      requestBody:
        content:
          multipart/form-data:
            schema:
              type: object
              properties:
                file:
                  type: string
                  format: binary
                metadata:
                  type: string
                  format: binary
        description: |-
          This should be a collection of files and normal fields. If you include a file field and call that "metadata" - you can include a normal metadata upload as either a json, csv, or xml file. This data will be processed like a normal import and the files attached to the processed data. Once Deep Lynx generates nodes and edges from that data, any files attached will automatically be attached to the resulting nodes/edges as well.

          NOTE: The metadata file you upload, if json, must be wrapped in an array. If you do not pass in an array of objects, even if it's a single object, then Deep Lynx will attempt to split up your metadata into its parts instead of treating it like a whole object.
  '/containers/{container_id}/files/{file_id}/download':
    get:
      tags:
        - Data Sources
      summary: Download File
      description: Downloads a previously uploaded file.
      operationId: DownloadFile
      parameters:
        - name: container_id
          in: path
          required: true
          schema:
            type: string
        - name: file_id
          in: path
          required: true
          schema:
            type: string
      responses:
        '200':
          description: ''
          content: {}
      deprecated: false
  '/containers/{container_id}/files/{file_id}':
    get:
      tags:
        - Data Sources
      summary: Retrieve File
      description: Get information about a file by ID.
      operationId: RetrieveFile
      parameters:
        - name: container_id
          in: path
          required: true
          schema:
            type: string
        - name: file_id
          in: path
          required: true
          schema:
            type: string
      responses:
        '200':
          description: ''
          content:
            application/json:
              schema:
                $ref: '#/components/schemas/GetFileInfoResponse'
      deprecated: false
  '/containers/{container_id}/data/export':
    post:
      tags:
        - Data Export
      summary: Create Data Export
      description: Create a new data export with the included configuration. Configuration values may be encrypted depending on the adapter you've choosen. See the readme for the exporters for more information.
      operationId: CreateDataExport
      parameters:
        - name: container_id
          in: path
          required: true
          schema:
            type: string
      requestBody:
        content:
          application/json:
            schema:
              $ref: '#/components/schemas/CreateDataExportRequest'
        required: true
      responses:
        '200':
          description: ''
          content:
            application/json:
              schema:
                $ref: '#/components/schemas/Generic200Response'
      deprecated: false
      x-codegen-request-body-name: Body
    get:
      tags:
        - Data Export
      summary: List Data Exports
      operationId: ListDataExports
      responses:
        '200':
          description: ''
          content:
            application/json:
              schema:
                $ref: '#/components/schemas/ListDataExportsResponse'
      description: List data exports for the container.
      parameters:
        - schema:
            type: boolean
          in: query
          name: count
          description: boolean indicating if the return value should be a count only
        - schema:
            type: integer
            minimum: 0
          in: query
          name: limit
        - schema:
            type: integer
            minimum: 0
          in: query
          name: offset
        - schema:
            type: string
          in: query
          name: sortBy
          description: column to sort results by
        - schema:
            type: boolean
          in: query
          name: sortDesc
          description: boolean indicating if results should be in descending order
    parameters:
      - schema:
          type: string
        name: container_id
        in: path
        required: true
  '/containers/{container_id}/data/export/{export_id}':
    get:
      tags:
        - Data Export
      summary: Retrieve Data Export
      description: Fetch a data export record by ID
      operationId: RetrieveDataExport
      parameters:
        - name: container_id
          in: path
          required: true
          schema:
            type: string
        - name: export_id
          in: path
          required: true
          schema:
            type: string
      responses:
        '200':
          description: ''
          content:
            application/json:
              schema:
                $ref: '#/components/schemas/GetDataExportResponse'
      deprecated: false
    put:
      tags:
        - Data Export
      summary: Stop Data Export
      description: Stops a data export. Please note that this just sends a **stop** signal. The application's export adapter determines how to handle the said signal. In some cases the export stopping might not be immediate.
      operationId: StopDataExport
      parameters:
        - name: container_id
          in: path
          required: true
          schema:
            type: string
        - name: export_id
          in: path
          required: true
          schema:
            type: string
      responses:
        '200':
          description: ''
          content:
            application/json:
              schema:
                $ref: '#/components/schemas/Generic200Response'
      deprecated: false
      x-codegen-request-body-name: Body
    post:
      tags:
        - Data Export
      summary: Start Data Export
      description: Start or restart a data export by id.
      operationId: StartDataExport
      parameters:
        - name: container_id
          in: path
          required: true
          schema:
            type: string
        - name: export_id
          in: path
          required: true
          schema:
            type: string
      responses:
        '200':
          description: ''
          content:
            application/json:
              schema:
                $ref: '#/components/schemas/Generic200Response'
      deprecated: false
    delete:
      tags:
        - Data Export
      summary: Delete Data Export
      description: Deletes a data export record. This does not guarantee the export will stop immediately.
      operationId: DeleteDataExport
      parameters:
        - name: container_id
          in: path
          required: true
          schema:
            type: string
        - name: export_id
          in: path
          required: true
          schema:
            type: string
      responses:
        '200':
          description: ''
          content:
            application/json:
              schema:
                $ref: '#/components/schemas/Generic200Response'
      deprecated: false
  /users:
    get:
      summary: List Users
      tags:
        - Users
      responses:
        '200':
          description: ''
          content:
            application/json:
              schema:
                $ref: '#/components/schemas/ListUsersResponse'
      operationId: ListUsers
      description: List users.
      parameters:
        - schema:
            type: boolean
          in: query
          name: count
          description: boolean indicating if the return value should be a count only
        - schema:
            type: boolean
          in: query
          name: loadKeys
          description: 'if supplied, the API keys for the user will also be returned'
        - schema:
            type: integer
            minimum: 0
          in: query
          name: limit
        - schema:
            type: integer
            minimum: 0
          in: query
          name: offset
        - schema:
            type: string
          in: query
          name: sortBy
          description: column to sort results by
        - schema:
            type: boolean
          in: query
          name: sortDesc
          description: boolean indicating if results should be in descending order
  '/users/{user_id}':
    parameters:
      - schema:
          type: string
        name: user_id
        in: path
        required: true
    put:
      tags:
        - Users
      summary: Update User
      operationId: UpdateUser
      responses:
        '200':
          description: ''
          content:
            application/json:
              schema:
                $ref: '#/components/schemas/Generic200Response'
      description: Updates the specified user.
      requestBody:
        content:
          application/json:
            schema:
              $ref: '#/components/schemas/User'
    delete:
      tags:
        - Users
      summary: Delete User
      operationId: DeleteUser
      responses:
        '200':
          description: ''
          content:
            application/json:
              schema:
                $ref: '#/components/schemas/Generic200Response'
      description: Deletes the specified user.
  /users/invite:
    get:
      summary: Accept Container Invite
      tags:
        - Users
      responses:
        '200':
          description: ''
          content:
            application/json:
              schema:
                $ref: '#/components/schemas/Generic200Response'
      operationId: AcceptContainerInvite
      parameters:
        - schema:
            type: string
          in: query
          name: token
          description: the token supplied in the container invite
          required: true
      description: Accepts a container invite for the current user. The token received in the container invite previously must be attached to this request as a query parameter.
  /users/invites:
    get:
      summary: List Outstanding Invites
      tags:
        - Users
      responses:
        '200':
          description: ''
          content:
            application/json:
              schema:
                $ref: '#/components/schemas/ListUserInvitesResponse'
        '404':
          description: Not Found
          content:
            application/json:
              schema:
                $ref: '#/components/schemas/NotFound404'
      operationId: ListOutstandingInvites
      description: Lists the outstanding container invites for the current user.
  /users/permissions:
    get:
      summary: List User Permissions
      tags:
        - Users
      responses:
        '200':
          description: ''
          content:
            application/json:
              schema:
                $ref: '#/components/schemas/ListUserPermissionsResponse'
      operationId: ListUserPermissions
      description: List permissions for the user.
  '/containers/{container_id}/users':
    get:
      tags:
        - Users
      summary: List Users for Container
      description: List Users for container.
      operationId: ListUsersForContainer
      parameters:
        - name: limit
          in: query
          schema:
            type: integer
            format: int32
            minimum: 0
        - name: offset
          in: query
          schema:
            type: integer
            format: int32
            minimum: 0
        - name: container_id
          in: path
          required: true
          schema:
            type: string
      responses:
        '200':
          description: ''
          content:
            application/json:
              schema:
                $ref: '#/components/schemas/ListUsersForContainerResponse'
      deprecated: false
  '/containers/{container_id}/users/{user_id}':
    get:
      tags:
        - Users
      summary: Retrieve User
      description: Retrieve a user by ID
      operationId: RetrieveUser
      parameters:
        - name: container_id
          in: path
          required: true
          schema:
            type: string
        - name: user_id
          in: path
          required: true
          schema:
            type: string
      responses:
        '200':
          description: ''
          content:
            application/json:
              schema:
                $ref: '#/components/schemas/GetUserResponse'
      deprecated: false
  '/containers/{container_id}/service-users':
    get:
      tags:
        - Users
      summary: List Service Users
      description: Retrieve a list of all service users for container
      operationId: ListServiceUsers
      parameters:
        - name: container_id
          in: path
          required: true
          schema:
            type: string
      responses:
        '200':
          description: ''
          content:
            application/json:
              schema:
                $ref: '#/components/schemas/ListServiceUserResponse'
      deprecated: false
    parameters:
      - schema:
          type: string
        name: container_id
        in: path
        required: true
    post:
      summary: Create Service User
      operationId: CreateServiceUser
      responses:
        '200':
          description: OK
      description: Creates a new service user for container
      requestBody:
        content:
          application/json:
            schema:
              $ref: '#/components/schemas/CreateServiceUser'
      tags:
        - Users
  '/containers/{container_id}/service-users/{service_user_id}':
    parameters:
      - schema:
          type: string
        name: container_id
        in: path
        required: true
      - schema:
          type: string
        name: service_user_id
        in: path
        required: true
    delete:
      summary: Delete Service User
      operationId: DeleteServiceUser
      responses:
        '200':
          description: OK
      description: Deletes a service user.
      tags:
        - Users
  '/containers/{container_id}/service-users/{service_user_id}/permissions':
    parameters:
      - schema:
          type: string
        name: container_id
        in: path
        required: true
      - schema:
          type: string
        name: service_user_id
        in: path
        required: true
    put:
      summary: Set Service User Permissions
      operationId: SetServiceUserPermissions
      responses:
        '200':
          description: OK
      description: Set service user permissions.
      requestBody:
        content:
          application/json:
            schema:
              description: ''
              type: object
              x-examples:
                example-1:
                  containers:
                    - read
                    - write
                  data:
                    - read
                    - write
                  users:
                    - read
                    - write
                  ontology:
                    - read
                    - write
              properties:
                containers:
                  type: array
                  items:
                    type: string
                data:
                  type: array
                  items:
                    type: string
                users:
                  type: array
                  items:
                    type: string
                ontology:
                  type: array
                  items:
                    type: string
              required:
                - containers
                - data
                - users
                - ontology
      tags:
        - Users
    get:
      summary: Get Service User Permissions
      operationId: GetServiceUserPermissions
      responses:
        '200':
          description: OK
          content:
            application/json:
              schema:
                type: array
                description: ''
                minItems: 1
                uniqueItems: true
                items:
                  type: object
                  required:
                    - '0'
                  properties:
                    '0':
                      type: array
                      uniqueItems: true
                      items:
                        properties: {}
                x-examples:
                  example-1:
                    - - '70'
                      - ontology
                      - write
      tags:
        - Users
      description: Get service user permissions.
  '/containers/{container_id}/service-users/{service_user_id}/keys':
    parameters:
      - schema:
          type: string
        name: container_id
        in: path
        required: true
      - schema:
          type: string
        name: service_user_id
        in: path
        required: true
    get:
      summary: List Service User KeyPairs
      operationId: ListServiceUserKeyPairs
      responses:
        '200':
          description: OK
      description: 'Lists a service user''s api/secret keypairs. This lists only the key, not the secret.'
      tags:
        - Users
    post:
      summary: Create Service User KeyPair
      operationId: CreateServiceUserKeyPair
      responses:
        '200':
          description: OK
      description: Creates a new api/secret keypair. This will return the secret as well - this is the only time that you will be able to see the secret.
      tags:
        - Users
  '/containers/{container_id}/service-users/{service_user_id}/keys/{key_id}':
    parameters:
      - schema:
          type: string
        name: container_id
        in: path
        required: true
      - schema:
          type: string
        name: service_user_id
        in: path
        required: true
      - schema:
          type: string
        name: key_id
        in: path
        required: true
    delete:
      summary: Delete Service User KeyPair
      operationId: DeleteServiceUserKeyPair
      responses:
        '200':
          description: OK
      description: Delete a service user keypair.
      tags:
        - Users
  '/containers/{container_id}/users/{user_id}/roles':
    get:
      tags:
        - Users
      summary: List User's Roles
      description: List Users' roles
      operationId: ListUsersRoles
      parameters:
        - name: container_id
          in: path
          required: true
          schema:
            type: string
        - name: user_id
          in: path
          required: true
          schema:
            type: string
      responses:
        '200':
          description: ''
          content:
            application/json:
              schema:
                $ref: '#/components/schemas/ListUserRoles'
      deprecated: false
  '/containers/{container_id}/users/roles':
    post:
      tags:
        - Users
      summary: Assign User Role
      description: 'Assign a role to a user, roles must consist of role name and domain'
      operationId: AssignUserRole
      parameters:
        - name: container_id
          in: path
          required: true
          schema:
            type: string
      requestBody:
        content:
          application/json:
            schema:
              $ref: '#/components/schemas/AssignRoleRequest'
        required: true
      responses:
        '200':
          description: ''
          content:
            application/json:
              schema:
                $ref: '#/components/schemas/Generic200Response'
      deprecated: false
      x-codegen-request-body-name: Body
  '/containers/{container_id}/users/invite':
    get:
      tags:
        - Users
      summary: List Invited Users for Container
      description: List all invitations to container.
      operationId: ListInvitedUsersForContainer
      parameters:
        - name: container_id
          in: path
          required: true
          schema:
            type: string
      responses:
        '200':
          description: ''
          content:
            application/json:
              schema:
                $ref: '#/components/schemas/ListContainerInvitesResponse'
        '404':
          description: Not Found
          content:
            application/json:
              schema:
                $ref: '#/components/schemas/NotFound404'
      deprecated: false
    post:
      tags:
        - Users
      summary: Invite User to Container
      description: Create a new user using the username_password identity type.
      operationId: InviteUserToContainer
      parameters:
        - name: container_id
          in: path
          required: true
          schema:
            type: string
      responses:
        '200':
          description: ''
          content:
            application/json:
              schema:
                $ref: '#/components/schemas/Generic200Response'
      deprecated: false
      requestBody:
        content:
          application/json:
            schema:
              $ref: '#/components/schemas/ContainerInvite'
  '/containers/{container_id}/import/datasources/{data_source_id}/mappings':
    get:
      tags:
        - Data Type Mappings
      summary: List Data Type Mappings
      description: Lists data type mappings for the data source
      operationId: ListDataTypeMappings
      parameters:
        - name: limit
          in: query
          schema:
            type: integer
            minimum: 0
        - name: offset
          in: query
          schema:
            type: integer
            minimum: 0
        - name: needsTransformations
          in: query
          description: boolean indicating if the return should consist of only mappings that need transformations
          schema:
            type: boolean
        - name: count
          in: query
          description: boolean indicating if the return value should be a count only
          schema:
            type: boolean
        - name: sortBy
          in: query
          description: column to sort results by
          schema:
            type: string
        - name: sortDesc
          in: query
          description: boolean indicating if results should be in descending order
          schema:
            type: boolean
        - name: container_id
          in: path
          required: true
          schema:
            type: string
        - name: data_source_id
          in: path
          required: true
          schema:
            type: string
        - schema:
            type: string
          in: query
          name: resultingMetatypeName
          description: 'if supplied, filters returned transformations by those that produce the resulting metatype'
        - schema:
            type: string
          in: query
          name: resultingMetatypeRelationshipName
          description: 'if supplied, filters returned transformations by those that produce the resulting metatype relationship'
      responses:
        '200':
          description: ''
          content:
            application/json:
              schema:
                $ref: '#/components/schemas/ListDataTypeMappingResponse'
      deprecated: false
  '/containers/{container_id}/import/datasources/{data_source_id}/mappings/{mapping_id}':
    get:
      tags:
        - Data Type Mappings
      summary: Retrieve Data Type Mapping
      description: Retrieve a data type mapping
      operationId: RetrieveDataTypeMapping
      parameters:
        - name: container_id
          in: path
          required: true
          schema:
            type: string
        - name: data_source_id
          in: path
          required: true
          schema:
            type: string
        - name: mapping_id
          in: path
          required: true
          schema:
            type: string
      responses:
        '200':
          description: ''
          content:
            application/json:
              schema:
                $ref: '#/components/schemas/GetDataTypeMappingResponse'
      deprecated: false
    delete:
      tags:
        - Data Type Mappings
      summary: Delete Data Type Mapping
      description: Permanently remove data type mapping.
      operationId: DeleteDataTypeMapping
      parameters:
        - name: container_id
          in: path
          required: true
          schema:
            type: string
        - name: data_source_id
          in: path
          required: true
          schema:
            type: string
        - name: mapping_id
          in: path
          required: true
          schema:
            type: string
      responses:
        '200':
          description: ''
          content:
            application/json:
              schema:
                $ref: '#/components/schemas/Generic200Response'
      deprecated: false
      x-codegen-request-body-name: Body
    put:
      tags:
        - Data Type Mappings
      summary: Update Data Type Mapping
      operationId: UpdateDataTypeMapping
      parameters:
        - name: container_id
          in: path
          required: true
          schema:
            type: string
        - name: data_source_id
          in: path
          required: true
          schema:
            type: string
        - name: mapping_id
          in: path
          required: true
          schema:
            type: string
      responses:
        '200':
          description: ''
          content:
            application/json:
              schema:
                $ref: '#/components/schemas/UpdateDataTypeMappingResponse'
      description: Updates a data type mapping.
      requestBody:
        content:
          application/json:
            schema:
              $ref: '#/components/schemas/TypeMapping'
    parameters: []
  '/containers/{container_id}/import/datasources/{data_source_id}/mappings/export':
    post:
      tags:
        - Data Type Mappings
      summary: Export Type Mappings
      operationId: ExportTypeMappings
      responses:
        '200':
          description: ''
          content:
            application/json:
              schema:
                type: array
                items:
                  $ref: '#/components/schemas/TypeMapping'
      description: 'Export type mappings for a datasource. Providing a JSON body is optional. If provided, the mapping_ids may be specified to indicate certain type mapping IDs to return. Additionally, a target data source may be provided to which the mappings will be copied.'
      requestBody:
        content:
          application/json:
            schema:
              $ref: '#/components/schemas/TypeMappingExportPayload'
        description: ''
    parameters:
      - schema:
          type: string
        name: container_id
        in: path
        required: true
      - schema:
          type: string
        name: data_source_id
        in: path
        required: true
  '/containers/{container_id}/import/datasources/{data_source_id}/mappings/import':
    parameters:
      - schema:
          type: string
        name: container_id
        in: path
        required: true
      - schema:
          type: string
        name: data_source_id
        in: path
        required: true
    post:
      tags:
        - Data Type Mappings
      summary: Import Data Type Mappings
      operationId: ImportDataTypeMappings
      responses:
        '200':
          description: ''
          content:
            application/json:
              schema:
                $ref: '#/components/schemas/ImportDataTypeMappingResponse'
      description: 'Import type mappings for a datasource. Accepts either a JSON body or actual JSON file. The payload should be an array of type mapping classes, previously generated using the export route.'
      requestBody:
        content:
          application/json:
            schema:
              type: array
              items:
                type: object
          multipart/form-data:
            schema:
              type: object
              properties:
                file:
                  type: string
                  format: binary
      parameters:
        - schema:
            type: boolean
            default: false
          in: query
          name: isEnabled
  '/containers/{container_id}/import/datasources/{data_source_id}/mappings/{mapping_id}/transformations':
    get:
      tags:
        - Data Type Mappings
      summary: List Data Type Mapping's Transformations
      description: List transformations for a type mapping from storage.
      operationId: ListTransformations
      parameters:
        - name: container_id
          in: path
          required: true
          schema:
            type: string
        - name: data_source_id
          in: path
          required: true
          schema:
            type: string
        - name: mapping_id
          in: path
          required: true
          schema:
            type: string
      responses:
        '200':
          description: ''
          content:
            application/json:
              schema:
                $ref: '#/components/schemas/ListTransformationResponse'
      deprecated: false
    post:
      tags:
        - Data Type Mappings
      summary: Create Data Type Mapping's Transformations
      description: Create a transformation for the type mapping.
      operationId: CreateTransformation
      parameters:
        - name: container_id
          in: path
          required: true
          schema:
            type: string
        - name: data_source_id
          in: path
          required: true
          schema:
            type: string
        - name: mapping_id
          in: path
          required: true
          schema:
            type: string
      requestBody:
        content:
          application/json:
            schema:
              $ref: '#/components/schemas/CreateTypeMappingTransformationsRequest'
        required: true
      responses:
        '200':
          description: ''
          content:
            application/json:
              schema:
                $ref: '#/components/schemas/CreateTransformationResponse'
      deprecated: false
      x-codegen-request-body-name: Body
  '/containers/{container_id}/import/datasources/{data_source_id}/mappings/{mapping_id}/transformations/{transformation_id}':
    put:
      tags:
        - Data Type Mappings
      summary: Update Data Type Mapping's Transformations
      description: Update a transformation.
      operationId: UpdateTransformation
      parameters:
        - name: container_id
          in: path
          required: true
          schema:
            type: string
        - name: data_source_id
          in: path
          required: true
          schema:
            type: string
        - name: mapping_id
          in: path
          required: true
          schema:
            type: string
        - name: transformation_id
          in: path
          required: true
          schema:
            type: string
      requestBody:
        content:
          application/json:
            schema:
              $ref: '#/components/schemas/CreateTypeMappingTransformationsRequest'
        required: true
      responses:
        '200':
          description: ''
          content:
            application/json:
              schema:
                $ref: '#/components/schemas/UpdateTransformationResponse'
      deprecated: false
      x-codegen-request-body-name: Body
    delete:
      tags:
        - Data Type Mappings
      summary: Delete Data Type Mapping's Transformations
      description: Delete a transformation.
      operationId: DeleteTransformation
      parameters:
        - name: container_id
          in: path
          required: true
          schema:
            type: string
        - name: data_source_id
          in: path
          required: true
          schema:
            type: string
        - name: mapping_id
          in: path
          required: true
          schema:
            type: string
        - name: transformation_id
          in: path
          required: true
          schema:
            type: string
      responses:
        '200':
          description: ''
          content:
            application/json:
              schema:
                $ref: '#/components/schemas/Generic200Response'
      deprecated: false
  '/containers/{container_id}/import/imports/{import_id}':
    delete:
      tags:
        - Imports
      summary: Delete Import
      description: Delete import will delete an import ONLY IF the import has not been processed.
      operationId: DeleteImport
      parameters:
        - name: container_id
          in: path
          required: true
          schema:
            type: string
        - name: import_id
          in: path
          required: true
          schema:
            type: string
      responses:
        '200':
          description: ''
          content: {}
      deprecated: false
  '/containers/{container_id}/import/imports/{import_id}/data':
    get:
      tags:
        - Imports
      summary: List Import's Data
      operationId: ListImportsData
      parameters:
        - name: container_id
          in: path
          required: true
          schema:
            type: string
        - name: import_id
          in: path
          required: true
          schema:
            type: string
        - schema:
            type: string
          in: query
          name: count
          description: boolean indicating if the return value should be a count only
        - schema:
            type: integer
            minimum: 0
          in: query
          name: limit
        - schema:
            type: integer
            minimum: 0
          in: query
          name: offset
        - schema:
            type: string
          in: query
          name: sortBy
          description: column to sort results by
        - schema:
            type: boolean
          in: query
          name: sortDesc
          description: boolean indicating if results should be in descending order
      responses:
        '200':
          description: ''
          content:
            application/json:
              schema:
                $ref: '#/components/schemas/ListImportDataResponse'
      deprecated: false
      description: List the data for an import.
  '/containers/{container_id}/import/imports/{import_id}/data/{data_id}':
    get:
      tags:
        - Imports
      summary: Retrieve Import Data
      description: Retrieve a single piece of data from an import.
      operationId: RetrieveImportData
      parameters:
        - name: container_id
          in: path
          required: true
          schema:
            type: string
        - name: import_id
          in: path
          required: true
          schema:
            type: string
        - name: data_id
          in: path
          required: true
          schema:
            type: integer
            format: int32
      responses:
        '200':
          description: ''
          content:
            application/json:
              schema:
                $ref: '#/components/schemas/GetImportDataResponse'
      deprecated: false
    delete:
      tags:
        - Imports
      summary: Delete Import Data
      description: Delete a single piece of data from an import.
      operationId: DeleteImportData
      parameters:
        - name: container_id
          in: path
          required: true
          schema:
            type: string
        - name: import_id
          in: path
          required: true
          schema:
            type: string
        - name: data_id
          in: path
          required: true
          schema:
            type: integer
            format: int32
      responses:
        '200':
          description: ''
          content:
            application/json:
              schema:
                $ref: '#/components/schemas/Generic200Response'
      deprecated: false
    put:
      tags:
        - Imports
      summary: Update Import Data
      operationId: UpdateImportData
      parameters:
        - name: container_id
          in: path
          required: true
          schema:
            type: string
        - name: import_id
          in: path
          required: true
          schema:
            type: string
        - name: data_id
          in: path
          required: true
          schema:
            type: integer
            format: int32
      responses:
        '200':
          description: ''
          content:
            application/json:
              schema:
                $ref: '#/components/schemas/UpdateImportDataResponse'
      description: Update the data of an existing import.
      requestBody:
        content:
          application/json:
            schema:
              $ref: '#/components/schemas/DataStaging'
  '/containers/{container_id}/datasources/{data_source_id}/imports':
    parameters:
      - schema:
          type: string
        name: container_id
        in: path
        required: true
      - schema:
          type: string
        name: data_source_id
        in: path
        required: true
    post:
      tags:
        - Imports
      summary: Create Import
      operationId: CreateImport
      responses:
        '200':
          description: ''
          content:
            application/json:
              schema:
                $ref: '#/components/schemas/CreateImportResponse'
      description: Creates a new import.
      requestBody:
        content:
          application/json:
            schema:
              description: ''
              type: object
              x-examples:
                example-1:
                  data_source_id: 1294f879-7f15-40e7-86f4-56177108ba23
                  reference: testing upload
              properties:
                data_source_id:
                  type: string
                  minLength: 1
                reference:
                  type: string
                  minLength: 1
                status_message:
                  type: string
              required:
                - data_source_id
        description: ''
  '/containers/{container_id}/datasources/{data_source_id}/imports/{import_id}/data':
    parameters:
      - schema:
          type: string
        name: container_id
        in: path
        required: true
      - schema:
          type: string
        name: import_id
        in: path
        required: true
      - schema:
          type: string
        name: data_source_id
        in: path
        required: true
    post:
      tags:
        - Imports
      summary: Add Data to Import
      operationId: AddDataToImport
      responses:
        '200':
          description: ''
          content:
            application/json:
              schema:
                $ref: '#/components/schemas/AddDataToImportResponse'
      description: Adds data to an existing import. Accepts an array of JSON objects or a file in JSON or CSV format.
      requestBody:
        content:
          application/json:
            schema:
              type: array
              items:
                type: object
          multipart/form-data:
            schema:
              type: object
              properties:
                file:
                  type: string
                  format: binary
  /events:
    post:
      tags:
        - Events
      summary: Create Event
      description: Create new event
      operationId: CreateEvent
      requestBody:
        content:
          application/json:
            schema:
              $ref: '#/components/schemas/CreateEventRequest'
        required: true
      responses:
        '200':
          description: ''
          content:
            application/json:
              schema:
                $ref: '#/components/schemas/CreateEventResponse'
      deprecated: false
      x-codegen-request-body-name: Body
  /event_actions:
    get:
      summary: List Event Actions
      tags:
        - Events
      responses:
        '200':
          description: ''
          content:
            application/json:
              schema:
                $ref: '#/components/schemas/ListEventActionResponse'
      operationId: ListEventActions
      description: Lists all event actions
    post:
      summary: Create Event Action
      tags:
        - Events
      operationId: CreateEventAction
      requestBody:
        content:
          application/json:
            schema:
              $ref: '#/components/schemas/CreateEventActionRequest'
        required: true
      responses:
        '200':
          description: ''
          content:
            application/json:
              schema:
                $ref: '#/components/schemas/CreateEventActionResponse'
      description: Create an event action
  '/event_actions/{action_id}':
    parameters:
      - schema:
          type: string
        name: action_id
        in: path
        required: true
    get:
      summary: Retrieve Event Action
      tags:
        - Events
      responses:
        '200':
          description: ''
          content:
            application/json:
              schema:
                $ref: '#/components/schemas/GetEventActionResponse'
      operationId: RetrieveEventAction
      description: Retrieve an event action
    put:
      summary: Update Event Action
      tags:
        - Events
      operationId: UpdateEventAction
      responses:
        '200':
          description: ''
          content:
            application/json:
              schema:
                $ref: '#/components/schemas/UpdateEventActionResponse'
      description: Update an event action
      requestBody:
        content:
          application/json:
            schema:
              $ref: '#/components/schemas/CreateEventActionRequest'
      parameters:
        - schema:
            type: boolean
          in: query
          name: active
          description: Sets the event action active or inactive
    delete:
      summary: Delete Event Action
      tags:
        - Events
      operationId: DeleteEventAction
      responses:
        '200':
          description: ''
          content:
            application/json:
              schema:
                $ref: '#/components/schemas/Generic200Response'
      description: Delete an event action
  /event_action_status:
    get:
      summary: List Event Action Statuses
      tags:
        - Events
      responses:
        '200':
          description: ''
          content:
            application/json:
              schema:
                $ref: '#/components/schemas/ListEventActionStatusResponse'
      operationId: ListEventActionStatuses
      description: List all event action statuses
      parameters:
        - schema:
            type: string
          in: query
          name: eventID
          description: Filter returned statuses by the event ID
  '/event_action_status/{status_id}':
    parameters:
      - schema:
          type: string
        name: status_id
        in: path
        required: true
    get:
      summary: Retrieve Event Action Status
      tags:
        - Events
      responses:
        '200':
          description: ''
          content:
            application/json:
              schema:
                $ref: '#/components/schemas/GetEventActionStatusResponse'
      operationId: RetrieveEventActionStatus
      description: Retrieve an event action status
    put:
      summary: Update Event Action Status
      tags:
        - Events
      operationId: UpdateEventActionStatus
      responses:
        '200':
          description: ''
          content:
            application/json:
              schema:
                $ref: '#/components/schemas/UpdateEventActionStatusResponse'
      description: Update an event action status
      requestBody:
        content:
          application/json:
            schema:
              $ref: '#/components/schemas/UpdateEventActionStatusRequest'
  /oauth/token:
    get:
      tags:
        - Authentication
      summary: Retrieve OAuth Token
      operationId: RetrieveOAuthToken
      parameters:
        - name: x-api-key
          in: header
          required: true
          schema:
            type: string
          description: The API key
        - name: x-api-secret
          in: header
          required: true
          schema:
            type: string
          description: The API secret
        - name: x-api-expiry
          in: header
          schema:
            type: string
          description: The API expiry date
      responses:
        '200':
          description: ''
          content:
            application/json:
              schema:
                type: string
        '401':
          description: Unauthorized
          content:
            text/plain:
              schema:
                type: string
                pattern: unauthorized
                default: unauthorized
      deprecated: false
      description: Returns an OAuth token. The API key and secret must be supplied.
    parameters: []
  /oauth/exchange:
    post:
      tags:
        - Authentication
      summary: Exchange OAuth Token
      operationId: ExchangeOAuthToken
      responses:
        '200':
          description: ''
          content:
            application/json:
              schema:
                type: string
      requestBody:
        content:
          application/json:
            schema:
              $ref: '#/components/schemas/TokenExchangeRequest'
      description: 'Exchanges credentials for a JSON Web Token (JWT). Multiple authentication flows are supported, see Deep Lynx documentation for details.'
  /health:
    get:
      tags:
        - Misc
      summary: Health
      description: 'Simple endpoint, returns 200 on call. Can be used for a simple Up monitor by an external service.'
      operationId: Health
      responses:
        '200':
          description: ''
          content:
            text/plain:
              schema:
                type: string
                example: OK
      deprecated: false
  /rsa/initialize:
    post:
      tags:
        - Authentication
      summary: RSA Initialize
      operationId: RsaInitialize
      responses:
        '200':
          description: ''
          content:
            application/json:
              schema:
                $ref: '#/components/schemas/RSAResponse'
      description: |-
        Used to begin (and optionally complete) an RSA authentication. Either a user's ID may be provided and the SecurID provided in a later `verify` request, 
        or else the user may provide both the user ID (`subjectName`) and `securID` at once to `initialize` to complete the authentication request. 
        The `securID` is the combination of the user's memorized token and 6 digit temporary RSA pin (with no spaces or characters between them).
      requestBody:
        content:
          application/json:
            schema:
              $ref: '#/components/schemas/RSAInitRequest'
  /rsa/verify:
    post:
      tags:
        - Authentication
      summary: RSA Verify
      operationId: RsaVerify
      responses:
        '200':
          description: ''
          content:
            application/json:
              schema:
                $ref: '#/components/schemas/RSAResponse'
      requestBody:
        content:
          application/json:
            schema:
              $ref: '#/components/schemas/RSAVerifyRequest'
      description: Provides RSA with the user's SecurID to complete authentication
  /rsa/status:
    post:
      tags:
        - Authentication
      summary: RSA Status
      operationId: RsaStatus
      responses:
        '200':
          description: ''
          content:
            application/json:
              schema:
                $ref: '#/components/schemas/RSAStatusResponse'
      requestBody:
        content:
          application/json:
            schema:
              $ref: '#/components/schemas/RSAStatusRequest'
      description: Returns the status of an RSA authentication attempt
  /rsa/cancel:
    post:
      tags:
        - Authentication
      summary: RSA Cancel
      operationId: RsaCancel
      responses:
        '200':
          description: ''
          content:
            application/json:
              schema:
                $ref: '#/components/schemas/RSAResponse'
      requestBody:
        content:
          application/json:
            schema:
              $ref: '#/components/schemas/RSACancelRequest'
      description: Cancels an RSA authentication attempt
  '/containers/{container_id}/task':
    parameters:
      - schema:
          type: string
        name: container_id
        in: path
        required: true
    get:
      summary: List Tasks
      tags:
        - Tasks
      responses:
        '200':
          description: ''
          content:
            application/json:
              schema:
                $ref: '#/components/schemas/ListTasksResponse'
      operationId: ListTasks
      description: Lists all tasks with a "ready" status
    post:
      summary: Create Task
      tags:
        - Tasks
      operationId: CreateTask
      responses:
        '200':
          description: ''
          content:
            application/json:
              schema:
                $ref: '#/components/schemas/CreateTaskResponse'
      description: Creates a new task
      requestBody:
        content:
          application/json:
            schema:
              $ref: '#/components/schemas/Task'
  '/containers/{container_id}/task/{task_id}':
    parameters:
      - schema:
          type: string
        name: container_id
        in: path
        required: true
      - schema:
          type: string
        name: task_id
        in: path
        required: true
    get:
      summary: Get Task
      tags:
        - Tasks
      responses:
        '200':
          description: ''
          content:
            application/json:
              schema:
                $ref: '#/components/schemas/GetTaskResponse'
      operationId: GetTask
      description: Retrieves a specific task by ID
    put:
      summary: Update Task
      tags:
        - Tasks
      operationId: UpdateTask
      responses:
        '200':
          description: ''
          content:
            application/json:
              schema:
                $ref: '#/components/schemas/UpdateTaskResponse'
      description: Updates a task
      requestBody:
        content:
          application/json:
            schema:
              $ref: '#/components/schemas/Task'
  '/containers/{container_id}/alerts':
    parameters:
      - schema:
          type: string
        name: container_id
        in: path
        required: true
    get:
      summary: List Container Alerts
      tags:
        - Containers
      responses:
        '200':
          description: OK
      operationId: ListContainerAlerts
      description: List all active alerts for a container by ID.
  '/containers/{container_id}/alerts/{alert_id}':
    parameters:
      - schema:
          type: string
        name: container_id
        in: path
        required: true
      - schema:
          type: string
        name: alert_id
        in: path
        required: true
    post:
      summary: Acknowledge Container Alert
      operationId: AcknowledgeContainerAlert
      tags:
        - Containers
      responses:
        '200':
          description: OK
      description: Post with no body to acknowledge an alert and remove it from the active alerts list.
  '/containers/{container_id}/ontology/versions':
    parameters:
      - schema:
          type: string
        name: container_id
        in: path
        required: true
    get:
      summary: List Ontology Versions
      tags:
        - Containers
      responses:
        '200':
          description: OK
          content:
            application/json:
              schema:
                description: ''
                type: object
                properties:
                  value:
                    type: array
                    uniqueItems: true
                    minItems: 1
                    items:
                      required:
                        - id
                        - container_id
                        - name
                        - changelist_id
                        - created_by
                        - created_at
                      properties:
                        id:
                          type: string
                        container_id:
                          type: string
                        name:
                          type: string
                        changelist_id:
                          type: string
                        created_by:
                          type: string
                        created_at:
                          type: string
                required:
                  - value
                x-examples:
                  example-1:
                    value:
                      - id: ''
                        container_id: ''
                        name: ''
                        changelist_id: ''
                        created_by: ''
                        created_at: ''
      operationId: ListOntologyVersions
      description: Lists all versions of the ontology for a container.
  '/containers/{container_id}/ontology/versions/{version_id}':
    parameters:
      - schema:
          type: string
        name: container_id
        in: path
        required: true
      - schema:
          type: string
        name: version_id
        in: path
        required: true
    get:
      summary: Retrieve Ontology Version
      tags:
        - Containers
      responses:
        '200':
          description: OK
          content:
            application/json:
              schema:
                description: ''
                type: object
                properties:
                  value:
                    type: object
                    properties:
                      id:
                        type: string
                      container_id:
                        type: string
                      name:
                        type: string
                      changelist_id:
                        type: string
                      created_by:
                        type: string
                      created_at:
                        type: string
                    required:
                      - id
                      - container_id
                      - name
                      - changelist_id
                      - created_by
                      - created_at
                required:
                  - value
                x-examples:
                  example-1:
                    value:
                      id: ''
                      container_id: ''
                      name: ''
                      changelist_id: ''
                      created_by: ''
                      created_at: ''
      operationId: RetrieveOntologyVersion
      description: Retreives details on a single ontology version.
  '/containers/{container_id}/ontology/versions/{version_id}/rollback':
    parameters:
      - schema:
          type: string
        name: container_id
        in: path
        required: true
      - schema:
          type: string
        name: version_id
        in: path
        required: true
    post:
      tags:
        - Containers
      summary: Rollback Ontology Version
      operationId: RollbackOntologyVersion
      responses:
        '200':
          description: OK
      description: Rolls back the ontology to the selected version.
  '/containers/{container_id}/ontology/versions/{ontology_version_id}/approve':
    parameters:
      - schema:
          type: string
        name: container_id
        in: path
        required: true
      - schema:
          type: string
        name: ontology_version_id
        in: path
        required: true
    post:
      tags:
        - Containers
      summary: Send Ontology Version for Approval
      operationId: SendOntologyVersionForApproval
      responses:
        '200':
          description: OK
      description: Sends an ontology version to be approved by a container admin
    delete:
      tags:
        - Containers
      summary: Reject Ontology Version Approval
      operationId: RejectOntologyVersionApproval
      responses:
        '200':
          description: OK
      description: Rejects an ontology version (either in a pending status or after it has been approved).
    put:
      tags:
        - Containers
      summary: Approve Ontology Version
      operationId: ApproveOntologyVersion
      responses:
        '200':
          description: OK
      description: Approves an ontology version
  '/containers/{container_id}/ontology/versions/{ontology_version_id}/publish':
    parameters:
      - schema:
          type: string
        name: container_id
        in: path
        required: true
      - schema:
          type: string
        name: ontology_version_id
        in: path
        required: true
    post:
      tags:
        - Containers
      summary: Publish Ontology Version
      operationId: PublishOntologyVersion
      responses:
        '200':
          description: OK
      description: Publishes an ontology version
  '/containers/{container_id}/import/datasources/{sourceID}/mappings/{mappingID}/copy/{originalMappingID}':
    parameters:
      - schema:
          type: string
        name: container_id
        in: path
        required: true
      - schema:
          type: string
        name: sourceID
        in: path
        required: true
      - schema:
          type: string
        name: mappingID
        in: path
        required: true
      - schema:
          type: string
        name: originalMappingID
        in: path
        required: true
    post:
      summary: ''
      operationId: CopyTransformations
      responses:
        '200':
          description: OK
      description: 'This endpoint copies transformations from the {originalMappingID} type mapping (final parameter) to the {mappingID} type mapping. This POST has NO body.'
  '/containers/:container_id/import/datasources/:data_source_id/files/:file_id':
    parameters: []
    put:
      summary: Update files
      operationId: put-containers-container_id-import-datasources-datasource_id-files-file_id
      responses:
        '200':
          description: OK
        '500':
          description: Internal Server Error
      description: Update a file
      parameters:
        - schema:
            type: string
          in: header
          name: Authorization
          description: Bearer token
      requestBody:
        content:
          application/json:
            schema:
              type: object
              properties:
                file:
                  type: object
                metadata:
                  type: object
            examples: {}
          multipart/form-data:
            schema:
              type: object
              properties:
                file:
                  type: object
                metadata:
                  type: string
              required:
                - file
            examples:
              example-1:
                value:
                  file: null
          application/xml:
            schema:
              type: object
              properties: {}
        description: |-
          Key/value pair where the key is named 'file' and the file is any file. 

          Optionally, any metadata can be added
      x-internal: false
  '/containers/{container_id}/graphs/tags':
    parameters:
      - schema:
          type: string
        name: container_id
        in: path
        required: true
    post:
      summary: Create Tag
      operationId: post-containers-container_id-graphs-tags
      responses:
        '200':
          description: OK
      description: Create a Tag
      requestBody:
        content:
          application/json:
            schema:
              type: object
              properties:
                tag_name:
                  type: string
                container_id:
                  type: integer
            examples:
              example-1:
                value: {}
  '/containers/{container_id}/graphs/tags/{tag_id}/nodes/{node_id}':
    parameters:
      - schema:
          type: string
        name: container_id
        in: path
        required: true
      - schema:
          type: string
        name: node_id
        in: path
        required: true
      - schema:
          type: string
        name: tag_id
        in: path
        required: true
    put:
      summary: Tag Node
      operationId: put-containers-container_id-graphs-tags-nodes-node_id
      responses:
        '200':
          description: OK
      description: Attach Tag to Node
  '/containers/{container_id}/graphs/tags/{tag_id}/edges/{edge_id}':
    parameters:
      - schema:
          type: string
        name: container_id
        in: path
        required: true
      - schema:
          type: string
        name: edge_id
        in: path
        required: true
      - schema:
          type: string
        name: tag_id
        in: path
        required: true
    put:
      summary: Tag Edge
      operationId: put-containers-container_id-graphs-tags-tag_id-edges-edge_id
      responses:
        '200':
          description: OK
      description: Tag an Edge
  '/containers/{container_id}/graphs/tags/{tag_id}/files/{file_id}':
    parameters:
      - schema:
          type: string
        name: container_id
        in: path
        required: true
      - schema:
          type: string
        name: file_id
        in: path
        required: true
      - schema:
          type: string
        name: tag_id
        in: path
        required: true
    put:
      summary: Tag File
      operationId: put-containers-container_id-graphs-tags-tag_id-files-file_id
      responses:
        '200':
          description: OK
      description: Tag a File
  '/containers/{container_id}/graphs/tags/nodes/{node_id}':
    parameters:
      - schema:
          type: string
        name: container_id
        in: path
        required: true
      - schema:
          type: string
        name: node_id
        in: path
        required: true
    get:
      summary: List Tags for Node
      tags: []
      responses: {}
      operationId: get-containers-container_id-graphs-tags-nodes-node_id
      description: List all Tags on a Node
  '/containers/{container_id}/graphs/tags/files/{file_id}':
    parameters:
      - schema:
          type: string
        name: container_id
        in: path
        required: true
      - schema:
          type: string
        name: file_id
        in: path
        required: true
    get:
      summary: List Tags for File
      tags: []
      responses: {}
      operationId: get-containers-container_id-graphs-tags-files-file_id
      description: List all Tags for a File
  '/containers/{container_id}/graphs/tags/edges/{edge_id}':
    parameters:
      - schema:
          type: string
        name: container_id
        in: path
        required: true
      - schema:
          type: string
        name: edge_id
        in: path
        required: true
    get:
      summary: List Tags for Edge
      tags: []
      responses: {}
      operationId: get-containers-container_id-graphs-tags-edges-edge_id
      description: List all Tags for an Edge
  '/containers/{container_id}/graphs/tags/{tag_id}/nodes':
    parameters:
      - schema:
          type: string
        name: container_id
        in: path
        required: true
      - schema:
          type: string
        name: tag_id
        in: path
        required: true
    get:
      summary: List Nodes with Tag
      tags: []
      responses: {}
      operationId: get-containers-container_id-graphs-tags-nodes-tag_id
      description: List all Nodes with a Tag
  '/containers/{container_id}/graphs/tags/{tag_id}/files':
    parameters:
      - schema:
          type: string
        name: container_id
        in: path
        required: true
      - schema:
          type: string
        name: tag_id
        in: path
        required: true
    get:
      summary: List Files with Tag
      tags: []
      responses: {}
      operationId: get-containers-container_id-graphs-tags-tag_id-files
      description: List all Files with Tag
  '/containers/{container_id}/graphs/tags/{tag_id}/edges':
    parameters:
      - schema:
          type: string
        name: container_id
        in: path
        required: true
      - schema:
          type: string
        name: tag_id
        in: path
        required: true
    get:
      summary: List Edges with Tag
      tags: []
      responses: {}
      operationId: get-containers-container_id-graphs-tags-tag_id-edges
      description: List all Edges with Tag
components:
  securitySchemes:
    BearerAuth:
      type: http
      scheme: bearer
  schemas:
    ListContainerResponse:
      description: ''
      type: object
      x-examples:
        ContainerResponseExample:
          value:
            - name: Test Container 4
              description: Test Container Description
              id: 07b1e35e-0a7c-476d-ada8-5906b16da1b8
              archived: false
              created_at: '2021-08-06T21:17:49.545Z'
              modified_at: '2021-08-06T21:17:49.545Z'
              created_by: fa3c2cc0-2c4e-441c-aa78-cf77f8af8cd1
              modified_by: fa3c2cc0-2c4e-441c-aa78-cf77f8af8cd1
              config: null
              active_graph_id: 0cc62f41-ceaa-4a68-8f1c-7856525c2668
          isError: false
      properties:
        value:
          type: array
          uniqueItems: true
          minItems: 0
          items:
            $ref: '#/components/schemas/Container'
        isError:
          type: boolean
    CreateContainerResponse:
      description: ''
      type: object
      x-examples:
        ContainerResponseExample:
          value:
            - name: Test Container 4
              description: Test Container Description
              id: 07b1e35e-0a7c-476d-ada8-5906b16da1b8
              archived: false
              created_at: '2021-08-06T21:17:49.545Z'
              modified_at: '2021-08-06T21:17:49.545Z'
              created_by: fa3c2cc0-2c4e-441c-aa78-cf77f8af8cd1
              modified_by: fa3c2cc0-2c4e-441c-aa78-cf77f8af8cd1
              config: null
              active_graph_id: 0cc62f41-ceaa-4a68-8f1c-7856525c2668
          isError: false
      properties:
        value:
          type: array
          uniqueItems: true
          minItems: 0
          items:
            $ref: '#/components/schemas/Container'
        isError:
          type: boolean
    BatchUpdateContainerResponse:
      description: ''
      type: object
      x-examples:
        ContainerResponseExample:
          value:
            - name: Test Container 4
              description: Test Container Description
              id: 07b1e35e-0a7c-476d-ada8-5906b16da1b8
              archived: false
              created_at: '2021-08-06T21:17:49.545Z'
              modified_at: '2021-08-06T21:17:49.545Z'
              created_by: fa3c2cc0-2c4e-441c-aa78-cf77f8af8cd1
              modified_by: fa3c2cc0-2c4e-441c-aa78-cf77f8af8cd1
              config: null
              active_graph_id: 0cc62f41-ceaa-4a68-8f1c-7856525c2668
          isError: false
      properties:
        value:
          type: array
          uniqueItems: true
          minItems: 0
          items:
            $ref: '#/components/schemas/Container'
        isError:
          type: boolean
    GetContainerResponse:
      description: ''
      type: object
      x-examples:
        ContainerResponseExample:
          value:
            - name: Test Container 4
              description: Test Container Description
              id: 07b1e35e-0a7c-476d-ada8-5906b16da1b8
              archived: false
              created_at: '2021-08-06T21:17:49.545Z'
              modified_at: '2021-08-06T21:17:49.545Z'
              created_by: fa3c2cc0-2c4e-441c-aa78-cf77f8af8cd1
              modified_by: fa3c2cc0-2c4e-441c-aa78-cf77f8af8cd1
              config: null
              active_graph_id: 0cc62f41-ceaa-4a68-8f1c-7856525c2668
          isError: false
      properties:
        value:
          $ref: '#/components/schemas/Container'
        isError:
          type: boolean
    UpdateContainerResponse:
      description: ''
      type: object
      x-examples:
        ContainerResponseExample:
          value:
            - name: Test Container 4
              description: Test Container Description
              id: 07b1e35e-0a7c-476d-ada8-5906b16da1b8
              archived: false
              created_at: '2021-08-06T21:17:49.545Z'
              modified_at: '2021-08-06T21:17:49.545Z'
              created_by: fa3c2cc0-2c4e-441c-aa78-cf77f8af8cd1
              modified_by: fa3c2cc0-2c4e-441c-aa78-cf77f8af8cd1
              config: null
              active_graph_id: 0cc62f41-ceaa-4a68-8f1c-7856525c2668
          isError: false
      properties:
        value:
          type: array
          uniqueItems: true
          minItems: 0
          items:
            $ref: '#/components/schemas/Container'
        isError:
          type: boolean
    ContainerImportResponse:
      description: ''
      type: object
      x-examples:
        example-1:
          value: 35bfbf46-5b50-49f5-a325-e5f03f43c3aa
          isError: false
      properties:
        value:
          type: string
          minLength: 1
        isError:
          type: boolean
    ContainerImportUpdateResponse:
      description: ''
      type: object
      x-examples:
        example-1:
          value: 35bfbf46-5b50-49f5-a325-e5f03f43c3aa
          isError: false
      properties:
        value:
          type: string
          minLength: 1
        isError:
          type: boolean
    ListNodesResponse:
      title: ListNodesResponse
      type: object
      properties:
        value:
          type: array
          items:
            $ref: '#/components/schemas/Node'
        isError:
          type: boolean
    GetNodeResponse:
      title: GetNodeResponse
      type: object
      properties:
        value:
          $ref: '#/components/schemas/Node'
        isError:
          type: boolean
    ListNodesByMetatypeResponse:
      title: ListNodesResponse
      type: object
      properties:
        value:
          type: array
          items:
            $ref: '#/components/schemas/Node'
        isError:
          type: boolean
    ListNodeFiles:
      title: ListNodeFiles
      type: object
      properties:
        value:
          type: array
          items:
            $ref: '#/components/schemas/FileInfo'
        isError:
          type: boolean
    ListEdgesResponse:
      title: ListEdgesResponse
      type: object
      properties:
        value:
          type: array
          items:
            $ref: '#/components/schemas/Edge'
        isError:
          type: boolean
    GetEdgeResponse:
      title: GetEdgeResponse
      type: object
      properties:
        value:
          $ref: '#/components/schemas/Edge'
        isError:
          type: boolean
    ListEdgeFiles:
      title: ListEdgeFiles
      type: object
      properties:
        value:
          type: array
          items:
            $ref: '#/components/schemas/FileInfo'
        isError:
          type: boolean
    ListMetatypesResponse:
      title: ListMetatypesResponse
      type: object
      properties:
        value:
          type: array
          items:
            $ref: '#/components/schemas/Metatype'
        isError:
          type: boolean
    CreateMetatypesResponse:
      title: CreateMetatypesResponse
      type: object
      properties:
        value:
          type: array
          items:
            $ref: '#/components/schemas/Metatype'
        isError:
          type: boolean
    GetMetatypeResponse:
      title: GetMetatypeResponse
      type: object
      properties:
        value:
          $ref: '#/components/schemas/Metatype'
        isError:
          type: boolean
    UpdateMetatypeResponse:
      title: UpdateMetatypeResponse
      type: object
      properties:
        value:
          $ref: '#/components/schemas/Metatype'
        isError:
          type: boolean
    ValidateMetatypePropertiesResponse:
      title: ValidateMetatypePropertiesResponse
      type: object
      properties:
        value:
          type: object
        isError:
          type: boolean
    ListMetatypeKeysResponse:
      title: ListMetatypeKeysResponse
      type: object
      properties:
        value:
          type: array
          items:
            $ref: '#/components/schemas/MetatypeKey'
        isError:
          type: boolean
    CreateMetatypeKeysResponse:
      title: CreateMetatypeKeysResponse
      type: object
      properties:
        value:
          type: array
          items:
            $ref: '#/components/schemas/MetatypeKey'
        isError:
          type: boolean
    GetMetatypeKeyResponse:
      title: GetMetatypeKeyResponse
      type: object
      properties:
        value:
          $ref: '#/components/schemas/MetatypeKey'
        isError:
          type: boolean
    UpdateMetatypeKeyResponse:
      title: UpdateMetatypeKeyResponse
      type: object
      properties:
        value:
          $ref: '#/components/schemas/MetatypeKey'
        isError:
          type: boolean
    ListMetatypeRelationshipsResponse:
      title: ListMetatypeRelationshipsResponse
      type: object
      properties:
        value:
          type: array
          items:
            $ref: '#/components/schemas/MetatypeRelationship'
        isError:
          type: boolean
    CreateMetatypeRelationshipsResponse:
      title: CreateMetatypeRelationshipsResponse
      type: object
      properties:
        value:
          type: array
          items:
            $ref: '#/components/schemas/MetatypeRelationship'
        isError:
          type: boolean
    GetMetatypeRelationshipResponse:
      title: GetMetatypeRelationshipResponse
      type: object
      properties:
        value:
          $ref: '#/components/schemas/MetatypeRelationship'
        isError:
          type: boolean
    UpdateMetatypeRelationshipResponse:
      title: UpdateMetatypeRelationshipResponse
      type: object
      properties:
        value:
          $ref: '#/components/schemas/MetatypeRelationship'
        isError:
          type: boolean
    ListMetatypeRelationshipKeysResponse:
      title: ListMetatypeRelationshipKeysResponse
      type: object
      properties:
        value:
          type: array
          items:
            $ref: '#/components/schemas/RelationshipKey'
        isError:
          type: boolean
    CreateMetatypeRelationshipKeysResponse:
      title: CreateMetatypeRelationshipKeysResponse
      type: object
      properties:
        value:
          type: array
          items:
            $ref: '#/components/schemas/RelationshipKey'
        isError:
          type: boolean
    GetMetatypeRelationshipKeyResponse:
      title: GetMetatypeRelationshipKeyResponse
      type: object
      properties:
        value:
          $ref: '#/components/schemas/RelationshipKey'
        isError:
          type: boolean
    UpdateMetatypeRelationshipKeyResponse:
      title: UpdateMetatypeRelationshipKeyResponse
      type: object
      properties:
        value:
          $ref: '#/components/schemas/RelationshipKey'
        isError:
          type: boolean
    ListMetatypeRelationshipPairsResponse:
      title: ListMetatypeRelationshipPairsResponse
      type: object
      properties:
        value:
          type: array
          items:
            $ref: '#/components/schemas/RelationshipPair'
        isError:
          type: boolean
    CreateMetatypeRelationshipPairsResponse:
      title: CreateMetatypeRelationshipPairsResponse
      type: object
      properties:
        value:
          type: array
          items:
            $ref: '#/components/schemas/RelationshipPair'
        isError:
          type: boolean
    GetMetatypeRelationshipPairResponse:
      title: GetMetatypeRelationshipPairResponse
      type: object
      properties:
        value:
          $ref: '#/components/schemas/RelationshipPair'
        isError:
          type: boolean
    UpdateMetatypeRelationshipPairResponse:
      title: UpdateMetatypeRelationshipPairResponse
      type: object
      properties:
        value:
          $ref: '#/components/schemas/RelationshipPair'
        isError:
          type: boolean
    ListDataSourcesResponse:
      title: ListDataSourcesResponse
      type: object
      properties:
        value:
          type: array
          items:
            $ref: '#/components/schemas/DataSource'
        isError:
          type: boolean
    ListDataTargetsResponse:
      title: ListDataTargetsResponse
      type: object
      properties:
        value:
          type: array
          items:
            $ref: '#/components/schemas/DataTarget'
        isError:
          type: boolean
    CreateDataSourcesResponse:
      title: CreateDataSourcesResponse
      type: object
      properties:
        value:
          $ref: '#/components/schemas/DataSource'
        isError:
          type: boolean
    CreateDataTargetsResponse:
      title: CreateDataTargetsResponse
      type: object
      properties:
        value:
          $ref: '#/components/schemas/DataTarget'
        isError:
          type: boolean
      x-examples:
        example-1:
          value:
            adapter_type: string
            status: string
            active: true
            config:
              kind: string
              data_type: string
              data_format: string
            id: string
            container_id: string
            name: string
            data_format: string
            created_at: string
            modified_at: string
            created_by: string
            modified_by: string
            archived: true
            status_message: string
          isError: true
    GetDataSourceResponse:
      title: GetDataSourceResponse
      type: object
      properties:
        value:
          $ref: '#/components/schemas/DataSource'
        isError:
          type: boolean
    GetDataTargetResponse:
      title: GetDataTargetResponse
      type: object
      properties:
        value:
          $ref: '#/components/schemas/DataTarget'
        isError:
          type: boolean
    UpdateDataSourceResponse:
      title: UpdateDataSourceResponse
      type: object
      properties:
        value:
          $ref: '#/components/schemas/DataSource'
        isError:
          type: boolean
    UpdateDataTargetResponse:
      title: UpdateDataTargetResponse
      type: object
      properties:
        value:
          $ref: '#/components/schemas/DataTarget'
        isError:
          type: boolean
    ListDataSourceImportsResponse:
      title: ListDataSourceImportsResponse
      type: object
      properties:
        value:
          type: array
          items:
            $ref: '#/components/schemas/DataSourceImport'
        isError:
          type: boolean
    CreateManualImportResponse:
      title: CreateManualImportResponse
      type: object
      properties:
        value:
          $ref: '#/components/schemas/CreateManualImport'
        isError:
          type: boolean
    UploadFileResponse:
      title: UploadFileResponse
      oneOf:
        - properties:
            value:
              $ref: '#/components/schemas/FileModel'
            isError:
              type: boolean
        - properties:
            value:
              $ref: '#/components/schemas/FileInfo'
            isError:
              type: boolean
      type: object
    GetFileInfoResponse:
      title: GetFileInfoResponse
      type: object
      properties:
        value:
          $ref: '#/components/schemas/FileInfo'
        isError:
          type: boolean
    GetDataExportResponse:
      title: GetDataExportResponse
      type: object
      properties:
        value:
          $ref: '#/components/schemas/Exporter'
        isError:
          type: boolean
    ListDataExportsResponse:
      title: ListDataExportsResponse
      type: object
      properties:
        value:
          type: array
          items:
            $ref: '#/components/schemas/Exporter'
        isError:
          type: boolean
    GetUserResponse:
      title: GetUserResponse
      type: object
      properties:
        value:
          $ref: '#/components/schemas/User'
        isError:
          type: boolean
    ListUsersResponse:
      title: ListUsersResponse
      type: object
      properties:
        value:
          type: array
          items:
            $ref: '#/components/schemas/User'
        isError:
          type: boolean
    ListUserInvitesResponse:
      title: ListUserInvitesResponse
      type: object
      properties:
        value:
          type: array
          items:
            $ref: '#/components/schemas/ContainerInvite'
        isError:
          type: boolean
    ListUserPermissionsResponse:
      title: ListUserPermissionsResponse
      type: object
      properties:
        value:
          type: array
          items:
            type: string
        isError:
          type: boolean
    ListUsersForContainerResponse:
      title: ListUsersForContainerResponse
      type: object
      properties:
        value:
          type: array
          items:
            $ref: '#/components/schemas/User'
        isError:
          type: boolean
    ListUserRoles:
      title: ListUserRoles
      type: object
      properties:
        value:
          type: array
          items:
            type: string
        isError:
          type: boolean
    ListContainerInvitesResponse:
      title: ListContainerInvitesResponse
      type: object
      properties:
        value:
          type: array
          items:
            $ref: '#/components/schemas/ContainerInvite'
        isError:
          type: boolean
    ListDataTypeMappingResponse:
      title: ListDataTypeMappingResponse
      type: object
      properties:
        value:
          type: array
          items:
            $ref: '#/components/schemas/TypeMapping'
        isError:
          type: boolean
    GetDataTypeMappingResponse:
      title: GetDataTypeMappingResponse
      type: object
      properties:
        value:
          $ref: '#/components/schemas/TypeMapping'
        isError:
          type: boolean
    UpdateDataTypeMappingResponse:
      title: UpdateDataTypeMappingResponse
      type: object
      properties:
        value:
          $ref: '#/components/schemas/TypeMapping'
        isError:
          type: boolean
    ImportDataTypeMappingResponse:
      title: ImportDataTypeMappingResponse
      type: array
      items:
        type: object
        properties:
          value:
            $ref: '#/components/schemas/TypeMapping'
          isError:
            type: boolean
    ListTransformationResponse:
      title: ListTransformationResponse
      type: object
      properties:
        value:
          type: array
          items:
            $ref: '#/components/schemas/Transformation'
        isError:
          type: boolean
    CreateTransformationResponse:
      title: CreateTransformationResponse
      type: object
      properties:
        value:
          $ref: '#/components/schemas/Transformation'
        isError:
          type: boolean
    UpdateTransformationResponse:
      title: UpdateTransformationResponse
      type: object
      properties:
        value:
          $ref: '#/components/schemas/Transformation'
        isError:
          type: boolean
    ListImportDataResponse:
      title: ListImportDataResponse
      type: object
      properties:
        value:
          type: array
          items:
            $ref: '#/components/schemas/ImportModel'
        isError:
          type: boolean
    GetImportDataResponse:
      title: GetImportDataResponse
      type: object
      properties:
        value:
          $ref: '#/components/schemas/ImportModel'
        isError:
          type: boolean
    UpdateImportDataResponse:
      title: UpdateImportDataResponse
      type: object
      properties:
        value:
          $ref: '#/components/schemas/ImportModel'
        isError:
          type: boolean
    CreateImportResponse:
      title: CreateImportResponse
      type: object
      properties:
        value:
          $ref: '#/components/schemas/CreateManualImport'
        isError:
          type: boolean
    AddDataToImportResponse:
      title: AddDataToImportResponse
      type: object
      properties:
        value:
          $ref: '#/components/schemas/CreateManualImport'
        isError:
          type: boolean
    CreateEventResponse:
      title: CreateEventResponse
      type: object
      properties:
        value:
          $ref: '#/components/schemas/Event'
        isError:
          type: boolean
    Generic200Response:
      title: Generic200Response
      description: ''
      type: object
      properties:
        value:
          type: boolean
        isError:
          type: boolean
      required:
        - value
        - isError
      x-examples:
        Generic200Response:
          value:
            value: true
            isError: false
          isError: false
    ErrorResponse:
      title: ErrorResponse
      description: ''
      type: object
      x-examples: {}
      properties:
        isError:
          type: boolean
        error:
          $ref: '#/components/schemas/ErrorModel'
      required:
        - isError
        - error
    CreateContainerRequest:
      title: CreateContainerRequest
      type: object
      example:
        name: Test Container
        description: Test Container Description
      properties:
        name:
          type: string
        description:
          type: string
        archived:
          type: boolean
        config:
          $ref: '#/components/schemas/ContainerConfig'
      required:
        - name
    UpdateContainerRequest:
      title: UpdateContainerRequest
      type: object
      example:
        name: Test Container
        description: Final Test Description
        config:
          data_versioning_enabled: false
      properties:
        name:
          type: string
        description:
          type: string
        config:
          type: object
          nullable: true
          properties:
            data_versioning_enabled:
              type: boolean
      required:
        - name
      x-examples:
        ContainerUpdateExample:
          value:
            name: Test Container
            description: Final Test Description
            config:
              data_versioning_enabled: false
    BatchContainerUpdateRequest:
      type: array
      title: BatchContainerUpdateRequest
      description: ''
      minItems: 1
      uniqueItems: false
      x-examples:
        example-1:
          - name: Test Container
            description: Test Container New Description
            id: ''
      items:
        type: object
        properties:
          name:
            type: string
          description:
            type: string
          id:
            type: string
    CreateOrUpdateNodesRequest:
      title: CreateOrUpdateNodesRequest
      type: object
      example:
        container_id: required
        id: optional - but required to update the node from this endpoint
        original_data_id: optional
        data_source_id: required
        data_type_mapping_id: optional
        metatype_id: required
        modified_at: optional - set to update node along with the id to update if it exists
        properties: {}
      x-examples:
        example-1:
          container_id: required
          id: optional - including this field will attempt to update a node with this id
          original_data_id: 'optional - including this field will attempt to update a node with the same composite id (data source id + metatype id + original data id) if it exists, if not it will create it'
          data_source_id: required
          metatype_id: required
          properties: {}
      properties:
        id:
          type: string
          description: ''
        container_id:
          type: string
        original_data_id:
          type: string
          description: 'Passing in just the original data id will attempt to update a node with the same composite id (data source id, metatype id, and original data id).'
        data_source_id:
          type: string
        metatype_id:
          type: string
        properties:
          type: object
      required:
        - container_id
        - data_source_id
        - metatype_id
    CreateOrUpdateEdgesRequest:
      title: CreateOrUpdateEdgesRequest
      type: object
      example:
        container_id: required
        data_source_id: required
        origin_id: required (if origin_original_id not set)
        destination_id: required (if destination_original_id not set)
        origin_original_id: create edge based on composite id of node ( data source id + metatype id + original id of node)
        origin_metatype_id: required if using original id for edge creation
        origin_data_source_id: required if using original id for edge creation
        destination_original_id: create edge based on composite id of node (data source id + metatype id +  original id of node)D
        destination_metatype_id: required if using original id for edge creation
        destination_data_source_id: required if using original id for edge creation
        relationship_pair_id: required
        modified_at: will attempt to update edge if exists
        properties: {}
      x-examples:
        example-1:
          container_id: required
          data_source_id: required
          origin_id: required (if origin_original_id not set)
          destination_id: required (if destination_original_id not set)
          origin_original_id: create edge based on composite id of node ( data source id + metatype id + original id of node)
          origin_metatype_id: required if using original id for edge creation
          origin_data_source_id: required if using original id for edge creation
          destination_original_id: create edge based on composite id of node (data source id + metatype id +  original id of node)D
          destination_metatype_id: required if using original id for edge creation
          destination_data_source_id: required if using original id for edge creation
          relationship_pair_id: required
          properties: {}
      properties:
        container_id:
          type: string
        data_source_id:
          type: string
        origin_id:
          type: string
        destination_id:
          type: string
        origin_original_id:
          type: string
        destination_original_id:
          type: string
        relationship_pair_id:
          type: string
        origin_data_source_id:
          type: string
        destination_data_source_id:
          type: string
        destination_metatype_id:
          type: string
        origin_metatype_id:
          type: string
        properties:
          type: object
      required:
        - container_id
        - data_source_id
        - origin_id
        - destination_id
        - relationship_pair_id
    CreateMetatypeRequest:
      title: CreateMetatypeRequest
      required:
        - description
        - name
      type: object
      properties:
        name:
          type: string
        description:
          type: string
      example:
        name: Equipment
        description: Physical piece of equipement
    UpdateMetatypeRequest:
      title: UpdateMetatypeRequest
      required:
        - description
        - name
      type: object
      properties:
        name:
          type: string
        description:
          type: string
      example:
        name: Updated Metatype Name
        description: Final Description
    CreateMetatypeKeyRequest:
      title: CreateMetatypeKeyRequest
      type: object
      properties:
        name:
          type: string
        required:
          type: boolean
        property_name:
          type: string
        description:
          type: string
        data_type:
          type: string
        cardinality:
          type: integer
          format: int32
        validation:
          $ref: '#/components/schemas/KeyValidation'
        unique:
          type: boolean
        options:
          type: array
          items:
            type: string
        defaultValue:
          type: string
        metatype_id:
          type: string
      required:
        - name
        - description
        - metatype_id
    KeyValidation:
      title: KeyValidation
      type: object
      example:
        regex: ''
        min: 0
        max: 0
      properties:
        regex:
          type: string
        min:
          type: integer
          format: int32
        max:
          type: integer
          format: int32
    CreateMetatypeRelationshipRequest:
      title: CreateMetatypeRelationshipRequest
      required:
        - description
        - name
      type: object
      properties:
        name:
          type: string
        description:
          type: string
      example:
        name: Relationship Name
        description: Relationship Description
      x-examples:
        example-1:
          name: Relationship Name
          description: Relationship Description
    UpdateMetatypeRelationshipRequest:
      title: UpdateMetatypeRelationshipRequest
      required:
        - description
        - name
      type: object
      properties:
        name:
          type: string
        description:
          type: string
      example:
        name: Update Test
        description: Final Test Description
      x-examples:
        example-1:
          name: Update Test
          description: Final Test Description
    CreateMetatypeRelationshipKeyRequest:
      title: CreateMetatypeRelationshipKeyRequest
      type: object
      example:
        name: File Name
        required: true
        property_name: fileName
        description: File Upload Name
        data_type: string
        cardinality: 1
        validation:
          regex: ''
          min: 0
          max: 0
        unique: true
        options:
          - ''
        defaultValue: can be any type
      properties:
        name:
          type: string
        required:
          type: boolean
        property_name:
          type: string
        description:
          type: string
        data_type:
          type: string
        cardinality:
          type: integer
          format: int32
        validation:
          $ref: '#/components/schemas/KeyValidation'
        unique:
          type: boolean
        options:
          type: array
          items:
            type: string
        defaultValue:
          type: string
      required:
        - name
        - description
        - data_type
    CreateMetatypeRelationshipPairRequest:
      title: CreateMetatypeRelationshipPairRequest
      required:
        - description
        - destination_metatype_id
        - name
        - origin_metatype_id
        - relationship_id
        - relationship_type
      type: object
      properties:
        name:
          type: string
        description:
          type: string
        origin_metatype_id:
          type: string
        destination_metatype_id:
          type: string
        relationship_id:
          type: string
        relationship_type:
          type: string
      example:
        name: Relationship Pair Test
        description: Relationship Pair Test description
        origin_metatype_id: 566e3862-6853-45af-8a45-3050576dfb9a
        destination_metatype_id: 8bcc0b06-bb44-4176-a581-aa68eafca7f3
        relationship_id: 885e3fca-5066-4be8-a720-63b3c4744e97
        relationship_type: 'many:many'
    CreateDataSourceRequest:
      title: CreateDataSourceRequest
      type: object
      example:
        name: testing data source
        adapter_type: http OR manual
        active: true
        config:
          endpoint: ''
          auth_method: basic
          username: test
          password: test
      properties:
        name:
          type: string
        adapter_type:
          type: string
        active:
          type: boolean
        config:
          $ref: '#/components/schemas/CreateDataSourceConfig'
      required:
        - name
      x-examples: {}
    CreateDataTargetRequest:
      title: CreateDataTargetRequest
      type: object
      example:
        name: testing data source
        adapter_type: http OR manual
        active: true
        config:
          endpoint: ''
          auth_method: basic
          username: test
          password: test
      properties:
        name:
          type: string
        adapter_type:
          type: string
        active:
          type: boolean
        config:
          $ref: '#/components/schemas/CreateDataTargetConfig'
      required:
        - name
      x-examples:
        example-1:
          name: testing data target
          adapter_type: http OR standard
          active: true
          config:
            endpoint: ''
            auth_method: basic
            username: test
            password: test
            grapgql_query: '{ __type(name: "Requirement"){ name fields{ name } } }'
    CreateDataSourceConfig:
      title: CreateDataSourceConfig
      type: object
      example:
        endpoint: ''
        auth_method: basic
        username: test
        password: test
      properties:
        endpoint:
          type: string
        auth_method:
          type: string
        username:
          type: string
        password:
          type: string
    CreateDataTargetConfig:
      title: CreateDataTargetConfig
      type: object
      example:
        endpoint: ''
        auth_method: basic
        username: test
        password: test
      properties:
        endpoint:
          type: string
        auth_method:
          type: string
        username:
          type: string
        password:
          type: string
        graphql_query:
          type: string
      x-examples:
        example-1:
          endpoint: ''
          auth_method: basic
          username: test
          password: test
          grapgql_query: '{ __type(name: "Requirement"){ name fields{ name } } }'
    CreateDataExportRequest:
      title: CreateDataExportRequest
      required:
        - adapter
        - config
      type: object
      properties:
        adapter:
          type: string
        config:
          $ref: '#/components/schemas/DataExportConfig'
      example:
        adapter: gremlin
        config:
          traversal_source: g
          graphson_v1: false
          user: ''
          key: ''
          endpoint: localhost
          port: '8182'
          path: /gremlin
          writes_per_second: 300
    DataExportConfig:
      title: DataExportConfig
      required:
        - endpoint
        - graphson_v1
        - key
        - path
        - port
        - traversal_source
        - user
        - writes_per_second
      type: object
      properties:
        traversal_source:
          type: string
        graphson_v1:
          type: boolean
        user:
          type: string
        key:
          type: string
        endpoint:
          type: string
        port:
          type: string
        path:
          type: string
        writes_per_second:
          type: integer
          format: int32
      example:
        traversal_source: g
        graphson_v1: false
        user: ''
        key: ''
        endpoint: localhost
        port: '8182'
        path: /gremlin
        writes_per_second: 300
    AssignRoleRequest:
      title: AssignRoleRequest
      required:
        - container_id
        - role_name
        - user_id
      type: object
      properties:
        user_id:
          type: string
        container_id:
          type: string
        role_name:
          type: string
      example:
        user_id: fb127f5f-0318-4866-9570-10ec81a85cc2
        container_id: 2a49dc7b-cf56-4e03-85e7-14ac8f0e4b40
        role_name: admin
    CreateTypeMappingTransformationsRequest:
      title: CreateTypeMappingTransformationsRequest
      type: object
      example:
        metatype_id: ''
        conditions:
          - key: RADIUS
            operator: eq
            value: CIRCLE
        keys:
          - key: RADIUS
            metatype_key_id: Example
      properties:
        metatype_id:
          type: string
        conditions:
          type: array
          items:
            $ref: '#/components/schemas/TransformationCondition'
        keys:
          type: array
          items:
            $ref: '#/components/schemas/TransformationKey'
      required:
        - metatype_id
        - conditions
        - keys
    TransformationCondition:
      title: TransformationCondition
      required:
        - key
        - operator
        - value
      type: object
      properties:
        key:
          type: string
        operator:
          type: string
        value:
          type: string
      example:
        key: RADIUS
        operator: eq
        value: CIRCLE
    ContainerImportRequest:
      title: ContainerImportRequest
      description: ''
      type: object
      x-examples:
        example-1:
          name: string
          description: string
          data_versioning_enabled: true
          path: string
          file: string
      properties:
        name:
          type: string
          minLength: 1
        description:
          type: string
          minLength: 1
        data_versioning_enabled:
          type: boolean
        path:
          type: string
          minLength: 1
        file:
          type: string
          format: binary
          minLength: 1
      required:
        - name
        - description
        - data_versioning_enabled
    TokenExchangeRequest:
      title: TokenExchangeRequest
      type: object
      properties:
        client_id:
          type: string
        code:
          type: string
        grant_type:
          type: string
        redirect_uri:
          type: string
        client_secret:
          type: string
        code_verifier:
          type: string
    Node:
      description: ''
      type: object
      x-examples:
        example-1:
          properties: {}
          id: c9e8aef5-d13e-49af-b1af-d840e51c6689
          container_id: d3cd0199-6511-4c0d-b634-efeff989a8f6
          metatype:
            name: ''
            description: ''
            id: 4983eb3a-7cae-4cc0-a62f-07ea863be646
          metatype_name: Example
          graph_id: c29870ad-479b-432b-a88a-093b4d85b58a
          archived: false
          created_at: '2021-08-10T15:05:08.393Z'
          modified_at: null
          original_data_id: 9c230bc3-a0b8-48ad-b7bf-11065efd7c60
          data_source_id: f02494db-2210-4d78-ae43-3e3abbdad0e1
          deleted_at: null
          data_staging_id: 19
          import_data_id: e475010f-7afa-4027-9488-e159dff33c7f
          type_mapping_transformation_id: ea4e36af-805a-4b32-b299-ed223d9b2f22
          composite_original_id: d3cd0199-6511-4c0d-b634-efeff989a8f6+f02494db-2210-4d78-ae43-3e3abbdad0e1
          created_by: 16fa1d29-a13f-4783-b56d-cdf9c4946cb4
          modified_by: 16fa1d29-a13f-4783-b56d-cdf9c4946cb4
          value:
            properties: {}
            id: c9e8aef5-d13e-49af-b1af-d840e51c6689
            container_id: d3cd0199-6511-4c0d-b634-efeff989a8f6
            metatype:
              name: ''
              description: ''
              id: 4983eb3a-7cae-4cc0-a62f-07ea863be646
            metatype_name: Example
            graph_id: c29870ad-479b-432b-a88a-093b4d85b58a
            archived: false
            created_at: '2021-08-10T15:05:08.393Z'
            modified_at: null
            original_data_id: bc3-a0b8-48ad-b7bf-11065efd7c60
            data_source_id: f02494db-2210-4d78-ae43-3e3abbdad0e1
            deleted_at: null
            data_staging_id: 19
            import_data_id: e475010f-7afa-4027-9488-e159dff33c7f
            type_mapping_transformation_id: ea4e36af-805a-4b32-b299-ed223d9b2f22
            composite_original_id: d3cd0199-6511-4c0d-b634-efeff989a8f6+f02494db-2210-4d7
            created_by: 16fa1d29-a13f-4783-b56d-cdf9c4946cb4
            modified_by: 16fa1d29-a13f-4783-b56d-cdf9c4946cb4
      properties:
        id:
          type: string
          minLength: 1
        container_id:
          type: string
          minLength: 1
        metatype_id:
          type: string
        metatype:
          $ref: '#/components/schemas/NodeMetatypeBody'
        metatype_name:
          type: string
          minLength: 1
        data_source_id:
          type: string
          minLength: 1
        import_data_id:
          type: string
          minLength: 1
        data_staging_id:
          type: number
        type_mapping_transformation_id:
          type: string
          minLength: 1
        original_data_id:
          type: string
          minLength: 1
        properties:
          type: object
        metadata:
          type: object
        created_at:
          type: string
          minLength: 1
        modified_at:
          type: string
          nullable: true
        deleted_at:
          type: string
          nullable: true
        created_by:
          type: string
          minLength: 1
        modified_by:
          type: string
          minLength: 1
      required:
        - container_id
    NodeMetatypeBody:
      title: NodeMetatypeBody
      type: object
      required:
        - name
        - description
        - id
      properties:
        name:
          type: string
        description:
          type: string
        id:
          type: string
          minLength: 1
    Edge:
      description: ''
      type: object
      x-examples: {}
      title: ''
      properties:
        id:
          type: string
          minLength: 1
        container_id:
          type: string
          minLength: 1
        relationship_pair_id:
          type: string
          minLength: 1
        data_source_id:
          type: string
          minLength: 1
        import_data_id:
          type: string
          minLength: 1
        data_staging_id:
          type: string
        type_mapping_transformation_id:
          type: string
          minLength: 1
        origin_id:
          type: string
        destination_id:
          type: string
        origin_original_id:
          type: string
          minLength: 1
        origin_data_source_id:
          type: string
          minLength: 1
        origin_metatype_id:
          type: string
        destination_original_id:
          type: string
          minLength: 1
        destination_data_source_id:
          type: string
          minLength: 1
        destination_metatype_id:
          type: string
        destination_node_id:
          type: string
          minLength: 1
        properties:
          type: object
        metadata:
          type: object
        created_at:
          type: string
          minLength: 1
        modified_at:
          type: string
          nullable: true
        deleted_at:
          type: string
          nullable: true
        created_by:
          type: string
          minLength: 1
        modified_by:
          type: string
          minLength: 1
      required:
        - container_id
        - relationship_pair_id
    Metatype:
      description: ''
      type: object
      x-examples:
        example-1:
          name: Entity
          description: An entity is anything that exists or has existed or will exist
          container_id: d3cd0199-6511-4c0d-b634-efeff989a8f6
          id: aaa5baa4-59ef-4e48-a111-b96ca2a4d2bc
          archived: false
          created_at: '2021-08-09T18:39:17.604Z'
          modified_at: '2021-08-12T22:03:02.830Z'
          created_by: 16fa1d29-a13f-4783-b56d-cdf9c4946cb4
          modified_by: 6a005d8f-1026-4497-9ba9-2db413bf3119
          keys: []
      properties:
        name:
          type: string
          minLength: 1
        description:
          type: string
          minLength: 1
        container_id:
          type: string
          minLength: 1
        id:
          type: string
          minLength: 1
        archived:
          type: boolean
        created_at:
          type: string
          minLength: 1
        modified_at:
          type: string
          minLength: 1
        created_by:
          type: string
          minLength: 1
        modified_by:
          type: string
          minLength: 1
        keys:
          type: array
          items:
            $ref: '#/components/schemas/MetatypeKey'
      required:
        - name
        - description
    MetatypeKey:
      description: ''
      type: object
      x-examples:
        example-1:
          name: name
          description: ''
          property_name: name
          data_type: string
          required: false
          metatype_id: aaa5baa4-59ef-4e48-a111-b96ca2a4d2bc
          id: feb787cf-189c-4349-aa40-08e106a11d5b
          options: null
          default_value: null
          archived: false
          created_at: '2021-08-09T18:39:19.129Z'
          modified_at: '2021-08-12T22:03:03.952Z'
          created_by: 16fa1d29-a13f-4783-b56d-cdf9c4946cb4
          modified_by: 6a005d8f-1026-4497-9ba9-2db413bf3119
          validation:
            max: 0
            min: 0
            regex: ''
      properties:
        name:
          type: string
          minLength: 1
        description:
          type: string
        property_name:
          type: string
          minLength: 1
        data_type:
          type: string
          minLength: 1
        required:
          type: boolean
        metatype_id:
          type: string
          minLength: 1
        id:
          type: string
          minLength: 1
        options:
          type: array
          nullable: true
          items:
            type: object
        default_value:
          type: string
          nullable: true
        archived:
          type: boolean
        created_at:
          type: string
          minLength: 1
        modified_at:
          type: string
          minLength: 1
        created_by:
          type: string
          minLength: 1
        modified_by:
          type: string
          minLength: 1
        validation:
          $ref: '#/components/schemas/KeyValidation'
      required:
        - name
        - description
        - data_type
        - metatype_id
    MetatypeRelationship:
      description: ''
      type: object
      x-examples:
        example-1:
          name: locates
          description: A locates B if B is contained within a subset of the spatial region occupied by A at some time t.
          container_id: d3cd0199-6511-4c0d-b634-efeff989a8f6
          id: b0d66ebb-58d4-4933-9ed2-29302d0c1aea
          archived: false
          created_at: '2021-08-09T18:39:17.531Z'
          modified_at: '2021-08-12T22:03:02.791Z'
          created_by: 16fa1d29-a13f-4783-b56d-cdf9c4946cb4
          modified_by: 6a005d8f-1026-4497-9ba9-2db413bf3119
          keys: []
      properties:
        name:
          type: string
          minLength: 1
        description:
          type: string
          minLength: 1
        container_id:
          type: string
          minLength: 1
        id:
          type: string
          minLength: 1
        archived:
          type: boolean
        created_at:
          type: string
          minLength: 1
        modified_at:
          type: string
          minLength: 1
        created_by:
          type: string
          minLength: 1
        modified_by:
          type: string
          minLength: 1
        keys:
          type: array
          items:
            $ref: '#/components/schemas/RelationshipKey'
      required:
        - name
        - description
    RelationshipKey:
      description: ''
      type: object
      x-examples:
        example-1:
          name: File Name
          description: File Upload Name
          property_name: fileName
          data_type: string
          required: true
          cardinality: 1
          validation:
            max: 0
            min: 0
            regex: ''
          unique: true
          options:
            - ''
          defaultValue: can be any type
          metatype_relationship_id: b0d66ebb-58d4-4933-9ed2-29302d0c1aea
          id: 1ef3ee3f-c188-4a5f-9da2-ad6ad79eb69d
          default_value: null
          archived: false
          created_at: '2021-08-13T16:17:12.145Z'
          modified_at: '2021-08-13T16:17:12.145Z'
          created_by: 6df185b0-e511-44e6-9692-2b04b51701d9
          modified_by: 6df185b0-e511-44e6-9692-2b04b51701d9
      properties:
        name:
          type: string
          minLength: 1
        description:
          type: string
          minLength: 1
        property_name:
          type: string
          minLength: 1
        data_type:
          type: string
          minLength: 1
        required:
          type: boolean
        cardinality:
          type: number
        validation:
          $ref: '#/components/schemas/KeyValidation'
        unique:
          type: boolean
        options:
          type: array
          items:
            type: object
        defaultValue:
          type: string
          nullable: true
        metatype_relationship_id:
          type: string
          minLength: 1
        id:
          type: string
          minLength: 1
        archived:
          type: boolean
        created_at:
          type: string
          minLength: 1
        modified_at:
          type: string
          minLength: 1
        created_by:
          type: string
          minLength: 1
        modified_by:
          type: string
          minLength: 1
      required:
        - metatype_relationship_id
        - id
    RelationshipPair:
      description: ''
      type: object
      x-examples: null
      properties:
        name:
          type: string
          minLength: 1
        description:
          type: string
          minLength: 1
        relationship_type:
          type: string
          minLength: 1
        relationship_id:
          type: string
          minLength: 1
        origin_metatype_id:
          type: string
          minLength: 1
        destination_metatype_id:
          type: string
          minLength: 1
        id:
          type: string
          minLength: 1
        archived:
          type: boolean
        container_id:
          type: string
          minLength: 1
        created_at:
          type: string
          minLength: 1
        modified_at:
          type: string
          minLength: 1
        created_by:
          type: string
          minLength: 1
        modified_by:
          type: string
          minLength: 1
        origin_metatype_name:
          type: string
          minLength: 1
        destination_metatype_name:
          type: string
          minLength: 1
        relationship_pair_name:
          type: string
          minLength: 1
        destination_metatype:
          type: object
          properties:
            name:
              type: string
            description:
              type: string
            id:
              type: string
              minLength: 1
        origin_metatype:
          type: object
          properties:
            name:
              type: string
            description:
              type: string
            id:
              type: string
              minLength: 1
        relationship:
          type: object
          properties:
            name:
              type: string
            description:
              type: string
            id:
              type: string
              minLength: 1
      required:
        - name
        - id
    DataSource:
      description: ''
      type: object
      x-examples:
        example-1:
          adapter_type: standard
          status: ready
          active: true
          config:
            kind: standard
            data_type: json
            data_format: json
          id: fc218b62-5917-4e52-b7a7-25f399a25811
          container_id: d3cd0199-6511-4c0d-b634-efeff989a8f6
          name: Sample
          data_format: null
          created_at: '2021-08-09T18:40:14.846Z'
          modified_at: '2021-08-09T18:40:14.846Z'
          created_by: 16fa1d29-a13f-4783-b56d-cdf9c4946cb4
          modified_by: 16fa1d29-a13f-4783-b56d-cdf9c4946cb4
          archived: false
          status_message: null
      properties:
        adapter_type:
          type: string
          minLength: 1
        status:
          type: string
          minLength: 1
        active:
          type: boolean
        config:
          $ref: '#/components/schemas/DataSourceConfig'
        id:
          type: string
          minLength: 1
        container_id:
          type: string
          minLength: 1
        name:
          type: string
          minLength: 1
        data_format:
          type: string
          nullable: true
        created_at:
          type: string
          minLength: 1
        modified_at:
          type: string
          minLength: 1
        created_by:
          type: string
          minLength: 1
        modified_by:
          type: string
          minLength: 1
        archived:
          type: boolean
        status_message:
          type: string
          nullable: true
      required:
        - adapter_type
        - active
        - container_id
        - name
    DataTarget:
      description: ''
      type: object
      x-examples: {}
      properties:
        adapter_type:
          type: string
          minLength: 1
        status:
          type: string
          minLength: 1
        active:
          type: boolean
        config:
          $ref: '#/components/schemas/DataTargetConfig'
        id:
          type: string
          minLength: 1
        container_id:
          type: string
          minLength: 1
        name:
          type: string
          minLength: 1
        data_format:
          type: string
          nullable: true
        created_at:
          type: string
          minLength: 1
        modified_at:
          type: string
          minLength: 1
        created_by:
          type: string
          minLength: 1
        modified_by:
          type: string
          minLength: 1
        archived:
          type: boolean
        status_message:
          type: string
          nullable: true
      required:
        - adapter_type
        - active
        - container_id
        - name
    DataSourceConfig:
      title: DataSourceConfig
      type: object
      properties:
        kind:
          type: string
          minLength: 1
        data_type:
          type: string
          minLength: 1
        data_format:
          type: string
          minLength: 1
    DataTargetConfig:
      title: DataTargetConfig
      type: object
      properties:
        kind:
          type: string
          minLength: 1
        data_type:
          type: string
          minLength: 1
        data_format:
          type: string
          minLength: 1
    FileModel:
      description: ''
      type: object
      x-examples:
        example-1:
          status: ready
          id: f98827b8-67c5-42f3-86cd-b7bf8490743c
          data_source_id: fc218b62-5917-4e52-b7a7-25f399a25811
          created_at: '2021-08-13T17:25:58.052Z'
          modified_at: '2021-08-13T17:25:58.052Z'
          created_by: 6df185b0-e511-44e6-9692-2b04b51701d9
          modified_by: 6df185b0-e511-44e6-9692-2b04b51701d9
          reference: manual upload
          status_message: null
      properties:
        status:
          type: string
          minLength: 1
        id:
          type: string
          minLength: 1
        data_source_id:
          type: string
          minLength: 1
        created_at:
          type: string
          minLength: 1
        modified_at:
          type: string
          minLength: 1
        created_by:
          type: string
          minLength: 1
        modified_by:
          type: string
          minLength: 1
        reference:
          type: string
          minLength: 1
        status_message:
          type: string
          nullable: true
      required:
        - status
        - id
        - data_source_id
        - created_at
        - created_by
        - reference
    FileInfo:
      description: ''
      type: object
      x-examples:
        example-1:
          metadata: {}
          id: f7bc7f76-dca4-4733-8ff2-d2b63625a58b
          file_name: NOTICE.txt
          file_size: 1.794
          adapter_file_path: /path/to/file/fc218b62-5917-4e52-b7a7-25f399a25811/
          adapter: filesystem
          data_source_id: fc218b62-5917-4e52-b7a7-25f399a25811
          created_at: '2021-08-13T17:25:58.051Z'
          modified_at: '2021-08-13T17:25:58.051Z'
          created_by: 6df185b0-e511-44e6-9692-2b04b51701d9
          modified_by: 6df185b0-e511-44e6-9692-2b04b51701d9
          container_id: d3cd0199-6511-4c0d-b634-efeff989a8f6
          md5hash: bc7244e7706e211cc818fb10e4160957
      properties:
        metadata:
          type: object
        id:
          type: string
          minLength: 1
        file_name:
          type: string
          minLength: 1
        file_size:
          type: number
        adapter_file_path:
          type: string
          minLength: 1
        adapter:
          type: string
          minLength: 1
        data_source_id:
          type: string
          minLength: 1
        created_at:
          type: string
          minLength: 1
        modified_at:
          type: string
          minLength: 1
        created_by:
          type: string
          minLength: 1
        modified_by:
          type: string
          minLength: 1
        container_id:
          type: string
          minLength: 1
        md5hash:
          type: string
          nullable: true
      required:
        - id
        - file_name
        - adapter_file_path
        - data_source_id
        - created_at
        - created_by
        - container_id
    DataSourceImport:
      description: ''
      type: object
      x-examples:
        example-1:
          status: completed
          id: 2b0b7423-c77d-4ea3-9266-7e466ce0fbff
          data_source_id: fc218b62-5917-4e52-b7a7-25f399a25811
          created_at: '2021-08-09T21:26:31.033Z'
          modified_at: '2021-08-09T21:27:01.029Z'
          created_by: 31e3da13-f170-4571-9ed7-80184bc0bf57
          modified_by: 31e3da13-f170-4571-9ed7-80184bc0bf57
          reference: manual upload
          status_message: null
          records_inserted: '0'
          total_records: '1'
      properties:
        status:
          type: string
          minLength: 1
        id:
          type: string
          minLength: 1
        data_source_id:
          type: string
          minLength: 1
        created_at:
          type: string
          minLength: 1
        modified_at:
          type: string
          minLength: 1
        created_by:
          type: string
          minLength: 1
        modified_by:
          type: string
          minLength: 1
        reference:
          type: string
          minLength: 1
        status_message:
          type: string
          nullable: true
        records_inserted:
          type: string
          minLength: 1
        total_records:
          type: string
          minLength: 1
      required:
        - status
        - id
        - data_source_id
        - created_at
        - modified_at
        - created_by
        - modified_by
        - reference
        - records_inserted
        - total_records
    CreateManualImport:
      title: CreateManualImport
      description: ''
      type: object
      x-examples:
        example-1:
          status: ready
          id: 2ff12802-222c-472c-95f0-ee364ad93d43
          data_source_id: fc218b62-5917-4e52-b7a7-25f399a25811
          created_at: '2021-08-13T17:35:07.386Z'
          modified_at: '2021-08-13T17:35:07.386Z'
          created_by: 6df185b0-e511-44e6-9692-2b04b51701d9
          modified_by: 6df185b0-e511-44e6-9692-2b04b51701d9
          reference: manual upload
          status_message: null
      properties:
        status:
          type: string
          minLength: 1
        id:
          type: string
          minLength: 1
        data_source_id:
          type: string
          minLength: 1
        created_at:
          type: string
          minLength: 1
        modified_at:
          type: string
          minLength: 1
        created_by:
          type: string
          minLength: 1
        modified_by:
          type: string
          minLength: 1
        reference:
          type: string
          minLength: 1
          nullable: true
        status_message:
          type: string
          nullable: true
    Exporter:
      description: ''
      type: object
      x-examples:
        example-1:
          adapter: gremlin
          status: completed
          config:
            kind: standard
            key: ''
            path: /gremlin
            port: '8181'
            user: ''
            endpoint: localhost
            graphson_v1: false
            traversal_source: g
            writes_per_second: 300
          id: d98aa600-7a61-4609-be85-9f510af1610a
          container_id: 35bfbf46-5b50-49f5-a325-e5f03f43c3aa
          created_at: '2021-08-26T21:09:45.170Z'
          modified_at: '2021-08-26T21:09:45.232Z'
          created_by: cad5491e-5d82-47ed-b4de-2d0c9ea7d545
          modified_by: system
          status_message: null
          destination_type: null
      properties:
        adapter:
          type: string
          minLength: 1
        status:
          type: string
          minLength: 1
        config:
          $ref: '#/components/schemas/ExporterConfig'
        id:
          type: string
          minLength: 1
        container_id:
          type: string
          minLength: 1
        created_at:
          type: string
          minLength: 1
        modified_at:
          type: string
          minLength: 1
        created_by:
          type: string
          minLength: 1
        modified_by:
          type: string
          minLength: 1
        status_message:
          type: string
          nullable: true
        destination_type:
          type: string
          nullable: true
      required:
        - adapter
        - status
        - config
        - id
        - container_id
        - created_at
        - modified_at
        - created_by
        - modified_by
    ExporterConfig:
      description: ''
      type: object
      properties:
        kind:
          type: string
          minLength: 1
        key:
          type: string
        path:
          type: string
          minLength: 1
        port:
          type: string
          minLength: 1
        user:
          type: string
        endpoint:
          type: string
          minLength: 1
        graphson_v1:
          type: boolean
        traversal_source:
          type: string
          minLength: 1
        writes_per_second:
          type: number
      required:
        - kind
        - key
        - path
        - port
        - user
        - endpoint
        - graphson_v1
        - traversal_source
        - writes_per_second
    User:
      description: ''
      type: object
      x-examples:
        example-1:
          identity_provider: username_password
          display_name: Super User
          email: admin@admin.com
          admin: true
          active: true
          reset_required: false
          email_valid: false
          permissions: []
          roles: []
          id: dc286640-05c2-4c62-8468-8131c01e3473
          identity_provider_id: null
          created_at: '2021-08-09T06:00:00.000Z'
          modified_at: '2021-08-09T06:00:00.000Z'
          created_by: system
          modified_by: system
          reset_token_issued: null
          keys: []
      properties:
        identity_provider:
          type: string
          minLength: 1
        display_name:
          type: string
          minLength: 1
        email:
          type: string
          minLength: 1
        admin:
          type: boolean
        active:
          type: boolean
        reset_required:
          type: boolean
        email_valid:
          type: boolean
        permissions:
          type: array
          items:
            type: object
        roles:
          type: array
          items:
            type: object
        id:
          type: string
          minLength: 1
        identity_provider_id:
          type: string
          nullable: true
        created_at:
          type: string
          minLength: 1
        modified_at:
          type: string
          minLength: 1
        created_by:
          type: string
          minLength: 1
        modified_by:
          type: string
          minLength: 1
        reset_token_issued:
          type: string
          nullable: true
        keys:
          type: array
          items:
            $ref: '#/components/schemas/UserKey'
      required:
        - identity_provider
        - display_name
        - email
        - admin
        - active
        - reset_required
        - email_valid
        - id
    UserKey:
      description: ''
      type: object
      properties:
        key:
          type: string
          minLength: 1
        secret_raw:
          type: string
          minLength: 1
        user_id:
          type: string
          minLength: 1
      required:
        - key
        - secret_raw
        - user_id
      x-examples:
        example-1:
          key: MzUyOWQ3ODEtYmRkYS00M2E4LThjYzItZTExOTYxMDIzZTg4
          secret_raw: NThhYTFmZmMtM2RlZS00OTAxLWI3MDgtMDM3ZWJhNTJhZDYz
          user_id: dc286640-05c2-4c62-8468-8131c01e3473
    TypeMapping:
      description: ''
      type: object
      x-examples:
        example-1:
          active: false
          id: 43ddc813-3d39-4a71-b106-9bed355d6dcc
          container_id: 6e459f9b-fa0c-47b7-ab5f-cadd2f709ca3
          data_source_id: 6ed540f2-78aa-431e-b385-9ca3be34344f
          shape_hash: 9ZH9H7c7i4EoQ+g4UWOAbawlJWxxKVod+QRPrDIDxjs=
          created_at: '2021-08-31T19:14:54.607Z'
          modified_at: '2021-08-31T19:14:54.607Z'
          sample_payload: {}
          created_by: 1e785048-5a7d-4be8-8903-73bd0e31da13
          modified_by: 1e785048-5a7d-4be8-8903-73bd0e31da13
      properties:
        active:
          type: boolean
        id:
          type: string
          minLength: 1
        container_id:
          type: string
          minLength: 1
        data_source_id:
          type: string
          minLength: 1
        shape_hash:
          type: string
          minLength: 1
        created_at:
          type: string
          minLength: 1
        modified_at:
          type: string
          minLength: 1
        sample_payload:
          type: object
        created_by:
          type: string
          minLength: 1
        modified_by:
          type: string
          minLength: 1
        transformations:
          type: array
          items:
            $ref: '#/components/schemas/Transformation'
        resulting_metatype_name:
          type: string
          nullable: true
        resulting_metatype_relationship_name:
          type: string
          nullable: true
      required:
        - active
        - shape_hash
        - sample_payload
    Transformation:
      description: ''
      type: object
      x-examples:
        example-1:
          conditions: []
          keys: []
          id: b70b3f22-efc7-4d94-9cb4-f81f23b7b71b
          type_mapping_id: 8d24f81f-32cd-4e8d-bae7-e2e6faa6f9c6
          metatype_id: bcee5d5d-3725-4a2d-80a0-75784ce42fad
          metatype_relationship_pair_id: null
          origin_id_key: null
          destination_id_key: null
          unique_identifier_key: null
          root_array: null
          created_at: '2021-08-31T21:37:41.136Z'
          modified_at: '2021-08-31T21:37:41.136Z'
          created_by: bdc90252-b44b-46f6-afff-a1c2f6af1560
          modified_by: bdc90252-b44b-46f6-afff-a1c2f6af1560
          archived: false
          metatype_name: MachineLearningModel
          metatype_relationship_pair_name: null
          container_id: 6e459f9b-fa0c-47b7-ab5f-cadd2f709ca3
          shape_hash: 9Gl1DEOJoD8hVNS8LH8tMhxAk266y25rLge0l/ZYIrk=
          data_source_id: 6ed540f2-78aa-431e-b385-9ca3be34344f
      properties:
        conditions:
          type: array
          items:
            $ref: '#/components/schemas/TransformationCondition'
        keys:
          type: array
          items:
            $ref: '#/components/schemas/TransformationKey'
        id:
          type: string
          minLength: 1
        type_mapping_id:
          type: string
          minLength: 1
        metatype_id:
          type: string
          minLength: 1
          nullable: true
        metatype_relationship_pair_id:
          type: string
          nullable: true
        origin_id_key:
          type: string
          nullable: true
        destination_id_key:
          type: string
          nullable: true
        unique_identifier_key:
          type: string
          nullable: true
        root_array:
          type: string
          nullable: true
        created_at:
          type: string
          minLength: 1
        modified_at:
          type: string
          minLength: 1
        created_by:
          type: string
          minLength: 1
        modified_by:
          type: string
          minLength: 1
        archived:
          type: boolean
        metatype_name:
          type: string
          minLength: 1
          nullable: true
        metatype_relationship_pair_name:
          type: string
          nullable: true
        container_id:
          type: string
          minLength: 1
        shape_hash:
          type: string
          minLength: 1
        data_source_id:
          type: string
          minLength: 1
      required:
        - conditions
        - keys
        - archived
    TransformationKey:
      description: ''
      type: object
      properties:
        key:
          type: string
          minLength: 1
        metatype_key_id:
          type: string
          minLength: 1
      required:
        - key
        - metatype_key_id
      x-examples:
        example-1:
          key: file name
          metatype_key_id: a1cdc78f-01be-4d06-a7e7-6981e67d6678
    ImportModel:
      description: ''
      type: object
      x-examples:
        example-1:
          errors: null
          data_source_config:
            kind: standard
            data_type: json
          id: 39
          data_source_id: 6ed540f2-78aa-431e-b385-9ca3be34344f
          import_id: 013112d6-ab2b-4f71-81ec-3a5a38b21afc
          data: {}
          inserted_at: '2021-08-31T23:23:18.712Z'
          created_at: '2021-08-31T23:22:30.354Z'
          shape_hash: 3uiJ0SgkA/jG6IQ8dSFBtMmQShvRsKlBRXDCwMkws3c=
          container_id: 6e459f9b-fa0c-47b7-ab5f-cadd2f709ca3
      properties:
        errors:
          type: string
          nullable: true
        data_source_config:
          $ref: '#/components/schemas/DataSourceConfig'
        id:
          type: string
        data_source_id:
          type: string
          minLength: 1
        import_id:
          type: string
          minLength: 1
        data:
          type: object
        inserted_at:
          type: string
          minLength: 1
        created_at:
          type: string
          minLength: 1
        shape_hash:
          type: string
          minLength: 1
        container_id:
          type: string
          minLength: 1
      required:
        - data_source_id
        - import_id
    Event:
      description: ''
      type: object
      x-examples:
        example-1:
          active: true
          id: 18c8de75-c551-4dbe-9a1f-ee0ffabf69a4
          app_name: Example
          app_url: 'http://0.0.0.0:5001/event'
          data_source_id: fc218b62-5917-4e52-b7a7-25f399a25811
          container_id: null
          event_type: data_ingested
          created_at: '2021-08-09T20:21:22.589Z'
          modified_at: '2021-08-09T20:21:22.589Z'
          created_by: 16fa1d29-a13f-4783-b56d-cdf9c4946cb4
          modified_by: 16fa1d29-a13f-4783-b56d-cdf9c4946cb4
      properties:
        id:
          type: string
        container_id:
          type: string
          nullable: true
        data_source_id:
          type: string
          nullable: true
        event_type:
          type: string
        event_config:
          type: object
        event:
          type: object
        processed:
          type: boolean
        created_at:
          type: string
        created_by:
          type: string
      required:
        - event_type
        - event
    DataStaging:
      description: ''
      type: object
      x-examples:
        example-1:
          data_source_id: dataSourceID
          import_id: importRecordID
          data: {}
          shape_hash: test_hash
      properties:
        data_source_id:
          type: string
          minLength: 1
        import_id:
          type: string
          minLength: 1
        data:
          type: object
        shape_hash:
          type: string
          minLength: 1
        id:
          type: string
        errors:
          type: string
        inserted_at:
          type: string
        created_at:
          type: string
      required:
        - import_id
    TypeMappingExportPayload:
      title: TypeMappingExportPayload
      type: object
      properties:
        mapping_ids:
          type: array
          items:
            type: string
        target_data_source:
          type: string
      required:
        - mapping_ids
    ContainerInvite:
      title: ContainerInvite
      type: object
      properties:
        id:
          type: string
        email:
          type: string
        origin_user:
          type: string
        token:
          type: string
        issued:
          type: string
        container:
          $ref: '#/components/schemas/Container'
    Container:
      description: ''
      type: object
      x-examples:
        example-1:
          name: Test Container 4
          description: Test Container Description
          id: 07b1e35e-0a7c-476d-ada8-5906b16da1b8
          archived: false
          created_at: '2021-08-06T21:17:49.545Z'
          modified_at: '2021-08-06T21:17:49.545Z'
          created_by: fa3c2cc0-2c4e-441c-aa78-cf77f8af8cd1
          modified_by: fa3c2cc0-2c4e-441c-aa78-cf77f8af8cd1
          config: null
          active_graph_id: 0cc62f41-ceaa-4a68-8f1c-7856525c2668
      properties:
        name:
          type: string
          minLength: 1
        description:
          type: string
          minLength: 1
        id:
          type: string
          minLength: 1
        created_at:
          type: string
          minLength: 1
        modified_at:
          type: string
          minLength: 1
        created_by:
          type: string
          minLength: 1
        modified_by:
          type: string
          minLength: 1
        config:
          $ref: '#/components/schemas/ContainerConfig'
        deleted_at:
          type: string
      required:
        - name
        - description
    ContainerConfig:
      description: ''
      type: object
      properties:
        data_versioning_enabled:
          type: boolean
    NotFound404:
      description: ''
      type: object
      x-examples:
        example-1:
          isError: true
          error:
            errorCode: 404
            error: unable to find user
      properties:
        isError:
          type: boolean
        error:
          $ref: '#/components/schemas/ErrorModel'
      required:
        - isError
        - error
    ErrorModel:
      title: ErrorModel
      type: object
      properties:
        error:
          type: string
        errorCode:
          type: number
    RSAInitRequest:
      title: RSAInitRequest
      type: object
      properties:
        subjectName:
          type: string
        securID:
          type: string
      required:
        - subjectName
    RSAVerifyRequest:
      title: RSAVerifyRequest
      type: object
      properties:
        subjectName:
          type: string
        securID:
          type: string
        authnAttemptId:
          type: string
        inResponseTo:
          type: string
      required:
        - securID
        - authnAttemptId
        - inResponseTo
    RSAStatusRequest:
      title: RSAStatusRequest
      type: object
      properties:
        authnAttemptId:
          type: string
        removeAttemptId:
          type: boolean
      required:
        - authnAttemptId
    RSACancelRequest:
      title: RSACancelRequest
      type: object
      properties:
        authnAttemptId:
          type: string
        removeAttemptId:
          type: boolean
      required:
        - authnAttemptId
    RSAResponse:
      title: RSAResponse
      type: object
      properties:
        value:
          type: object
          properties:
            attemptResponseCode:
              type: string
            attemptReasonCode:
              type: string
            challengeMethods:
              type: object
              properties:
                challenges:
                  type: array
                  items:
                    type: object
                    properties:
                      methodSetId:
                        type: string
                      requiredMethods:
                        type: array
                        items:
                          type: object
                          properties:
                            methodId:
                              type: string
                            priority:
                              type: string
                            versions:
                              type: array
                              items:
                                type: object
                                properties:
                                  versionId:
                                    type: string
                                  methodAttributes:
                                    type: array
                                    items:
                                      type: string
                                  valueRequired:
                                    type: boolean
                                  referenceId:
                                    type: string
                                  prompt:
                                    type: object
                                    properties:
                                      promptResourceId:
                                        type: string
                                      defaultText:
                                        type: string
                                      formatRegex:
                                        type: string
                                      defaultValue:
                                        type: string
                                      valueBeingDefined:
                                        type: boolean
                                      sensitive:
                                        type: boolean
                                      minLength:
                                        type: string
                                      maxLength:
                                        type: string
                                      promptArgs:
                                        type: array
                                        items:
                                          type: string
            credentialValidationResults:
              type: array
              items:
                type: object
                properties:
                  methodId:
                    type: string
                  methodResponseCode:
                    type: string
                  methodReasonCode:
                    type: string
                  authnAttributes:
                    type: array
                    items:
                      type: string
            context:
              type: object
              properties:
                authnAttemptId:
                  type: string
                messageId:
                  type: string
                inResponseTo:
                  type: string
        isError:
          type: boolean
    RSAStatusResponse:
      title: RSAStatusResponse
      type: object
      properties:
        attemptResponseCode:
          type: string
        attemptReasonCode:
          type: string
        subjectName:
          type: string
        authnPolicyId:
          type: string
        sessionAttributes:
          type: array
          items:
            type: string
        successfulMethods:
          type: array
          items:
            type: string
        attemptExpires:
          type: string
    ListTasksResponse:
      title: ListTasksResponse
      type: object
      properties:
        value:
          type: array
          items:
            $ref: '#/components/schemas/Task'
        isError:
          type: boolean
    Task:
      title: Task
      type: object
      properties:
        id:
          type: string
        container_id:
          type: string
        task_type:
          type: string
        status:
          type: string
        query:
          type: string
        data:
          type: object
        config:
          $ref: '#/components/schemas/TaskConfig'
        status_message:
          type: string
        created_at:
          type: string
        modified_at:
          type: string
        created_by:
          type: string
        modified_by:
          type: string
    TaskConfig:
      title: TaskConfig
      type: object
      properties:
        kind:
          type: string
        user:
          $ref: '#/components/schemas/User'
      required:
        - kind
    CreateTaskResponse:
      title: CreateTaskResponse
      type: object
      properties:
        value:
          $ref: '#/components/schemas/Task'
        isError:
          type: boolean
    UpdateTaskResponse:
      title: UpdateTaskResponse
      type: object
      properties:
        value:
          $ref: '#/components/schemas/Task'
        isError:
          type: boolean
    GetTaskResponse:
      title: GetTaskResponse
      type: object
      properties:
        value:
          $ref: '#/components/schemas/Task'
        isError:
          type: boolean
    EventAction:
      title: EventAction
      type: object
      properties:
        id:
          type: string
        container_id:
          type: string
        data_source_id:
          type: string
        event_type:
          type: string
        action_type:
          type: string
        action_config:
          type: object
        destination:
          type: string
        destination_data_source_id:
          type: string
        active:
          type: boolean
        created_at:
          type: string
        modified_at:
          type: string
        deleted_at:
          type: string
        created_by:
          type: string
        modified_by:
          type: string
      required:
        - event_type
        - action_type
    EventActionStatus:
      title: EventActionStatus
      type: object
      properties:
        id:
          type: string
        event_action_id:
          type: string
        status:
          type: string
        status_message:
          type: string
          nullable: true
        created_at:
          type: string
        modified_at:
          type: string
          nullable: true
        modified_by:
          type: string
          nullable: true
        event:
          $ref: '#/components/schemas/Event'
      required:
        - event_action_id
    CreateEventRequest:
      title: CreateEventRequest
      type: object
      properties:
        container_id:
          type: string
        data_source_id:
          type: string
        event_type:
          type: string
        event_config:
          type: object
        event:
          type: object
      required:
        - event_type
        - event
    ListEventActionResponse:
      title: ListEventActionResponse
      type: object
      properties:
        value:
          type: array
          items:
            $ref: '#/components/schemas/EventAction'
        isError:
          type: boolean
    CreateEventActionRequest:
      title: CreateEventActionRequest
      type: object
      properties:
        container_id:
          type: string
        data_source_id:
          type: string
        event_type:
          type: string
        action_type:
          type: string
        action_config:
          type: object
        destination:
          type: string
        destination_data_source_id:
          type: string
        active:
          type: boolean
      required:
        - event_type
        - action_type
    CreateEventActionResponse:
      title: CreateEventActionResponse
      type: object
      properties:
        value:
          $ref: '#/components/schemas/EventAction'
        isError:
          type: boolean
    GetEventActionResponse:
      title: GetEventActionResponse
      type: object
      properties:
        value:
          $ref: '#/components/schemas/EventAction'
        isError:
          type: boolean
    UpdateEventActionResponse:
      title: UpdateEventActionResponse
      type: object
      properties:
        value:
          $ref: '#/components/schemas/EventAction'
        isError:
          type: boolean
    ListEventActionStatusResponse:
      title: ListEventActionStatusResponse
      type: object
      properties:
        value:
          type: array
          items:
            $ref: '#/components/schemas/EventActionStatus'
        isError:
          type: boolean
    GetEventActionStatusResponse:
      title: GetEventActionStatusResponse
      type: object
      properties:
        value:
          $ref: '#/components/schemas/EventActionStatus'
        isError:
          type: boolean
    UpdateEventActionStatusRequest:
      title: UpdateEventActionStatusRequest
      type: object
      properties:
        status:
          type: string
        status_message:
          type: string
    UpdateEventActionStatusResponse:
      title: UpdateEventActionStatusResponse
      type: object
      properties:
        value:
          $ref: '#/components/schemas/EventActionStatus'
        isError:
          type: boolean
    ValidateMetatypePropertiesRequest:
      title: ValidateMetatypePropertiesRequest
      type: object
      properties:
        property_name_here:
          type: string
    ServiceUser:
      title: ServiceUser
      type: object
      properties:
        identity_provider:
          type: string
          minLength: 1
        display_name:
          type: string
          minLength: 1
        email:
          type: string
          minLength: 1
        admin:
          type: boolean
        active:
          type: boolean
        reset_required:
          type: boolean
        email_valid:
          type: boolean
        permissions:
          type: array
          uniqueItems: true
          minItems: 1
          items:
            properties: {}
        roles:
          type: array
          uniqueItems: true
          minItems: 1
          items:
            properties: {}
        id:
          type: string
          minLength: 1
        identity_provider_id:
          type: string
          minLength: 1
        created_at:
          type: string
          minLength: 1
        modified_at:
          type: string
          minLength: 1
        created_by:
          type: string
          minLength: 1
        modified_by:
          type: string
          minLength: 1
        reset_token_issued:
          type: string
          minLength: 1
        keys:
          type: array
          uniqueItems: true
          minItems: 1
          items:
            required:
              - key
              - secret_raw
              - user_id
            properties:
              key:
                type: string
                minLength: 1
              secret_raw:
                type: string
                minLength: 1
              user_id:
                type: string
                minLength: 1
      required:
        - identity_provider
        - display_name
        - email
        - admin
        - active
        - reset_required
        - email_valid
        - id
        - identity_provider_id
        - created_at
        - modified_at
        - created_by
        - modified_by
        - reset_token_issued
      x-examples:
        example-1:
          identity_provider: string
          display_name: string
          email: string
          admin: true
          active: true
          reset_required: true
          email_valid: true
          permissions:
            - {}
          roles:
            - {}
          id: string
          identity_provider_id: string
          created_at: string
          modified_at: string
          created_by: string
          modified_by: string
          reset_token_issued: string
          keys:
            - key: string
              secret_raw: string
              user_id: string
    ListServiceUserResponse:
      title: ListServiceUserResponse
      type: object
      properties:
        value:
          type: array
          items:
            $ref: '#/components/schemas/ServiceUser'
        isError:
          type: boolean
    CreateServiceUser:
      title: CreateServiceUser
      type: object
      properties:
        display_name:
          type: string
      required:
        - display_name
  responses: {}
>>>>>>> 49990be9
<|MERGE_RESOLUTION|>--- conflicted
+++ resolved
@@ -1,12 +1,11 @@
-<<<<<<< HEAD
 {
   "openapi": "3.0.1",
   "x-stoplight": {
-    "id": "tr5pyoyxdqv3w"
+    "id": "91dyne2z0m5xd"
   },
   "info": {
     "title": "Deep Lynx",
-    "description": "The construction of megaprojects has consistently demonstrated challenges for project managers in regard to meeting cost, schedule, and performance requirements. Megaproject construction challenges are common place within megaprojects with many active projects in the United States failing to meet cost and schedule efforts by significant margins. Currently, engineering teams operate in siloed tools and disparate teams where connections across design, procurement, and construction systems are translated manually or over brittle point-to-point integrations. The manual nature of data exchange increases the risk of silent errors in the reactor design, with each silent error cascading across the design. These cascading errors lead to uncontrollable risk during construction, resulting in significant delays and cost overruns. Deep Lynx allows for an integrated platform during design and operations of mega projects.\n\nThe Deep Lynx Core API delivers a few main features.\n\n1. Provides a set of methods and endpoints for manipulating data in an object oriented database. This allows us to store complex datatypes as records and then to compile them into actual, modifiable objects at run-time. Users can store taxonomies or ontologies in a readable format.\n\n2. Provides methods for storing and retrieving data in a graph database. This data is structured and validated against the aformentioned object oriented database before storage.",
+    "description": "The construction of megaprojects has consistently demonstrated challenges for project managers in regard to meeting cost, schedule, and performance requirements. Megaproject construction challenges are common place within megaprojects with many active projects in the United States failing to meet cost and schedule efforts by significant margins. Currently, engineering teams operate in siloed tools and disparate teams where connections across design, procurement, and construction systems are translated manually or over brittle point-to-point integrations. The manual nature of data exchange increases the risk of silent errors in the reactor design, with each silent error cascading across the design. These cascading errors lead to uncontrollable risk during construction, resulting in significant delays and cost overruns. Deep Lynx allows for an integrated platform during design and operations of mega projects.\nThe Deep Lynx Core API delivers a few main features.\n1. Provides a set of methods and endpoints for manipulating data in an object oriented database. This allows us to store complex datatypes as records and then to compile them into actual, modifiable objects at run-time. Users can store taxonomies or ontologies in a readable format.\n2. Provides methods for storing and retrieving data in a graph database. This data is structured and validated against the aformentioned object oriented database before storage.",
     "contact": {},
     "version": "1.0",
     "license": {
@@ -170,7 +169,7 @@
           "Containers"
         ],
         "summary": "Create Container",
-        "description": "Creates a new container object. Containers are the root level object and are considered to contain both the ontology(in form of Metatypes, Metatype Keys, and MetatypeRelationships) as well as the data stored under that ontology.\n\nEndpoint will accept both a single container request object, or an array of container request objects",
+        "description": "Creates a new container object. Containers are the root level object and are considered to contain both the ontology(in form of Metatypes, Metatype Keys, and MetatypeRelationships) as well as the data stored under that ontology.\nEndpoint will accept both a single container request object, or an array of container request objects",
         "operationId": "CreateContainer",
         "requestBody": {
           "content": {
@@ -542,7 +541,7 @@
           "Data Query"
         ],
         "summary": "Query Graph (Deprecated)",
-        "description": "Query the graph of the specified container using GraphQL. GraphQL queries may be formatted as json or plain text.\n\nThis has been deprecated in favor of the `/containers/{container_id}/data` endpoint.",
+        "description": "Query the graph of the specified container using GraphQL. GraphQL queries may be formatted as json or plain text.\nThis has been deprecated in favor of the `/containers/{container_id}/data` endpoint.",
         "operationId": "QueryGraph",
         "parameters": [
           {
@@ -2307,7 +2306,7 @@
           "Metatype Keys"
         ],
         "summary": "Create Metatype Key",
-        "description": "Creates a new key for a metatype. Keys consist of a unique key name (unique to the metatype only), key type, default values, and allowed values. Of those, only the first two are required.\n\nThe `dataType` field accepts only one of the following values: number, string, date, boolean, enumeration, file. \n\nThe fields `defaultValue` and `options` will only accept an array of the following types: string, boolean, number, float.\n\nPass in an array for bulk creation.\n\nCurrently the validation and cardinality functionality of keys are NOT checked at data insertion.",
+        "description": "Creates a new key for a metatype. Keys consist of a unique key name (unique to the metatype only), key type, default values, and allowed values. Of those, only the first two are required.\nThe `dataType` field accepts only one of the following values: number, string, date, boolean, enumeration, file. \nThe fields `defaultValue` and `options` will only accept an array of the following types: string, boolean, number, float.\nPass in an array for bulk creation.\nCurrently the validation and cardinality functionality of keys are NOT checked at data insertion.",
         "operationId": "CreateMetatypeKey",
         "parameters": [
           {
@@ -2654,7 +2653,7 @@
           "Metatype Relationships"
         ],
         "summary": "Create Metatype Relationship",
-        "description": "Create a new metatype relationship. Describes the connection that could exist between two metatypes and acts as a vehicle for relationship specific keys.\n\nPass in an array for bulk creation.",
+        "description": "Create a new metatype relationship. Describes the connection that could exist between two metatypes and acts as a vehicle for relationship specific keys.\nPass in an array for bulk creation.",
         "operationId": "CreateMetatypeRelationship",
         "parameters": [
           {
@@ -2867,7 +2866,7 @@
           "Metatype Relationship Keys"
         ],
         "summary": "Create Metatype Relationship Key",
-        "description": "Creates a new key for a metatype relationship. Keys consist of a unique key name (unique to the metatype relationship), key type, default values, and allowed values. Of those, only the first two are required.\n\nThe `dataType` field accepts only one of the following values: number, string, date, boolean, enumeration, file. \n\nThe fields `defaultValue` and `options` will only accept an array of the following types: string, boolean, number, float.",
+        "description": "Creates a new key for a metatype relationship. Keys consist of a unique key name (unique to the metatype relationship), key type, default values, and allowed values. Of those, only the first two are required.\nThe `dataType` field accepts only one of the following values: number, string, date, boolean, enumeration, file. \nThe fields `defaultValue` and `options` will only accept an array of the following types: string, boolean, number, float.",
         "operationId": "CreateMetatypeRelationshipKey",
         "parameters": [
           {
@@ -3178,7 +3177,7 @@
           "Metatype Relationship Pairs"
         ],
         "summary": "Create Metatype Relationship Pair",
-        "description": "Create a new Metaype Relationship Pair. Describes the connection between two metatypes by connecting them using a Metatype Relationship.\n\nPass in an array for bulk creation.",
+        "description": "Create a new Metaype Relationship Pair. Describes the connection between two metatypes by connecting them using a Metatype Relationship.\nPass in an array for bulk creation.",
         "operationId": "CreateMetatypeRelationshipPair",
         "parameters": [
           {
@@ -4138,7 +4137,7 @@
           "Data Sources"
         ],
         "summary": "Upload File",
-        "description": "Uploads a file and it's metadata to Deep Lynx. All additional fields on the multipart form will be processed and added as metadata to the file upload itself. \n\nThis should be a collection of files and normal fields. If you include a file field and call that \"metadata\" - you can include a normal metadata upload as either a json, csv, or xml file. This data will be processed like a normal import and the files attached to the processed data. Once Deep Lynx generates nodes and edges from that data, any files attached will automatically be attached to the resulting nodes/edges as well.\n\nNOTE: The metadata file you upload, if json, must be wrapped in an array. If you do not pass in an array of objects, even if it's a single object, then Deep Lynx will attempt to split up your metadata into its parts instead of treating it like a whole object.",
+        "description": "Uploads a file and it's metadata to Deep Lynx. All additional fields on the multipart form will be processed and added as metadata to the file upload itself. \nThis should be a collection of files and normal fields. If you include a file field and call that \"metadata\" - you can include a normal metadata upload as either a json, csv, or xml file. This data will be processed like a normal import and the files attached to the processed data. Once Deep Lynx generates nodes and edges from that data, any files attached will automatically be attached to the resulting nodes/edges as well.\nNOTE: The metadata file you upload, if json, must be wrapped in an array. If you do not pass in an array of objects, even if it's a single object, then Deep Lynx will attempt to split up your metadata into its parts instead of treating it like a whole object.",
         "operationId": "UploadFile",
         "parameters": [
           {
@@ -4194,18 +4193,10 @@
                     "format": "binary"
                   }
                 }
-              },
-              "examples": {
-                "example-1": {
-                  "value": {
-                    "file": "string",
-                    "metadata": "string"
-                  }
-                }
-              }
-            }
-          },
-          "description": "This should be a collection of files and normal fields. If you include a file field and call that \"metadata\" - you can include a normal metadata upload as either a json, csv, or xml file. This data will be processed like a normal import and the files attached to the processed data. Once Deep Lynx generates nodes and edges from that data, any files attached will automatically be attached to the resulting nodes/edges as well.\n\nNOTE: The metadata file you upload, if json, must be wrapped in an array. If you do not pass in an array of objects, even if it's a single object, then Deep Lynx will attempt to split up your metadata into its parts instead of treating it like a whole object."
+              }
+            }
+          },
+          "description": "This should be a collection of files and normal fields. If you include a file field and call that \"metadata\" - you can include a normal metadata upload as either a json, csv, or xml file. This data will be processed like a normal import and the files attached to the processed data. Once Deep Lynx generates nodes and edges from that data, any files attached will automatically be attached to the resulting nodes/edges as well.\nNOTE: The metadata file you upload, if json, must be wrapped in an array. If you do not pass in an array of objects, even if it's a single object, then Deep Lynx will attempt to split up your metadata into its parts instead of treating it like a whole object."
         }
       }
     },
@@ -5738,7 +5729,17 @@
               }
             }
           }
-        }
+        },
+        "parameters": [
+          {
+            "schema": {
+              "type": "boolean",
+              "default": false
+            },
+            "in": "query",
+            "name": "isEnabled"
+          }
+        ]
       }
     },
     "/containers/{container_id}/import/datasources/{data_source_id}/mappings/{mapping_id}/transformations": {
@@ -7503,7 +7504,7 @@
               }
             }
           },
-          "description": "Key/value pair where the key is named 'file' and the file is any file. \n\nOptionally, any metadata can be added"
+          "description": "Key/value pair where the key is named 'file' and the file is any file. \nOptionally, any metadata can be added"
         },
         "x-internal": false
       }
@@ -7537,8 +7538,8 @@
                   "tag_name": {
                     "type": "string"
                   },
-                  "container_id": {
-                    "type": "integer"
+                  "metadata": {
+                    "type": "object"
                   }
                 }
               },
@@ -7548,20 +7549,14 @@
                 }
               }
             },
-            "application/xml": {
+            "application/javascript": {
               "schema": {
                 "type": "object",
-                "properties": {
-                  "tag_name": {
-                    "type": "string"
-                  },
-                  "metadata": {
-                    "type": "object"
-                  }
-                }
-              }
-            }
-          }
+                "properties": {}
+              }
+            }
+          },
+          "description": ""
         }
       }
     },
@@ -7839,125 +7834,6 @@
         "responses": {},
         "operationId": "get-containers-container_id-graphs-tags-tag_id-edges",
         "description": "List all Edges with Tag"
-      }
-    },
-    "/containers/{container_id}/import/datasources/{data_source_id}/webgl": {
-      "parameters": [
-        {
-          "schema": {
-            "type": "string"
-          },
-          "name": "container_id",
-          "in": "path",
-          "required": true
-        },
-        {
-          "schema": {
-            "type": "string"
-          },
-          "name": "data_source_id",
-          "in": "path",
-          "required": true
-        }
-      ],
-      "post": {
-        "summary": "Upload WebGL",
-        "operationId": "post-containers-container_id-import-datasources-data_source_id-webgl",
-        "responses": {
-          "200": {
-            "description": "OK",
-            "content": {
-              "application/json": {
-                "schema": {
-                  "$ref": "#/components/schemas/UploadFileResponse"
-                },
-                "examples": {
-                  "example-1": {
-                    "value": {}
-                  }
-                }
-              }
-            }
-          }
-        },
-        "requestBody": {
-          "content": {
-            "multipart/form-data": {
-              "schema": {
-                "type": "object",
-                "properties": {
-                  "file": {
-                    "type": "object"
-                  }
-                }
-              },
-              "examples": {
-                "example-1": {
-                  "value": {}
-                }
-              }
-            }
-          },
-          "description": "The user must upload 4 distinct files as part of the request body. "
-        },
-        "description": "Upload a webgl asset into DeepLynx. This route creates a tag, uploads the files in the request body, and associates the tag with these files. The newly created tag automatically has {\"webgl\": true} appended to its metadata.",
-        "parameters": [
-          {
-            "schema": {
-              "type": "string"
-            },
-            "in": "query",
-            "name": "tag",
-            "description": "Tag name for the webgl files. All tags created through this route will automatically have {\"webgl\": true} appended to their metadata"
-          }
-        ]
-      }
-    },
-    "/containers/{container_id}/graphs/tags/{tag_id}": {
-      "parameters": [
-        {
-          "schema": {
-            "type": "string"
-          },
-          "name": "container_id",
-          "in": "path",
-          "required": true
-        },
-        {
-          "schema": {
-            "type": "string"
-          },
-          "name": "tag_id",
-          "in": "path",
-          "required": true
-        }
-      ],
-      "put": {
-        "summary": "Update Tag",
-        "operationId": "put-containers-container_id-graphs-tags-tag_id",
-        "responses": {
-          "200": {
-            "description": "OK"
-          }
-        },
-        "requestBody": {
-          "content": {
-            "application/json": {
-              "schema": {
-                "type": "object",
-                "properties": {
-                  "tag_name": {
-                    "type": "string"
-                  },
-                  "metadata": {
-                    "type": "object"
-                  }
-                }
-              }
-            }
-          }
-        },
-        "description": "Update a tag. You can update a tag's name, or metadata"
       }
     }
   },
@@ -12708,8536 +12584,4 @@
     },
     "responses": {}
   }
-}
-=======
-openapi: 3.0.1
-x-stoplight:
-  id: tr5pyoyxdqv3w
-info:
-  title: Deep Lynx
-  description: |-
-    The construction of megaprojects has consistently demonstrated challenges for project managers in regard to meeting cost, schedule, and performance requirements. Megaproject construction challenges are common place within megaprojects with many active projects in the United States failing to meet cost and schedule efforts by significant margins. Currently, engineering teams operate in siloed tools and disparate teams where connections across design, procurement, and construction systems are translated manually or over brittle point-to-point integrations. The manual nature of data exchange increases the risk of silent errors in the reactor design, with each silent error cascading across the design. These cascading errors lead to uncontrollable risk during construction, resulting in significant delays and cost overruns. Deep Lynx allows for an integrated platform during design and operations of mega projects.
-
-    The Deep Lynx Core API delivers a few main features.
-
-    1. Provides a set of methods and endpoints for manipulating data in an object oriented database. This allows us to store complex datatypes as records and then to compile them into actual, modifiable objects at run-time. Users can store taxonomies or ontologies in a readable format.
-
-    2. Provides methods for storing and retrieving data in a graph database. This data is structured and validated against the aformentioned object oriented database before storage.
-  contact: {}
-  version: '1.0'
-  license:
-    name: MIT
-    url: 'https://github.com/idaholab/Deep-Lynx/blob/master/LICENSE'
-servers:
-  - url: 'http://localhost:8090'
-    description: Localhost
-tags:
-  - name: Containers
-    description: 'Containers are considered a root object with only users and organizations as potential parents. Containers separate object defintions (as declared in Metatypes) from each other and allow for versioning and access control. '
-  - name: Data Query
-    description: 'Deep Lynx gives you the ability to query data using a GraphQL enabled endpoint. Please see the documentation on GraphQL and run a schema query to learn more about what search methods, query arguments, and fields are available to you.'
-  - name: Graph
-    description: 'These endpoints give you the ability to add nodes and edges to the graph manually as well as perform some basic queries. For all advanced queries, please use the GraphQL query endpoint.'
-  - name: Metatypes
-    description: 'Metatypes only consist of a name and a description. While this might change, the bulk of information about a type should reside in its keys and relationships. Metatypes can be considered as "classes" when referring to web ontology.'
-  - name: Metatype Keys
-    description: 'Keys represent a Metatype''s properties, and in the future, its methods. This information allows for a user to modify and compile a complex object type/class and store it in a readable format. Inserted data is then validated against a Metatype''s declared keys/properties.'
-  - name: Metatype Relationships
-    description: Metatype Relationships consist of a name and a description. They define  the relationships available to be instantiated between certain Metatypes  as Metatype Relationship Pairs.
-  - name: Metatype Relationship Keys
-    description: 'Keys represent a Metatype Relationship''s properties, and in the future, its methods. This information allows for a user to modify and compile a complex object type/class relationship and store it in a readable format. Relationships declared between already inserted data will be verified against its declared Metatype Relationship.'
-  - name: Metatype Relationship Pairs
-    description: 'Metatype Relationship pairs represent the actual connection between two Metatypes. Properties of that relationship are attached to the Metatype Relationship. Again, this only represents the connection between two Metatypes.'
-  - name: Data Sources
-    description: 'This set of endpoints allows the user to create and manage data sources. As of 3/26/2020 only the HTTP data source type is supported, and that''s still under construction. Each endpoint functions - but there is no guaranteed functionality with regards to data sources beyond this point.'
-  - name: Data Targets
-    description: 'This set of endpoints allows the user to create and manage data targets. As of 6/1/2022 only the HTTP data target type is supported, and that''s still under construction. Each endpoint functions - but there is no guaranteed functionality with regards to data targets beyond this point.'
-  - name: Data Export
-    description: 'These endpoints have to do with the export functionality. A snapshot of the contained data can be exported to numerous different data sources. However, only Gremlin enabled Graph databases are supported for export.'
-  - name: Users
-    description: 'These endpoints have to do with user functionality. As of 3/26/2020 there are no methods for creating new users - other than enabling and use SAML-ADFS authentication methods. Unless using this method, either request/build a feature or use Basic Authentication configuration.'
-  - name: Data Type Mappings
-    description: These are mappings for taking unknown payloads and mapping them to known data classes and structures prior to storage.
-  - name: Imports
-    description: These endpoints allow for retrieving or deleting the data associated with  a given import from a Data Source.
-  - name: Events
-    description: 'An application may create a Registered Event with Deep Lynx in order to  receive messages from Deep Lynx concerning the event type registered. This  system may be used to receive alerts when other Data Sources have ingested data, a new data source is created, etc.'
-  - name: Authentication
-    description: These endpoints provide users and applications the ability to authenticate with Deep Lynx.
-  - name: Tasks
-    description: 'These endpoints provide functionality for the creation, retrieval, and updating of tasks.'
-  - name: Misc
-    description: ''
-security:
-  - BearerAuth: []
-paths:
-  /containers:
-    get:
-      tags:
-        - Containers
-      summary: List Containers
-      description: List all containers.
-      operationId: ListContainers
-      parameters: []
-      responses:
-        '200':
-          description: ''
-          content:
-            application/json:
-              schema:
-                $ref: '#/components/schemas/ListContainerResponse'
-      deprecated: false
-    put:
-      tags:
-        - Containers
-      summary: Container Batch Update
-      description: 'Accepts an array of container objects - will attempt to update all of them in a single transaction. If the update fails, none of them will go through.'
-      operationId: ContainerBatchUpdate
-      requestBody:
-        content:
-          application/json:
-            schema:
-              $ref: '#/components/schemas/BatchContainerUpdateRequest'
-        required: true
-      responses:
-        '200':
-          description: ''
-          content:
-            application/json:
-              schema:
-                $ref: '#/components/schemas/BatchUpdateContainerResponse'
-        '500':
-          description: Internal Server Error
-          content:
-            application/json:
-              schema:
-                $ref: '#/components/schemas/ErrorResponse'
-      deprecated: false
-      x-codegen-request-body-name: Body
-    post:
-      tags:
-        - Containers
-      summary: Create Container
-      description: |-
-        Creates a new container object. Containers are the root level object and are considered to contain both the ontology(in form of Metatypes, Metatype Keys, and MetatypeRelationships) as well as the data stored under that ontology.
-
-        Endpoint will accept both a single container request object, or an array of container request objects
-      operationId: CreateContainer
-      requestBody:
-        content:
-          application/json:
-            schema:
-              $ref: '#/components/schemas/CreateContainerRequest'
-        required: true
-      responses:
-        '200':
-          description: 'Returns the newly created container if successfull, else the appropriate error. '
-          content:
-            application/json:
-              schema:
-                $ref: '#/components/schemas/CreateContainerResponse'
-              examples: {}
-        '500':
-          description: Internal Server Error
-          content:
-            application/json:
-              schema:
-                $ref: '#/components/schemas/ErrorResponse'
-              examples:
-                example-1:
-                  value:
-                    isError: true
-                    error:
-                      errorCode: 0
-                      error: string
-      deprecated: false
-      x-codegen-request-body-name: Body
-      parameters: []
-  '/containers/{container_id}':
-    get:
-      tags:
-        - Containers
-      summary: Retrieve Container
-      description: Retrieve container by ID.
-      operationId: RetrieveContainer
-      parameters:
-        - name: container_id
-          in: path
-          required: true
-          schema:
-            type: string
-      responses:
-        '200':
-          description: ''
-          content:
-            application/json:
-              schema:
-                $ref: '#/components/schemas/GetContainerResponse'
-        '500':
-          description: Internal Server Error
-          content:
-            application/json:
-              schema:
-                $ref: '#/components/schemas/ErrorResponse'
-      deprecated: false
-    put:
-      tags:
-        - Containers
-      summary: Update Container
-      description: Updates the container. This will fail if a container already exists with the proposed updated name.
-      operationId: UpdateContainer
-      parameters:
-        - name: container_id
-          in: path
-          required: true
-          schema:
-            type: string
-      requestBody:
-        content:
-          application/json:
-            schema:
-              $ref: '#/components/schemas/UpdateContainerRequest'
-        required: true
-      responses:
-        '200':
-          description: ''
-          content:
-            application/json:
-              schema:
-                $ref: '#/components/schemas/UpdateContainerResponse'
-      deprecated: false
-      x-codegen-request-body-name: Body
-    delete:
-      tags:
-        - Containers
-      summary: Archive Container
-      description: 'Archives a Container. This is preferred over deletion as deletion has a cascading effect on the deleted type''s keys, relationships, and relationship keys. When in doubt, archive over delete. We''d rather have tombstones than cremating the type.'
-      operationId: ArchiveContainer
-      parameters:
-        - name: container_id
-          in: path
-          required: true
-          schema:
-            type: string
-        - schema:
-            type: boolean
-          in: query
-          name: permanent
-          description: 'If true, permanently deletes the container'
-      responses:
-        '200':
-          description: ''
-          content:
-            application/json:
-              schema:
-                $ref: '#/components/schemas/Generic200Response'
-      deprecated: false
-  '/containers/{container_id}/active':
-    post:
-      tags:
-        - Containers
-      summary: Set Container Active
-      description: Unarchives a Container. This is the only way to update this value of a container via API.
-      operationId: SetContainerActive
-      parameters:
-        - name: container_id
-          in: path
-          required: true
-          schema:
-            type: string
-      responses:
-        '200':
-          description: ''
-          content:
-            application/json:
-              schema:
-                $ref: '#/components/schemas/Generic200Response'
-      deprecated: false
-  /containers/import:
-    post:
-      tags:
-        - Containers
-      summary: Import Container
-      description: 'An optional query param `dryrun` may be included with a value of `true` in order to return a HTML formatted string explaining the name and description of the container along with the number of metatypes, metatype relationships, and metatype keys to be created. This request uses a form-data body. If the ontology to be imported is being referenced via url, provide the url via a `path` field. Otherwise a local file may be provided. A file takes precedence over a `path` value if both are provided.'
-      operationId: ImportContainer
-      requestBody:
-        content:
-          multipart/form-data:
-            schema:
-              $ref: '#/components/schemas/ContainerImportRequest'
-            examples:
-              example-1:
-                value:
-                  name: string
-                  description: string
-                  data_versioning_enabled: true
-                  path: string
-                  file: 'http://example.com'
-        required: true
-      responses:
-        '200':
-          description: ''
-          content:
-            application/json:
-              schema:
-                $ref: '#/components/schemas/ContainerImportResponse'
-        '500':
-          description: Internal Server Error
-          content:
-            application/json:
-              schema:
-                $ref: '#/components/schemas/ErrorResponse'
-      deprecated: false
-      parameters:
-        - schema:
-            type: boolean
-          in: query
-          name: dryrun
-          description: If true returns a description of the container that will be created and its contents.
-  '/containers/import/{container_id}':
-    put:
-      tags:
-        - Containers
-      summary: Update Container Import
-      operationId: UpdateContainerImport
-      parameters:
-        - name: container_id
-          in: path
-          required: true
-          schema:
-            type: string
-      requestBody:
-        content:
-          multipart/form-data:
-            schema:
-              $ref: '#/components/schemas/ContainerImportRequest'
-        required: true
-      responses:
-        '200':
-          description: ''
-          content:
-            application/json:
-              schema:
-                $ref: '#/components/schemas/ContainerImportUpdateResponse'
-      deprecated: false
-      description: Updates an existing container via an ontology file.
-    parameters:
-      - schema:
-          type: string
-        name: container_id
-        in: path
-        required: true
-  '/containers/{container_id}/permissions':
-    post:
-      tags:
-        - Containers
-      summary: Repair Container Permissions
-      description: Repairs a container's permission set
-      operationId: RepairContainerPermissions
-      parameters:
-        - name: container_id
-          in: path
-          required: true
-          schema:
-            type: string
-      responses:
-        '200':
-          description: ''
-          content:
-            application/json:
-              schema:
-                $ref: '#/components/schemas/Generic200Response'
-              examples:
-                example-1:
-                  value:
-                    value: true
-                    isError: false
-      deprecated: false
-  '/containers/{container_id}/query':
-    post:
-      tags:
-        - Data Query
-      summary: Query Graph (Deprecated)
-      description: |-
-        Query the graph of the specified container using GraphQL. GraphQL queries may be formatted as json or plain text.
-
-        This has been deprecated in favor of the `/containers/{container_id}/data` endpoint.
-      operationId: QueryGraph
-      parameters:
-        - name: container_id
-          in: path
-          required: true
-          schema:
-            type: string
-      requestBody:
-        content:
-          application/json:
-            schema:
-              type: object
-          text/plain:
-            schema:
-              type: string
-              example: "{\r\n    nodes {\r\n        id\r\n        metatype{id}\r\n        archived\r\n    }\r\n}"
-        required: true
-        description: ''
-      responses:
-        '200':
-          description: ''
-          content:
-            application/json:
-              schema:
-                type: object
-                properties:
-                  data:
-                    type: object
-      deprecated: false
-      x-codegen-request-body-name: Body
-  '/containers/{container_id}/data':
-    post:
-      tags:
-        - Data Query
-      summary: Query Data
-      description: 'Query data from your container using GraphQL. You can learn more here - https://gitlab.software.inl.gov/b650/Deep-Lynx/-/wikis/Querying-Data-With-GraphQL'
-      operationId: DataQuery
-      parameters:
-        - name: container_id
-          in: path
-          required: true
-          schema:
-            type: string
-        - schema:
-            type: boolean
-            default: 'false'
-          in: query
-          name: metadataEnabled
-        - schema:
-            type: string
-          in: query
-          name: pointInTime
-      requestBody:
-        content:
-          application/json:
-            schema:
-              type: object
-          text/plain:
-            schema:
-              type: string
-              example: "{\r\n    nodes {\r\n        id\r\n        metatype{id}\r\n        archived\r\n    }\r\n}"
-          application/xml:
-            schema:
-              type: object
-              properties: {}
-        required: true
-        description: ''
-      responses:
-        '200':
-          description: ''
-          content:
-            application/json:
-              schema:
-                type: object
-                properties:
-                  data:
-                    type: object
-      deprecated: false
-      x-codegen-request-body-name: Body
-    parameters:
-      - schema:
-          type: string
-        name: container_id
-        in: path
-        required: true
-  '/containers/{container_id}/graphs/nodes':
-    get:
-      tags:
-        - Graph
-      summary: List Nodes
-      description: List nodes
-      operationId: ListNodes
-      parameters:
-        - name: limit
-          in: query
-          schema:
-            type: integer
-            format: int32
-            minimum: 0
-        - name: offset
-          in: query
-          schema:
-            type: integer
-            format: int32
-            minimum: 0
-        - name: container_id
-          in: path
-          required: true
-          schema:
-            type: string
-        - schema:
-            type: string
-          in: query
-          name: transformationID
-          description: Return only nodes for the selected type transformation
-        - schema:
-            type: string
-          in: query
-          name: metatypeID
-          description: Return only nodes for the selected metatype
-        - schema:
-            type: string
-          in: query
-          name: dataSourceID
-          description: Return only nodes for the selected datasource
-      responses:
-        '200':
-          description: ''
-          content:
-            application/json:
-              schema:
-                $ref: '#/components/schemas/ListNodesResponse'
-      deprecated: false
-    post:
-      tags:
-        - Graph
-      summary: Create Or Update Nodes
-      description: This endpoint will either create new nodes or update nodes if one with the same original_id is passed.
-      operationId: CreateOrUpdateNodes
-      parameters:
-        - name: container_id
-          in: path
-          required: true
-          schema:
-            type: string
-      requestBody:
-        content:
-          application/json:
-            schema:
-              $ref: '#/components/schemas/CreateOrUpdateNodesRequest'
-        required: true
-      responses:
-        '200':
-          description: ''
-          content:
-            application/json:
-              schema:
-                type: array
-                items:
-                  $ref: '#/components/schemas/Node'
-      deprecated: false
-      x-codegen-request-body-name: Body
-  '/containers/{container_id}/graphs/nodes/{node_id}':
-    get:
-      tags:
-        - Graph
-      summary: Retrieve Node
-      description: Retrieve a single node from storage.
-      operationId: RetrieveNode
-      parameters:
-        - name: container_id
-          in: path
-          required: true
-          schema:
-            type: string
-        - name: node_id
-          in: path
-          required: true
-          schema:
-            type: string
-      responses:
-        '200':
-          description: ''
-          content:
-            application/json:
-              schema:
-                $ref: '#/components/schemas/GetNodeResponse'
-      deprecated: false
-    delete:
-      tags:
-        - Graph
-      summary: Archive Node
-      operationId: ArchiveNode
-      parameters:
-        - name: container_id
-          in: path
-          required: true
-          schema:
-            type: string
-        - name: node_id
-          in: path
-          required: true
-          schema:
-            type: string
-      responses:
-        '200':
-          description: ''
-          content:
-            application/json:
-              schema:
-                $ref: '#/components/schemas/Generic200Response'
-      deprecated: false
-      x-codegen-request-body-name: Body
-      description: Archives a node
-    parameters:
-      - schema:
-          type: string
-        name: container_id
-        in: path
-        required: true
-      - schema:
-          type: string
-        name: node_id
-        in: path
-        required: true
-  '/containers/{container_id}/graphs/nodes/{node_id}/graph':
-    get:
-      tags:
-        - Graph
-      summary: Nth Node Query
-      description: Retrieve n layers of node-edge relationships given a depth n and an origin node id.
-      operationId: RetrieveNthNodes
-      parameters:
-        - name: container_id
-          in: path
-          required: true
-          schema:
-            type: string
-        - name: node_id
-          in: path
-          required: true
-          schema:
-            type: string
-        - schema:
-            type: string
-            default: '10'
-          in: query
-          name: depth
-          description: Number of layers deep to query. Defaults to 10.
-      responses:
-        '200':
-          description: OK
-          content:
-            application/json:
-              schema:
-                description: ''
-                type: object
-                x-examples:
-                  example-1:
-                    value:
-                      - origin_properties:
-                          id: null
-                          name: null
-                          room: null
-                          action: null
-                          object: null
-                          building: null
-                          location: null
-                          condition: null
-                          elevation: null
-                          item_type: null
-                          step_type: null
-                          action_verb: null
-                          description: null
-                          instruction: null
-                          requires_CV: null
-                          requires_IV: null
-                          requires_PC: null
-                          requires_QA: null
-                          applicability: null
-                          hold_point_end: null
-                          additional_info: null
-                          hold_point_start: null
-                          critical_location: null
-                          original_duration: null
-                          step_construct_type: null
-                          responsible_performer: null
-                          critical_supplemental_information: null
-                        edge_properties: {}
-                        destination_properties:
-                          id: null
-                          name: null
-                          value: null
-                          status_by: null
-                          description: null
-                          status_date: null
-                          primary_text: null
-                          creation_date: null
-                          creation_user: null
-                          modified_date: null
-                          modified_user: null
-                        origin_id: '1457'
-                        origin_container_id: '13'
-                        origin_data_source_id: '9'
-                        origin_import_data_id: null
-                        origin_data_staging_id: null
-                        origin_type_mapping_transformation_id: null
-                        origin_original_data_id: null
-                        origin_metadata: null
-                        origin_created_at: '2022-02-23T20:24:18.809Z'
-                        origin_modified_at: '2022-02-23T20:24:18.801Z'
-                        origin_deleted_at: null
-                        origin_created_by: '1'
-                        origin_modified_by: '1'
-                        origin_metatype_name: StepAction
-                        edge_id: '16'
-                        edge_container_id: '13'
-                        edge_relationship_pair_id: '56521'
-                        edge_data_source_id: '9'
-                        edge_import_data_id: null
-                        edge_data_staging_id: null
-                        edge_type_mapping_transformation_id: null
-                        edge_metadata: null
-                        edge_created_at: '2022-02-23T20:26:15.605Z'
-                        edge_modified_at: '2022-02-23T20:26:15.563Z'
-                        edge_deleted_at: null
-                        edge_modified_by: '1'
-                        edge_created_by: '1'
-                        destination_id: '1456'
-                        destination_container_id: '13'
-                        destination_data_source_id: '9'
-                        destination_import_data_id: null
-                        destination_data_staging_id: null
-                        destination_type_mapping_transformation_id: null
-                        destination_original_data_id: null
-                        destination_metadata: null
-                        destination_created_at: '2022-02-23T20:23:43.883Z'
-                        destination_modified_at: '2022-02-23T20:23:43.743Z'
-                        destination_deleted_at: null
-                        destination_created_by: '1'
-                        destination_modified_by: '1'
-                        destination_metatype_name: Status
-                        lvl: 1
-                        metatype_id:
-                          name: ''
-                          description: ''
-                        destination_metatype_id: ''
-                      - origin_properties:
-                          id: null
-                          name: null
-                          value: null
-                          status_by: null
-                          description: null
-                          status_date: null
-                          primary_text: null
-                          creation_date: null
-                          creation_user: null
-                          modified_date: null
-                          modified_user: null
-                        edge_properties: {}
-                        destination_properties:
-                          id: null
-                          name: null
-                          description: null
-                          primary_text: null
-                          creation_date: null
-                          creation_user: null
-                          modified_date: null
-                          modified_user: null
-                        origin_id: '1456'
-                        origin_container_id: '13'
-                        origin_data_source_id: '9'
-                        origin_import_data_id: null
-                        origin_data_staging_id: null
-                        origin_type_mapping_transformation_id: null
-                        origin_original_data_id: null
-                        origin_metadata: null
-                        origin_created_at: '2022-02-23T20:23:43.883Z'
-                        origin_modified_at: '2022-02-23T20:23:43.743Z'
-                        origin_deleted_at: null
-                        origin_created_by: '1'
-                        origin_modified_by: '1'
-                        origin_metatype_name: Status
-                        edge_id: '15'
-                        edge_container_id: '13'
-                        edge_relationship_pair_id: '56545'
-                        edge_data_source_id: '9'
-                        edge_import_data_id: null
-                        edge_data_staging_id: null
-                        edge_type_mapping_transformation_id: null
-                        edge_metadata: null
-                        edge_created_at: '2022-02-23T20:26:00.459Z'
-                        edge_modified_at: '2022-02-23T20:26:00.442Z'
-                        edge_deleted_at: null
-                        edge_modified_by: '1'
-                        edge_created_by: '1'
-                        destination_id: '1454'
-                        destination_container_id: '13'
-                        destination_data_source_id: '9'
-                        destination_import_data_id: null
-                        destination_data_staging_id: null
-                        destination_type_mapping_transformation_id: null
-                        destination_original_data_id: null
-                        destination_metadata: null
-                        destination_created_at: '2022-02-23T20:22:17.699Z'
-                        destination_modified_at: '2022-02-23T20:22:17.697Z'
-                        destination_deleted_at: null
-                        destination_created_by: '1'
-                        destination_modified_by: '1'
-                        destination_metatype_name: DataItem
-                        lvl: 2
-                        metatype_id:
-                          name: ''
-                          description: ''
-                        destination_metatype_id: ''
-                      - origin_properties:
-                          id: null
-                          name: null
-                          description: null
-                          primary_text: null
-                          creation_date: null
-                          creation_user: null
-                          modified_date: null
-                          modified_user: null
-                        edge_properties: {}
-                        destination_properties:
-                          id: null
-                          name: null
-                          count: null
-                          active: null
-                          message: null
-                          equation: null
-                          in_alarm: null
-                          setpoint: null
-                          description: null
-                          primary_text: null
-                          creation_date: null
-                          creation_user: null
-                          modified_date: null
-                          modified_user: null
-                          comparison_operator: null
-                        origin_id: '1454'
-                        origin_container_id: '13'
-                        origin_data_source_id: '9'
-                        origin_import_data_id: null
-                        origin_data_staging_id: null
-                        origin_type_mapping_transformation_id: null
-                        origin_original_data_id: null
-                        origin_metadata: null
-                        origin_created_at: '2022-02-23T20:22:17.699Z'
-                        origin_modified_at: '2022-02-23T20:22:17.697Z'
-                        origin_deleted_at: null
-                        origin_created_by: '1'
-                        origin_modified_by: '1'
-                        origin_metatype_name: DataItem
-                        edge_id: '13'
-                        edge_container_id: '13'
-                        edge_relationship_pair_id: '54060'
-                        edge_data_source_id: '9'
-                        edge_import_data_id: null
-                        edge_data_staging_id: null
-                        edge_type_mapping_transformation_id: null
-                        edge_metadata: null
-                        edge_created_at: '2022-02-23T20:25:07.848Z'
-                        edge_modified_at: '2022-02-23T20:25:07.798Z'
-                        edge_deleted_at: null
-                        edge_modified_by: '1'
-                        edge_created_by: '1'
-                        destination_id: '1450'
-                        destination_container_id: '13'
-                        destination_data_source_id: '9'
-                        destination_import_data_id: null
-                        destination_data_staging_id: null
-                        destination_type_mapping_transformation_id: null
-                        destination_original_data_id: null
-                        destination_metadata: null
-                        destination_created_at: '2022-02-23T20:21:15.340Z'
-                        destination_modified_at: '2022-02-23T20:21:15.319Z'
-                        destination_deleted_at: null
-                        destination_created_by: '1'
-                        destination_modified_by: '1'
-                        destination_metatype_name: Alarm
-                        lvl: 3
-                        metatype_id:
-                          name: ''
-                          description: ''
-                        destination_metatype_id: ''
-                    isError: false
-                properties:
-                  value:
-                    type: array
-                    uniqueItems: true
-                    minItems: 1
-                    items:
-                      type: object
-                      properties:
-                        origin_properties:
-                          type: object
-                          properties:
-                            id: {}
-                            name: {}
-                        edge_properties:
-                          type: object
-                        destination_properties:
-                          type: object
-                          properties:
-                            id: {}
-                            name: {}
-                        origin_id:
-                          type: string
-                          minLength: 1
-                        origin_container_id:
-                          type: string
-                          minLength: 1
-                        origin_data_source_id:
-                          type: string
-                          minLength: 1
-                        origin_import_data_id: {}
-                        origin_data_staging_id: {}
-                        origin_type_mapping_transformation_id: {}
-                        origin_original_data_id: {}
-                        origin_metadata: {}
-                        origin_created_at:
-                          type: string
-                          minLength: 1
-                        origin_modified_at:
-                          type: string
-                          minLength: 1
-                        origin_deleted_at: {}
-                        origin_created_by:
-                          type: string
-                          minLength: 1
-                        origin_modified_by:
-                          type: string
-                          minLength: 1
-                        origin_metatype_name:
-                          type: string
-                          minLength: 1
-                        edge_id:
-                          type: string
-                          minLength: 1
-                        edge_container_id:
-                          type: string
-                          minLength: 1
-                        edge_relationship_pair_id:
-                          type: string
-                          minLength: 1
-                        edge_data_source_id:
-                          type: string
-                          minLength: 1
-                        edge_import_data_id: {}
-                        edge_data_staging_id: {}
-                        edge_type_mapping_transformation_id: {}
-                        edge_metadata: {}
-                        edge_created_at:
-                          type: string
-                          minLength: 1
-                        edge_modified_at:
-                          type: string
-                          minLength: 1
-                        edge_deleted_at: {}
-                        edge_modified_by:
-                          type: string
-                          minLength: 1
-                        edge_created_by:
-                          type: string
-                          minLength: 1
-                        destination_id:
-                          type: string
-                          minLength: 1
-                        destination_container_id:
-                          type: string
-                          minLength: 1
-                        destination_data_source_id:
-                          type: string
-                          minLength: 1
-                        destination_import_data_id: {}
-                        destination_data_staging_id: {}
-                        destination_type_mapping_transformation_id: {}
-                        destination_original_data_id: {}
-                        destination_metadata: {}
-                        destination_created_at:
-                          type: string
-                          minLength: 1
-                        destination_modified_at:
-                          type: string
-                          minLength: 1
-                        destination_deleted_at: {}
-                        destination_created_by:
-                          type: string
-                          minLength: 1
-                        destination_modified_by:
-                          type: string
-                          minLength: 1
-                        destination_metatype_name:
-                          type: string
-                          minLength: 1
-                        lvl:
-                          type: number
-                        metatype_id:
-                          type: object
-                          properties:
-                            name:
-                              type: string
-                            description:
-                              type: string
-                        destination_metatype_id:
-                          type: string
-                      required:
-                        - origin_id
-                        - origin_container_id
-                        - edge_id
-                        - edge_container_id
-                        - destination_id
-                        - destination_container_id
-                        - lvl
-                  isError:
-                    type: boolean
-      deprecated: false
-    parameters:
-      - schema:
-          type: string
-        name: container_id
-        in: path
-        required: true
-      - schema:
-          type: string
-        name: node_id
-        in: path
-        required: true
-  '/containers/{container_id}/graphs/nodes/{node_id}/timeseries':
-    parameters:
-      - schema:
-          type: string
-        name: container_id
-        in: path
-        required: true
-      - schema:
-          type: string
-        name: node_id
-        in: path
-        required: true
-    post:
-      summary: Timeseries Node Query
-      operationId: TimeseriesNodeQuery
-      responses:
-        '200':
-          description: OK
-      description: This is an endpoint that accepts a GraphQL query and returns the results of that query. Primarily used for working with time series data on nodes.
-      parameters: []
-      tags:
-        - Graph
-        - TimeSeries
-  '/containers/{container_id}/import/datasources/{data_source_id}/data':
-    parameters:
-      - schema:
-          type: string
-        name: container_id
-        in: path
-        required: true
-      - schema:
-          type: string
-        name: data_source_id
-        in: path
-        required: true
-    post:
-      summary: Timeseries Data Source Query
-      operationId: TimeseriesDataSourceQuery
-      responses:
-        '200':
-          description: OK
-      description: This is an endpoint that accepts a GraphQL query and returns the results of that query. Primarily used for working with time series data without requiring attachment to a node.
-      parameters: []
-      tags:
-        - Graph
-        - TimeSeries
-  '/containers/{container_id}/graphs/nodes/metatype/{metatype_id}':
-    get:
-      tags:
-        - Graph
-      summary: List Nodes By Metatype ID
-      description: 'List Nodes, filter by MetatypeID'
-      operationId: ListNodesByMetatypeID
-      parameters:
-        - name: limit
-          in: query
-          schema:
-            type: integer
-            format: int32
-            minimum: 0
-        - name: offset
-          in: query
-          schema:
-            type: integer
-            format: int32
-            minimum: 0
-        - name: container_id
-          in: path
-          required: true
-          schema:
-            type: string
-        - name: metatype_id
-          in: path
-          required: true
-          schema:
-            type: string
-      responses:
-        '200':
-          description: ''
-          content:
-            application/json:
-              schema:
-                $ref: '#/components/schemas/ListNodesByMetatypeResponse'
-      deprecated: false
-  '/containers/{container_id}/graphs/edges':
-    get:
-      tags:
-        - Graph
-      summary: List Edges
-      description: List Edges from storage
-      operationId: ListEdges
-      parameters:
-        - name: limit
-          in: query
-          schema:
-            type: integer
-            format: int32
-            minimum: 0
-        - name: offset
-          in: query
-          schema:
-            type: integer
-            format: int32
-            minimum: 0
-        - name: container_id
-          in: path
-          required: true
-          schema:
-            type: string
-        - schema:
-            type: string
-          in: query
-          name: originID
-        - schema:
-            type: string
-          in: query
-          name: destinationID
-        - schema:
-            type: string
-          in: query
-          name: relationshipPairID
-        - schema:
-            type: string
-          in: query
-          name: relationshipPairName
-      responses:
-        '200':
-          description: ''
-          content:
-            application/json:
-              schema:
-                $ref: '#/components/schemas/ListEdgesResponse'
-      deprecated: false
-    post:
-      tags:
-        - Graph
-      summary: Create or Update Edges
-      operationId: CreateOrUpdateEdges
-      parameters:
-        - name: container_id
-          in: path
-          required: true
-          schema:
-            type: string
-      responses:
-        '200':
-          description: ''
-          content:
-            application/json:
-              schema:
-                type: array
-                items:
-                  $ref: '#/components/schemas/Edge'
-      description: 'This endpoint will attempt to create a connection between two nodes. You can either pass in the node''s Deep Lynx IDs, or the node''s original id, metatype id, and data source id to create these edges.'
-      requestBody:
-        content:
-          application/json:
-            schema:
-              $ref: '#/components/schemas/CreateOrUpdateEdgesRequest'
-  '/containers/{container_id}/graphs/edges/{edge_id}':
-    get:
-      tags:
-        - Graph
-      summary: Retrieve Edge
-      operationId: RetrieveEdge
-      parameters:
-        - name: container_id
-          in: path
-          required: true
-          schema:
-            type: string
-        - name: edge_id
-          in: path
-          required: true
-          schema:
-            type: string
-      responses:
-        '200':
-          description: ''
-          content:
-            application/json:
-              schema:
-                $ref: '#/components/schemas/GetEdgeResponse'
-      deprecated: false
-      description: Retrieve a single edge
-    delete:
-      tags:
-        - Graph
-      summary: Archive Edge
-      operationId: ArchiveEdge
-      parameters:
-        - name: container_id
-          in: path
-          required: true
-          schema:
-            type: string
-        - name: edge_id
-          in: path
-          required: true
-          schema:
-            type: string
-      responses:
-        '200':
-          description: ''
-          content:
-            application/json:
-              schema:
-                $ref: '#/components/schemas/Generic200Response'
-      deprecated: false
-      x-codegen-request-body-name: Body
-      description: Archives an edge
-  '/containers/{container_id}/graphs/nodes/{node_id}/files':
-    parameters:
-      - schema:
-          type: string
-        name: container_id
-        in: path
-        required: true
-      - schema:
-          type: string
-        name: node_id
-        in: path
-        required: true
-    get:
-      summary: List Node Files
-      tags:
-        - Graph
-      responses:
-        '200':
-          description: ''
-          content:
-            application/json:
-              schema:
-                $ref: '#/components/schemas/ListNodeFiles'
-      operationId: ListNodeFiles
-      description: Lists all attached files for node.
-  '/containers/{container_id}/graphs/nodes/{node_id}/files/{file_id}':
-    parameters:
-      - schema:
-          type: string
-        name: container_id
-        in: path
-        required: true
-      - schema:
-          type: string
-        name: node_id
-        in: path
-        required: true
-      - schema:
-          type: string
-        name: file_id
-        in: path
-        required: true
-    put:
-      summary: Attach Node File
-      tags:
-        - Graph
-      operationId: AttachNodeFile
-      responses:
-        '200':
-          description: ''
-          content:
-            application/json:
-              schema:
-                $ref: '#/components/schemas/Generic200Response'
-      description: Attach a file to a node.
-    delete:
-      summary: Detach Node File
-      tags:
-        - Graph
-      operationId: DeleteNodeFile
-      responses:
-        '200':
-          description: ''
-          content:
-            application/json:
-              schema:
-                $ref: '#/components/schemas/Generic200Response'
-      description: Detach file from node
-  '/containers/{container_id}/graphs/edges/{edge_id}/files':
-    parameters:
-      - schema:
-          type: string
-        name: container_id
-        in: path
-        required: true
-      - schema:
-          type: string
-        name: edge_id
-        in: path
-        required: true
-    get:
-      summary: List Edge Files
-      tags:
-        - Graph
-      responses:
-        '200':
-          description: ''
-          content:
-            application/json:
-              schema:
-                $ref: '#/components/schemas/ListEdgeFiles'
-      operationId: ListEdgeFiles
-      description: Lists all attached files for edge.
-  '/containers/{container_id}/graphs/edges/{edge_id}/files/{file_id}':
-    parameters:
-      - schema:
-          type: string
-        name: container_id
-        in: path
-        required: true
-      - schema:
-          type: string
-        name: file_id
-        in: path
-        required: true
-      - schema:
-          type: string
-        name: edge_id
-        in: path
-        required: true
-    put:
-      summary: Attach Edge File
-      tags:
-        - Graph
-      operationId: AttachEdgeFile
-      responses:
-        '200':
-          description: ''
-          content:
-            application/json:
-              schema:
-                $ref: '#/components/schemas/Generic200Response'
-      description: Attach a file to an edge.
-    delete:
-      summary: Detach Node File
-      tags:
-        - Graph
-      operationId: DetachNodeFile
-      responses:
-        '200':
-          description: ''
-          content:
-            application/json:
-              schema:
-                $ref: '#/components/schemas/Generic200Response'
-      description: Detach file from an edge.
-  '/containers/{container_id}/metatypes':
-    get:
-      tags:
-        - Metatypes
-      summary: List Metatypes
-      description: 'List all metatypes that the container has access to. '
-      operationId: ListMetatypes
-      parameters:
-        - name: limit
-          in: query
-          schema:
-            type: integer
-            format: int32
-            minimum: 0
-        - name: offset
-          in: query
-          schema:
-            type: integer
-            format: int32
-            minimum: 0
-        - name: name
-          in: query
-          schema:
-            type: string
-          description: Filter metatypes with names that match this pattern
-        - name: container_id
-          in: path
-          required: true
-          schema:
-            type: string
-        - schema:
-            type: string
-          in: query
-          name: description
-          description: Filter metatypes with descriptions that match this pattern
-        - schema:
-            type: string
-          in: query
-          name: count
-          description: Set to true to return an integer count of the number of metatypes
-        - schema:
-            type: string
-          in: query
-          name: loadKeys
-          description: Set to false to not return the keys for the selected metatypes (true by default)
-        - schema:
-            type: string
-          in: query
-          name: sortBy
-          description: 'Supply the name of a metatype attribute (name, created_at, etc) by which to sort'
-        - schema:
-            type: string
-          in: query
-          name: sortDesc
-          description: Set true to sort descending
-      responses:
-        '200':
-          description: ''
-          content:
-            application/json:
-              schema:
-                $ref: '#/components/schemas/ListMetatypesResponse'
-      deprecated: false
-    post:
-      tags:
-        - Metatypes
-      summary: Create Metatype
-      description: Create a new metatype. Pass in an array for bulk creation.
-      operationId: CreateMetatype
-      parameters:
-        - name: container_id
-          in: path
-          required: true
-          schema:
-            type: string
-      requestBody:
-        content:
-          application/json:
-            schema:
-              $ref: '#/components/schemas/CreateMetatypeRequest'
-        required: true
-      responses:
-        '200':
-          description: ''
-          content:
-            application/json:
-              schema:
-                $ref: '#/components/schemas/CreateMetatypesResponse'
-      deprecated: false
-      x-codegen-request-body-name: Body
-  '/containers/{container_id}/metatypes/{metatype_id}':
-    get:
-      tags:
-        - Metatypes
-      summary: Retrieve Metatype
-      description: Retrieves a single metatype.
-      operationId: RetrieveMetaype
-      parameters:
-        - name: container_id
-          in: path
-          required: true
-          schema:
-            type: string
-        - name: metatype_id
-          in: path
-          required: true
-          schema:
-            type: string
-      responses:
-        '200':
-          description: ''
-          content:
-            application/json:
-              schema:
-                $ref: '#/components/schemas/GetMetatypeResponse'
-      deprecated: false
-    put:
-      tags:
-        - Metatypes
-      summary: Update Metatype
-      description: Update a single Metatype in storage. Will fail if the updated name has already been taken.
-      operationId: UpdateMetatype
-      parameters:
-        - name: container_id
-          in: path
-          required: true
-          schema:
-            type: string
-        - name: metatype_id
-          in: path
-          required: true
-          schema:
-            type: string
-      requestBody:
-        content:
-          application/json:
-            schema:
-              $ref: '#/components/schemas/UpdateMetatypeRequest'
-        required: true
-      responses:
-        '200':
-          description: ''
-          content:
-            application/json:
-              schema:
-                $ref: '#/components/schemas/UpdateMetatypeResponse'
-      deprecated: false
-      x-codegen-request-body-name: Body
-    delete:
-      tags:
-        - Metatypes
-      summary: Archive Metatype
-      description: 'Archives the metatype. This is preferred over deletion as deletion has a cascading effect on the deleted metatype''s keys, relationships, and relationship keys. When in doubt, archive over delete. We''d rather have tombstones than cremating the metatype.'
-      operationId: ArchiveMetatype
-      parameters:
-        - name: container_id
-          in: path
-          required: true
-          schema:
-            type: string
-        - name: metatype_id
-          in: path
-          required: true
-          schema:
-            type: string
-      responses:
-        '200':
-          description: ''
-          content:
-            application/json:
-              schema:
-                $ref: '#/components/schemas/Generic200Response'
-      deprecated: false
-    parameters:
-      - schema:
-          type: string
-        name: container_id
-        in: path
-        required: true
-      - schema:
-          type: string
-        name: metatype_id
-        in: path
-        required: true
-    post:
-      tags:
-        - Metatypes
-      summary: Validate Metatype Properties
-      operationId: ValidateMetatypeProperties
-      responses:
-        '200':
-          description: ''
-          content:
-            application/json:
-              schema:
-                $ref: '#/components/schemas/ValidateMetatypePropertiesResponse'
-        '500':
-          description: ''
-          content:
-            application/json:
-              schema:
-                $ref: '#/components/schemas/ErrorResponse'
-      description: Returns any errors associated with the intended properties or keys for a metatype or else the data itself if no errors are present.
-      requestBody:
-        content:
-          application/json:
-            schema:
-              $ref: '#/components/schemas/ValidateMetatypePropertiesRequest'
-  '/containers/{container_id}/metatypes/{metatype_id}/keys':
-    get:
-      tags:
-        - Metatype Keys
-      summary: List Metatype's Keys
-      description: Lists all currently valid and available keys for the metatype.
-      operationId: ListMetatypesKeys
-      parameters:
-        - name: container_id
-          in: path
-          required: true
-          schema:
-            type: string
-        - name: metatype_id
-          in: path
-          required: true
-          schema:
-            type: string
-      responses:
-        '200':
-          description: ''
-          content:
-            application/json:
-              schema:
-                $ref: '#/components/schemas/ListMetatypeKeysResponse'
-      deprecated: false
-    post:
-      tags:
-        - Metatype Keys
-      summary: Create Metatype Key
-      description: |-
-        Creates a new key for a metatype. Keys consist of a unique key name (unique to the metatype only), key type, default values, and allowed values. Of those, only the first two are required.
-
-        The `dataType` field accepts only one of the following values: number, string, date, boolean, enumeration, file. 
-
-        The fields `defaultValue` and `options` will only accept an array of the following types: string, boolean, number, float.
-
-        Pass in an array for bulk creation.
-
-        Currently the validation and cardinality functionality of keys are NOT checked at data insertion.
-      operationId: CreateMetatypeKey
-      parameters:
-        - name: container_id
-          in: path
-          required: true
-          schema:
-            type: string
-        - name: metatype_id
-          in: path
-          required: true
-          schema:
-            type: string
-      requestBody:
-        content:
-          application/json:
-            schema:
-              $ref: '#/components/schemas/CreateMetatypeKeyRequest'
-        required: true
-      responses:
-        '200':
-          description: ''
-          content:
-            application/json:
-              schema:
-                $ref: '#/components/schemas/CreateMetatypeKeysResponse'
-      deprecated: false
-      x-codegen-request-body-name: Body
-    parameters:
-      - schema:
-          type: string
-        name: container_id
-        in: path
-        required: true
-      - schema:
-          type: string
-        name: metatype_id
-        in: path
-        required: true
-  '/containers/{container_id}/metatypes/{metatype_id}/keys/{key_id}':
-    get:
-      tags:
-        - Metatype Keys
-      summary: Retrieve Metatype Key
-      description: Retrieve the specified key for the metatype.
-      operationId: RetrieveMetatypeKey
-      parameters:
-        - name: container_id
-          in: path
-          required: true
-          schema:
-            type: string
-        - name: metatype_id
-          in: path
-          required: true
-          schema:
-            type: string
-        - name: key_id
-          in: path
-          required: true
-          schema:
-            type: string
-      responses:
-        '200':
-          description: ''
-          content:
-            application/json:
-              schema:
-                $ref: '#/components/schemas/GetMetatypeKeyResponse'
-      deprecated: false
-    put:
-      tags:
-        - Metatype Keys
-      summary: Update Metatype Key
-      description: Updates a single key for a metatype.
-      operationId: UpdateMetatypeKey
-      parameters:
-        - name: container_id
-          in: path
-          required: true
-          schema:
-            type: string
-        - name: metatype_id
-          in: path
-          required: true
-          schema:
-            type: string
-        - name: key_id
-          in: path
-          required: true
-          schema:
-            type: string
-      requestBody:
-        content:
-          application/json:
-            schema:
-              $ref: '#/components/schemas/MetatypeKey'
-        required: true
-      responses:
-        '200':
-          description: ''
-          content:
-            application/json:
-              schema:
-                $ref: '#/components/schemas/UpdateMetatypeKeyResponse'
-      deprecated: false
-      x-codegen-request-body-name: Body
-    delete:
-      tags:
-        - Metatype Keys
-      summary: Archive Metatype Key
-      description: Archiving the metatype key prevents any new types from implementing the key. It *does not remove key/value pairs on existing types*. We highly recommend you archive type keys instead of deleting them so that previous data is not affected.
-      operationId: ArchiveMetatypeKey
-      parameters:
-        - name: container_id
-          in: path
-          required: true
-          schema:
-            type: string
-        - name: metatype_id
-          in: path
-          required: true
-          schema:
-            type: string
-        - name: key_id
-          in: path
-          required: true
-          schema:
-            type: string
-      responses:
-        '200':
-          description: ''
-          content:
-            application/json:
-              schema:
-                $ref: '#/components/schemas/Generic200Response'
-      deprecated: false
-    parameters:
-      - schema:
-          type: string
-        name: container_id
-        in: path
-        required: true
-      - schema:
-          type: string
-        name: metatype_id
-        in: path
-        required: true
-      - schema:
-          type: string
-        name: key_id
-        in: path
-        required: true
-  '/containers/{container_id}/metatype_relationships':
-    get:
-      tags:
-        - Metatype Relationships
-      summary: List Metatype Relationships
-      description: List metatype relationships. Describes the connection between two metatypes and acts as a vehicle for relationship specific keys.
-      operationId: ListMetatypeRelationships
-      parameters:
-        - name: limit
-          in: query
-          schema:
-            type: integer
-            format: int32
-            minimum: 0
-        - name: offset
-          in: query
-          schema:
-            type: integer
-            format: int32
-            minimum: 0
-        - name: name
-          in: query
-          schema:
-            type: string
-          description: Filter metatype relationships with names that match this pattern
-        - name: container_id
-          in: path
-          required: true
-          schema:
-            type: string
-        - schema:
-            type: string
-          in: query
-          name: description
-          description: Filter metatype relationships with descriptions that match this pattern
-        - schema:
-            type: string
-          in: query
-          name: count
-          description: Set to true to return an integer count of the number of metatype relationships
-        - schema:
-            type: string
-          in: query
-          name: loadKeys
-          description: Set to false to not return the keys for the selected metatype relationships (true by default)
-        - schema:
-            type: string
-          in: query
-          name: sortBy
-          description: 'Supply the name of a metatype relationship attribute (name, created_at, etc) by which to sort'
-        - schema:
-            type: string
-          in: query
-          name: sortDesc
-          description: Set true to sort descending
-      responses:
-        '200':
-          description: ''
-          content:
-            application/json:
-              schema:
-                $ref: '#/components/schemas/ListMetatypeRelationshipsResponse'
-      deprecated: false
-    post:
-      tags:
-        - Metatype Relationships
-      summary: Create Metatype Relationship
-      description: |-
-        Create a new metatype relationship. Describes the connection that could exist between two metatypes and acts as a vehicle for relationship specific keys.
-
-        Pass in an array for bulk creation.
-      operationId: CreateMetatypeRelationship
-      parameters:
-        - name: container_id
-          in: path
-          required: true
-          schema:
-            type: string
-      requestBody:
-        content:
-          application/json:
-            schema:
-              $ref: '#/components/schemas/CreateMetatypeRelationshipRequest'
-        required: true
-      responses:
-        '200':
-          description: ''
-          content:
-            application/json:
-              schema:
-                $ref: '#/components/schemas/CreateMetatypeRelationshipsResponse'
-      deprecated: false
-      x-codegen-request-body-name: Body
-  '/containers/{container_id}/metatype_relationships/{relationship_id}':
-    get:
-      tags:
-        - Metatype Relationships
-      summary: Retrieve Metatype Relationship
-      description: Retrieve a single Metatype Relationship.
-      operationId: RetrieveMetatypeRelationship
-      parameters:
-        - name: container_id
-          in: path
-          required: true
-          schema:
-            type: string
-        - name: relationship_id
-          in: path
-          required: true
-          schema:
-            type: string
-      responses:
-        '200':
-          description: ''
-          content:
-            application/json:
-              schema:
-                $ref: '#/components/schemas/GetMetatypeRelationshipResponse'
-      deprecated: false
-    put:
-      tags:
-        - Metatype Relationships
-      summary: Update Metatype Relationship
-      operationId: UpdateMetatypeRelationship
-      parameters:
-        - name: container_id
-          in: path
-          required: true
-          schema:
-            type: string
-        - name: relationship_id
-          in: path
-          required: true
-          schema:
-            type: string
-      requestBody:
-        content:
-          application/json:
-            schema:
-              $ref: '#/components/schemas/UpdateMetatypeRelationshipRequest'
-        required: true
-      responses:
-        '200':
-          description: ''
-          content:
-            application/json:
-              schema:
-                $ref: '#/components/schemas/UpdateMetatypeRelationshipResponse'
-      deprecated: false
-      x-codegen-request-body-name: Body
-      description: Updates the specified metatype relationship.
-    delete:
-      tags:
-        - Metatype Relationships
-      summary: Archive Metatype Relationship
-      description: Archive the metatype relationship.
-      operationId: ArchiveMetatypeRelationship
-      parameters:
-        - name: container_id
-          in: path
-          required: true
-          schema:
-            type: string
-        - name: relationship_id
-          in: path
-          required: true
-          schema:
-            type: string
-      responses:
-        '200':
-          description: ''
-          content:
-            application/json:
-              schema:
-                $ref: '#/components/schemas/Generic200Response'
-      deprecated: false
-  '/containers/{container_id}/metatype_relationships/{relationship_id}/keys':
-    get:
-      tags:
-        - Metatype Relationship Keys
-      summary: List Metatype Relationship Keys
-      description: Retrieves all keys for a Metatype Relationship.
-      operationId: ListMetatypeRelationshipKeys
-      parameters:
-        - name: container_id
-          in: path
-          required: true
-          schema:
-            type: string
-        - name: relationship_id
-          in: path
-          required: true
-          schema:
-            type: string
-      responses:
-        '200':
-          description: ''
-          content:
-            application/json:
-              schema:
-                $ref: '#/components/schemas/ListMetatypeRelationshipKeysResponse'
-      deprecated: false
-    post:
-      tags:
-        - Metatype Relationship Keys
-      summary: Create Metatype Relationship Key
-      description: |-
-        Creates a new key for a metatype relationship. Keys consist of a unique key name (unique to the metatype relationship), key type, default values, and allowed values. Of those, only the first two are required.
-
-        The `dataType` field accepts only one of the following values: number, string, date, boolean, enumeration, file. 
-
-        The fields `defaultValue` and `options` will only accept an array of the following types: string, boolean, number, float.
-      operationId: CreateMetatypeRelationshipKey
-      parameters:
-        - name: container_id
-          in: path
-          required: true
-          schema:
-            type: string
-        - name: relationship_id
-          in: path
-          required: true
-          schema:
-            type: string
-      requestBody:
-        content:
-          application/json:
-            schema:
-              $ref: '#/components/schemas/CreateMetatypeRelationshipKeyRequest'
-        required: true
-      responses:
-        '200':
-          description: ''
-          content:
-            application/json:
-              schema:
-                $ref: '#/components/schemas/CreateMetatypeRelationshipKeysResponse'
-      deprecated: false
-      x-codegen-request-body-name: Body
-  '/containers/{container_id}/metatype_relationships/{relationship_id}/keys/{key_id}':
-    get:
-      tags:
-        - Metatype Relationship Keys
-      summary: Retrieve Metatype Relationship Key
-      description: Retrieve a single key for a Metatype Relationship by id.
-      operationId: RetrieveMetatypeRelationshipKey
-      parameters:
-        - name: container_id
-          in: path
-          required: true
-          schema:
-            type: string
-        - name: relationship_id
-          in: path
-          required: true
-          schema:
-            type: string
-        - name: key_id
-          in: path
-          required: true
-          schema:
-            type: string
-      responses:
-        '200':
-          description: ''
-          content:
-            application/json:
-              schema:
-                $ref: '#/components/schemas/GetMetatypeRelationshipKeyResponse'
-      deprecated: false
-    put:
-      tags:
-        - Metatype Relationship Keys
-      summary: Update Metaype Relationship Key
-      description: Updates a Metatype Relationship key. The update must follow the same format as creation.
-      operationId: UpdateMetatypeRelationshipKey
-      parameters:
-        - name: container_id
-          in: path
-          required: true
-          schema:
-            type: string
-        - name: relationship_id
-          in: path
-          required: true
-          schema:
-            type: string
-        - name: key_id
-          in: path
-          required: true
-          schema:
-            type: string
-      requestBody:
-        content:
-          application/json:
-            schema:
-              $ref: '#/components/schemas/RelationshipKey'
-        required: true
-      responses:
-        '200':
-          description: ''
-          content:
-            application/json:
-              schema:
-                $ref: '#/components/schemas/UpdateMetatypeRelationshipKeyResponse'
-      deprecated: false
-      x-codegen-request-body-name: Body
-    delete:
-      tags:
-        - Metatype Relationship Keys
-      summary: Archive Metatype Relationship Key
-      description: Archives a Metatype Relationship Key.
-      operationId: ArchiveMetatypeRelationshipKey
-      parameters:
-        - name: container_id
-          in: path
-          required: true
-          schema:
-            type: string
-        - name: relationship_id
-          in: path
-          required: true
-          schema:
-            type: string
-        - name: key_id
-          in: path
-          required: true
-          schema:
-            type: string
-      responses:
-        '200':
-          description: ''
-          content:
-            application/json:
-              schema:
-                $ref: '#/components/schemas/Generic200Response'
-      deprecated: false
-  '/containers/{container_id}/metatype_relationship_pairs':
-    get:
-      tags:
-        - Metatype Relationship Pairs
-      summary: List Metatype Relationship Pairs
-      description: List all Metatype Relationship Pairs for current container.
-      operationId: ListMetatypeRelationshipPairs
-      parameters:
-        - name: limit
-          in: query
-          schema:
-            type: integer
-            format: int32
-            minimum: 0
-        - name: offset
-          in: query
-          schema:
-            type: integer
-            format: int32
-            minimum: 0
-        - name: name
-          in: query
-          schema:
-            type: string
-          description: Filter metatype relationship pairs with names that match this pattern
-        - name: container_id
-          in: path
-          required: true
-          schema:
-            type: string
-        - schema:
-            type: string
-          in: query
-          name: archived
-          description: Set to true to include archived metatype relationship pairs
-        - schema:
-            type: string
-          in: query
-          name: count
-          description: Set to true to return an integer count of the number of metatype relationship pairs
-        - schema:
-            type: string
-          in: query
-          name: loadRelationships
-          description: Set to false to not return the relationships for the selected metatype relationship pairs (true by default)
-        - schema:
-            type: string
-          in: query
-          name: destinationID
-          description: Filter destination by metatype ID
-        - schema:
-            type: string
-          in: query
-          name: originID
-          description: Filter origin by metatype ID
-        - schema:
-            type: string
-          in: query
-          name: metatypeID
-          description: Filter by metatype ID
-      responses:
-        '200':
-          description: ''
-          content:
-            application/json:
-              schema:
-                $ref: '#/components/schemas/ListMetatypeRelationshipPairsResponse'
-      deprecated: false
-    post:
-      tags:
-        - Metatype Relationship Pairs
-      summary: Create Metatype Relationship Pair
-      description: |-
-        Create a new Metaype Relationship Pair. Describes the connection between two metatypes by connecting them using a Metatype Relationship.
-
-        Pass in an array for bulk creation.
-      operationId: CreateMetatypeRelationshipPair
-      parameters:
-        - name: container_id
-          in: path
-          required: true
-          schema:
-            type: string
-      requestBody:
-        content:
-          application/json:
-            schema:
-              $ref: '#/components/schemas/CreateMetatypeRelationshipPairRequest'
-        required: true
-      responses:
-        '200':
-          description: ''
-          content:
-            application/json:
-              schema:
-                $ref: '#/components/schemas/CreateMetatypeRelationshipPairsResponse'
-      deprecated: false
-      x-codegen-request-body-name: Body
-  '/containers/{container_id}/metatype_relationship_pairs/{pair_id}':
-    get:
-      tags:
-        - Metatype Relationship Pairs
-      summary: Retrieve Metatype Relationship Pair
-      description: Retrieves a single Metatype Relationship Pair.
-      operationId: RetrieveMetatypeRelationshipPair
-      parameters:
-        - name: container_id
-          in: path
-          required: true
-          schema:
-            type: string
-        - name: pair_id
-          in: path
-          required: true
-          schema:
-            type: string
-      responses:
-        '200':
-          description: ''
-          content:
-            application/json:
-              schema:
-                $ref: '#/components/schemas/GetMetatypeRelationshipPairResponse'
-      deprecated: false
-    delete:
-      tags:
-        - Metatype Relationship Pairs
-      summary: Archive Metatype Relationship Pair
-      description: Archives a Metatype Relationship Pair.
-      operationId: ArchiveMetatypeRelationshipPair
-      parameters:
-        - name: container_id
-          in: path
-          required: true
-          schema:
-            type: string
-        - name: pair_id
-          in: path
-          required: true
-          schema:
-            type: string
-      responses:
-        '200':
-          description: ''
-          content:
-            application/json:
-              schema:
-                $ref: '#/components/schemas/Generic200Response'
-      deprecated: false
-    put:
-      tags:
-        - Metatype Relationship Pairs
-      summary: Update Metaype Relationship Pair
-      operationId: UpdateMetatypeRelationshipPair
-      parameters:
-        - name: container_id
-          in: path
-          required: true
-          schema:
-            type: string
-        - name: pair_id
-          in: path
-          required: true
-          schema:
-            type: string
-      responses:
-        '200':
-          description: OK
-          content:
-            application/json:
-              schema:
-                $ref: '#/components/schemas/UpdateMetatypeRelationshipPairResponse'
-      requestBody:
-        content:
-          application/json:
-            schema:
-              $ref: '#/components/schemas/RelationshipPair'
-      description: Updates the specified metatype relationship pair.
-  '/containers/{container_id}/import/datasources':
-    get:
-      tags:
-        - Data Sources
-      summary: List Data Sources
-      operationId: ListDataSources
-      parameters:
-        - name: container_id
-          in: path
-          required: true
-          schema:
-            type: string
-        - schema:
-            type: boolean
-          in: query
-          name: decrypted
-          description: Return decrypted data sources. Requires read-write permissions on data.
-      responses:
-        '200':
-          description: ''
-          content:
-            application/json:
-              schema:
-                $ref: '#/components/schemas/ListDataSourcesResponse'
-        '201':
-          description: Created
-      deprecated: false
-      description: List the datasources for the container.
-    post:
-      tags:
-        - Data Sources
-      summary: Create Data Source
-      description: 'Create new datasource. Supported data source types are `http`, `standard` (or `manual`), `jazz`, `p6`, `aveva`, and `timeseries`.'
-      operationId: CreateDataSource
-      parameters:
-        - name: container_id
-          in: path
-          required: true
-          schema:
-            type: string
-      requestBody:
-        content:
-          application/json:
-            schema:
-              $ref: '#/components/schemas/CreateDataSourceRequest'
-        required: true
-      responses:
-        '200':
-          description: ''
-          content:
-            application/json:
-              schema:
-                $ref: '#/components/schemas/CreateDataSourcesResponse'
-      deprecated: false
-      x-codegen-request-body-name: Body
-  '/containers/{container_id}/export/datatargets':
-    get:
-      summary: List Data Targets
-      operationId: ListDatTargets
-      parameters:
-        - name: container_id
-          in: path
-          required: true
-          schema:
-            type: string
-      responses:
-        '200':
-          description: OK
-          content:
-            application/json:
-              schema:
-                $ref: '#/components/schemas/ListDataTargetsResponse'
-        '301':
-          description: Moved Permanently
-        '401':
-          description: Unauthorized
-        '403':
-          description: Forbidden
-        '404':
-          description: Not Found
-      deprecated: false
-      description: List the datatargets for the container.
-      tags:
-        - Data Targets
-    post:
-      summary: Create Data Target
-      description: Create new datatarget. Supported data target types are `http` and `standard`.
-      operationId: CreateDataTarget
-      parameters:
-        - name: container_id
-          in: path
-          required: true
-          schema:
-            type: string
-      responses:
-        '201':
-          description: Created
-          content:
-            application/json:
-              schema:
-                $ref: '#/components/schemas/CreateDataTargetsResponse'
-      deprecated: false
-      x-codegen-request-body-name: Body
-      tags:
-        - Data Targets
-      requestBody:
-        content:
-          application/json:
-            schema:
-              $ref: '#/components/schemas/CreateDataTargetRequest'
-            examples:
-              example-1:
-                value:
-                  name: testing data target
-                  adapter_type: http OR standard
-                  active: true
-                  config:
-                    endpoint: ''
-                    auth_method: basic
-                    username: test
-                    password: test
-                    grapgql_query: '{ __type(name: "Requirement"){ name fields{ name } } }'
-    parameters:
-      - schema:
-          type: string
-        name: container_id
-        in: path
-        required: true
-  '/containers/{container_id}/import/datasources/{data_source_id}':
-    get:
-      tags:
-        - Data Sources
-      summary: Retrieve Data Source
-      description: Retrieve a single data source by ID.
-      operationId: RetrieveDataSource
-      parameters:
-        - name: container_id
-          in: path
-          required: true
-          schema:
-            type: string
-        - name: data_source_id
-          in: path
-          required: true
-          schema:
-            type: string
-      responses:
-        '200':
-          description: ''
-          content:
-            application/json:
-              schema:
-                $ref: '#/components/schemas/GetDataSourceResponse'
-      deprecated: false
-    put:
-      tags:
-        - Data Sources
-      summary: Set Data Source Configuration
-      description: Updates a data source's configuration in storage. Note that this request body's structure must match that of the data source's adapter type.
-      operationId: SetDataSourceConfiguration
-      parameters:
-        - name: container_id
-          in: path
-          required: true
-          schema:
-            type: string
-        - name: data_source_id
-          in: path
-          required: true
-          schema:
-            type: string
-      requestBody:
-        content:
-          application/json:
-            schema:
-              $ref: '#/components/schemas/CreateDataSourceConfig'
-        required: true
-      responses:
-        '200':
-          description: ''
-          content:
-            application/json:
-              schema:
-                $ref: '#/components/schemas/UpdateDataSourceResponse'
-      deprecated: false
-      x-codegen-request-body-name: Body
-    delete:
-      tags:
-        - Data Sources
-      summary: Archive Data Source
-      description: 'Archive a data source, with options to permanently remove it (and associated data).'
-      operationId: ArchiveDataSource
-      parameters:
-        - name: container_id
-          in: path
-          required: true
-          schema:
-            type: string
-        - name: data_source_id
-          in: path
-          required: true
-          schema:
-            type: string
-        - schema:
-            type: string
-          in: query
-          name: archive
-          description: Set to true to archive the data source.
-        - schema:
-            type: string
-          in: query
-          name: forceDelete
-          description: Set to true to force deletion of the data source.
-        - schema:
-            type: string
-          in: query
-          name: removeData
-          description: Set to true to remove data associated with the data source.
-      responses:
-        '200':
-          description: ''
-          content:
-            application/json:
-              schema:
-                $ref: '#/components/schemas/Generic200Response'
-      deprecated: false
-  '/containers/{container_id}/export/datatargets/{data_target_id}':
-    get:
-      summary: Retrieve Data Target
-      description: Retrieve a single data target by ID.
-      operationId: RetrieveDataTarget
-      parameters:
-        - name: container_id
-          in: path
-          required: true
-          schema:
-            type: string
-        - name: data_target_id
-          in: path
-          required: true
-          schema:
-            type: string
-      responses:
-        '200':
-          description: ''
-          content:
-            application/json:
-              schema:
-                $ref: '#/components/schemas/GetDataTargetResponse'
-      deprecated: false
-      tags:
-        - Data Targets
-    put:
-      tags:
-        - Data Targets
-      summary: Set Data Target Configuration
-      description: Updates a data target's configuration in storage. Note that this request body's structure must match that of the data target's adapter type.
-      operationId: SetDataTargetConfiguration
-      parameters:
-        - name: container_id
-          in: path
-          required: true
-          schema:
-            type: string
-        - name: data_target_id
-          in: path
-          required: true
-          schema:
-            type: string
-      requestBody:
-        content:
-          application/json:
-            schema:
-              $ref: '#/components/schemas/CreateDataTargetConfig'
-            examples: {}
-        required: true
-      responses:
-        '200':
-          description: ''
-          content:
-            application/json:
-              schema:
-                $ref: '#/components/schemas/UpdateDataTargetResponse'
-      deprecated: false
-      x-codegen-request-body-name: Body
-    delete:
-      summary: Archive Data Target
-      description: 'Archive a data target, with options to permanently remove it.'
-      operationId: ArchiveDataTarget
-      parameters:
-        - name: container_id
-          in: path
-          required: true
-          schema:
-            type: string
-        - name: data_target_id
-          in: path
-          required: true
-          schema:
-            type: string
-        - schema:
-            type: string
-          in: query
-          name: archive
-          description: Set to true to archive the data target.
-        - schema:
-            type: string
-          in: query
-          name: forceDelete
-          description: Set to true to force deletion of the data target.
-      responses:
-        '200':
-          description: ''
-          content:
-            application/json:
-              schema:
-                $ref: '#/components/schemas/Generic200Response'
-      deprecated: false
-      tags:
-        - Data Targets
-    parameters:
-      - schema:
-          type: string
-        name: container_id
-        in: path
-        required: true
-      - schema:
-          type: string
-        name: data_target_id
-        in: path
-        required: true
-  '/containers/{container_id}/import/datasources/{data_source_id}/active':
-    post:
-      tags:
-        - Data Sources
-      summary: Set Data Source Active
-      description: Sets a data source active.
-      operationId: SetDataSourceActive
-      parameters:
-        - name: container_id
-          in: path
-          required: true
-          schema:
-            type: string
-        - name: data_source_id
-          in: path
-          required: true
-          schema:
-            type: string
-      responses:
-        '200':
-          description: ''
-          content:
-            application/json:
-              schema:
-                $ref: '#/components/schemas/Generic200Response'
-      deprecated: false
-    delete:
-      tags:
-        - Data Sources
-      summary: Set Data Source Inactive
-      description: Sets a data source inactive.
-      operationId: SetDataSourceInactive
-      parameters:
-        - name: container_id
-          in: path
-          required: true
-          schema:
-            type: string
-        - name: data_source_id
-          in: path
-          required: true
-          schema:
-            type: string
-      responses:
-        '200':
-          description: ''
-          content:
-            application/json:
-              schema:
-                $ref: '#/components/schemas/Generic200Response'
-      deprecated: false
-  '/containers/{container_id}/export/datatargets/{data_target_id}/active':
-    post:
-      summary: Set Data Target Active
-      description: Sets a data target active.
-      operationId: SetDataTargetActive
-      parameters:
-        - name: container_id
-          in: path
-          required: true
-          schema:
-            type: string
-        - name: data_target_id
-          in: path
-          required: true
-          schema:
-            type: string
-      responses:
-        '200':
-          description: ''
-          content:
-            application/json:
-              schema:
-                $ref: '#/components/schemas/Generic200Response'
-      deprecated: false
-      tags:
-        - Data Targets
-    delete:
-      summary: Set Data Target Inactive
-      description: Sets a data target inactive.
-      operationId: SetDataTargetInactive
-      parameters:
-        - name: container_id
-          in: path
-          required: true
-          schema:
-            type: string
-        - name: data_target_id
-          in: path
-          required: true
-          schema:
-            type: string
-      responses:
-        '200':
-          description: ''
-          content:
-            application/json:
-              schema:
-                $ref: '#/components/schemas/Generic200Response'
-      deprecated: false
-      tags:
-        - Data Targets
-    parameters:
-      - schema:
-          type: string
-        name: container_id
-        in: path
-        required: true
-      - schema:
-          type: string
-        name: data_target_id
-        in: path
-        required: true
-  '/containers/{container_id}/import/datasources/{data_source_id}/imports':
-    get:
-      tags:
-        - Data Sources
-      summary: List Imports for Data Source
-      operationId: ListImportsForDataSource
-      parameters:
-        - name: container_id
-          in: path
-          required: true
-          schema:
-            type: string
-        - name: data_source_id
-          in: path
-          required: true
-          schema:
-            type: string
-      responses:
-        '200':
-          description: ''
-          content:
-            application/json:
-              schema:
-                $ref: '#/components/schemas/ListDataSourceImportsResponse'
-      deprecated: false
-      description: List the imports for the datasource.
-    post:
-      tags:
-        - Data Sources
-      summary: Create Manual Import
-      description: Create a manual import.
-      operationId: CreateManualImport
-      parameters:
-        - name: container_id
-          in: path
-          required: true
-          schema:
-            type: string
-        - name: data_source_id
-          in: path
-          required: true
-          schema:
-            type: string
-      requestBody:
-        content:
-          application/json:
-            schema:
-              type: object
-              example:
-                test: test
-        required: true
-      responses:
-        '200':
-          description: ''
-          content:
-            application/json:
-              schema:
-                $ref: '#/components/schemas/CreateManualImportResponse'
-      deprecated: false
-      x-codegen-request-body-name: Body
-  '/containers/{container_id}/import/datasources/{data_source_id}/files':
-    post:
-      tags:
-        - Data Sources
-      summary: Upload File
-      description: |-
-        Uploads a file and it's metadata to Deep Lynx. All additional fields on the multipart form will be processed and added as metadata to the file upload itself. 
-
-        This should be a collection of files and normal fields. If you include a file field and call that "metadata" - you can include a normal metadata upload as either a json, csv, or xml file. This data will be processed like a normal import and the files attached to the processed data. Once Deep Lynx generates nodes and edges from that data, any files attached will automatically be attached to the resulting nodes/edges as well.
-
-        NOTE: The metadata file you upload, if json, must be wrapped in an array. If you do not pass in an array of objects, even if it's a single object, then Deep Lynx will attempt to split up your metadata into its parts instead of treating it like a whole object.
-      operationId: UploadFile
-      parameters:
-        - name: container_id
-          in: path
-          required: true
-          schema:
-            type: string
-        - name: data_source_id
-          in: path
-          required: true
-          schema:
-            type: string
-        - schema:
-            type: string
-          in: query
-          name: importID
-          description: You can attach the metadata to an existing import if desired.
-      responses:
-        '200':
-          description: ''
-          content:
-            application/json:
-              schema:
-                $ref: '#/components/schemas/UploadFileResponse'
-      deprecated: false
-      requestBody:
-        content:
-          multipart/form-data:
-            schema:
-              type: object
-              properties:
-                file:
-                  type: string
-                  format: binary
-                metadata:
-                  type: string
-                  format: binary
-        description: |-
-          This should be a collection of files and normal fields. If you include a file field and call that "metadata" - you can include a normal metadata upload as either a json, csv, or xml file. This data will be processed like a normal import and the files attached to the processed data. Once Deep Lynx generates nodes and edges from that data, any files attached will automatically be attached to the resulting nodes/edges as well.
-
-          NOTE: The metadata file you upload, if json, must be wrapped in an array. If you do not pass in an array of objects, even if it's a single object, then Deep Lynx will attempt to split up your metadata into its parts instead of treating it like a whole object.
-  '/containers/{container_id}/files/{file_id}/download':
-    get:
-      tags:
-        - Data Sources
-      summary: Download File
-      description: Downloads a previously uploaded file.
-      operationId: DownloadFile
-      parameters:
-        - name: container_id
-          in: path
-          required: true
-          schema:
-            type: string
-        - name: file_id
-          in: path
-          required: true
-          schema:
-            type: string
-      responses:
-        '200':
-          description: ''
-          content: {}
-      deprecated: false
-  '/containers/{container_id}/files/{file_id}':
-    get:
-      tags:
-        - Data Sources
-      summary: Retrieve File
-      description: Get information about a file by ID.
-      operationId: RetrieveFile
-      parameters:
-        - name: container_id
-          in: path
-          required: true
-          schema:
-            type: string
-        - name: file_id
-          in: path
-          required: true
-          schema:
-            type: string
-      responses:
-        '200':
-          description: ''
-          content:
-            application/json:
-              schema:
-                $ref: '#/components/schemas/GetFileInfoResponse'
-      deprecated: false
-  '/containers/{container_id}/data/export':
-    post:
-      tags:
-        - Data Export
-      summary: Create Data Export
-      description: Create a new data export with the included configuration. Configuration values may be encrypted depending on the adapter you've choosen. See the readme for the exporters for more information.
-      operationId: CreateDataExport
-      parameters:
-        - name: container_id
-          in: path
-          required: true
-          schema:
-            type: string
-      requestBody:
-        content:
-          application/json:
-            schema:
-              $ref: '#/components/schemas/CreateDataExportRequest'
-        required: true
-      responses:
-        '200':
-          description: ''
-          content:
-            application/json:
-              schema:
-                $ref: '#/components/schemas/Generic200Response'
-      deprecated: false
-      x-codegen-request-body-name: Body
-    get:
-      tags:
-        - Data Export
-      summary: List Data Exports
-      operationId: ListDataExports
-      responses:
-        '200':
-          description: ''
-          content:
-            application/json:
-              schema:
-                $ref: '#/components/schemas/ListDataExportsResponse'
-      description: List data exports for the container.
-      parameters:
-        - schema:
-            type: boolean
-          in: query
-          name: count
-          description: boolean indicating if the return value should be a count only
-        - schema:
-            type: integer
-            minimum: 0
-          in: query
-          name: limit
-        - schema:
-            type: integer
-            minimum: 0
-          in: query
-          name: offset
-        - schema:
-            type: string
-          in: query
-          name: sortBy
-          description: column to sort results by
-        - schema:
-            type: boolean
-          in: query
-          name: sortDesc
-          description: boolean indicating if results should be in descending order
-    parameters:
-      - schema:
-          type: string
-        name: container_id
-        in: path
-        required: true
-  '/containers/{container_id}/data/export/{export_id}':
-    get:
-      tags:
-        - Data Export
-      summary: Retrieve Data Export
-      description: Fetch a data export record by ID
-      operationId: RetrieveDataExport
-      parameters:
-        - name: container_id
-          in: path
-          required: true
-          schema:
-            type: string
-        - name: export_id
-          in: path
-          required: true
-          schema:
-            type: string
-      responses:
-        '200':
-          description: ''
-          content:
-            application/json:
-              schema:
-                $ref: '#/components/schemas/GetDataExportResponse'
-      deprecated: false
-    put:
-      tags:
-        - Data Export
-      summary: Stop Data Export
-      description: Stops a data export. Please note that this just sends a **stop** signal. The application's export adapter determines how to handle the said signal. In some cases the export stopping might not be immediate.
-      operationId: StopDataExport
-      parameters:
-        - name: container_id
-          in: path
-          required: true
-          schema:
-            type: string
-        - name: export_id
-          in: path
-          required: true
-          schema:
-            type: string
-      responses:
-        '200':
-          description: ''
-          content:
-            application/json:
-              schema:
-                $ref: '#/components/schemas/Generic200Response'
-      deprecated: false
-      x-codegen-request-body-name: Body
-    post:
-      tags:
-        - Data Export
-      summary: Start Data Export
-      description: Start or restart a data export by id.
-      operationId: StartDataExport
-      parameters:
-        - name: container_id
-          in: path
-          required: true
-          schema:
-            type: string
-        - name: export_id
-          in: path
-          required: true
-          schema:
-            type: string
-      responses:
-        '200':
-          description: ''
-          content:
-            application/json:
-              schema:
-                $ref: '#/components/schemas/Generic200Response'
-      deprecated: false
-    delete:
-      tags:
-        - Data Export
-      summary: Delete Data Export
-      description: Deletes a data export record. This does not guarantee the export will stop immediately.
-      operationId: DeleteDataExport
-      parameters:
-        - name: container_id
-          in: path
-          required: true
-          schema:
-            type: string
-        - name: export_id
-          in: path
-          required: true
-          schema:
-            type: string
-      responses:
-        '200':
-          description: ''
-          content:
-            application/json:
-              schema:
-                $ref: '#/components/schemas/Generic200Response'
-      deprecated: false
-  /users:
-    get:
-      summary: List Users
-      tags:
-        - Users
-      responses:
-        '200':
-          description: ''
-          content:
-            application/json:
-              schema:
-                $ref: '#/components/schemas/ListUsersResponse'
-      operationId: ListUsers
-      description: List users.
-      parameters:
-        - schema:
-            type: boolean
-          in: query
-          name: count
-          description: boolean indicating if the return value should be a count only
-        - schema:
-            type: boolean
-          in: query
-          name: loadKeys
-          description: 'if supplied, the API keys for the user will also be returned'
-        - schema:
-            type: integer
-            minimum: 0
-          in: query
-          name: limit
-        - schema:
-            type: integer
-            minimum: 0
-          in: query
-          name: offset
-        - schema:
-            type: string
-          in: query
-          name: sortBy
-          description: column to sort results by
-        - schema:
-            type: boolean
-          in: query
-          name: sortDesc
-          description: boolean indicating if results should be in descending order
-  '/users/{user_id}':
-    parameters:
-      - schema:
-          type: string
-        name: user_id
-        in: path
-        required: true
-    put:
-      tags:
-        - Users
-      summary: Update User
-      operationId: UpdateUser
-      responses:
-        '200':
-          description: ''
-          content:
-            application/json:
-              schema:
-                $ref: '#/components/schemas/Generic200Response'
-      description: Updates the specified user.
-      requestBody:
-        content:
-          application/json:
-            schema:
-              $ref: '#/components/schemas/User'
-    delete:
-      tags:
-        - Users
-      summary: Delete User
-      operationId: DeleteUser
-      responses:
-        '200':
-          description: ''
-          content:
-            application/json:
-              schema:
-                $ref: '#/components/schemas/Generic200Response'
-      description: Deletes the specified user.
-  /users/invite:
-    get:
-      summary: Accept Container Invite
-      tags:
-        - Users
-      responses:
-        '200':
-          description: ''
-          content:
-            application/json:
-              schema:
-                $ref: '#/components/schemas/Generic200Response'
-      operationId: AcceptContainerInvite
-      parameters:
-        - schema:
-            type: string
-          in: query
-          name: token
-          description: the token supplied in the container invite
-          required: true
-      description: Accepts a container invite for the current user. The token received in the container invite previously must be attached to this request as a query parameter.
-  /users/invites:
-    get:
-      summary: List Outstanding Invites
-      tags:
-        - Users
-      responses:
-        '200':
-          description: ''
-          content:
-            application/json:
-              schema:
-                $ref: '#/components/schemas/ListUserInvitesResponse'
-        '404':
-          description: Not Found
-          content:
-            application/json:
-              schema:
-                $ref: '#/components/schemas/NotFound404'
-      operationId: ListOutstandingInvites
-      description: Lists the outstanding container invites for the current user.
-  /users/permissions:
-    get:
-      summary: List User Permissions
-      tags:
-        - Users
-      responses:
-        '200':
-          description: ''
-          content:
-            application/json:
-              schema:
-                $ref: '#/components/schemas/ListUserPermissionsResponse'
-      operationId: ListUserPermissions
-      description: List permissions for the user.
-  '/containers/{container_id}/users':
-    get:
-      tags:
-        - Users
-      summary: List Users for Container
-      description: List Users for container.
-      operationId: ListUsersForContainer
-      parameters:
-        - name: limit
-          in: query
-          schema:
-            type: integer
-            format: int32
-            minimum: 0
-        - name: offset
-          in: query
-          schema:
-            type: integer
-            format: int32
-            minimum: 0
-        - name: container_id
-          in: path
-          required: true
-          schema:
-            type: string
-      responses:
-        '200':
-          description: ''
-          content:
-            application/json:
-              schema:
-                $ref: '#/components/schemas/ListUsersForContainerResponse'
-      deprecated: false
-  '/containers/{container_id}/users/{user_id}':
-    get:
-      tags:
-        - Users
-      summary: Retrieve User
-      description: Retrieve a user by ID
-      operationId: RetrieveUser
-      parameters:
-        - name: container_id
-          in: path
-          required: true
-          schema:
-            type: string
-        - name: user_id
-          in: path
-          required: true
-          schema:
-            type: string
-      responses:
-        '200':
-          description: ''
-          content:
-            application/json:
-              schema:
-                $ref: '#/components/schemas/GetUserResponse'
-      deprecated: false
-  '/containers/{container_id}/service-users':
-    get:
-      tags:
-        - Users
-      summary: List Service Users
-      description: Retrieve a list of all service users for container
-      operationId: ListServiceUsers
-      parameters:
-        - name: container_id
-          in: path
-          required: true
-          schema:
-            type: string
-      responses:
-        '200':
-          description: ''
-          content:
-            application/json:
-              schema:
-                $ref: '#/components/schemas/ListServiceUserResponse'
-      deprecated: false
-    parameters:
-      - schema:
-          type: string
-        name: container_id
-        in: path
-        required: true
-    post:
-      summary: Create Service User
-      operationId: CreateServiceUser
-      responses:
-        '200':
-          description: OK
-      description: Creates a new service user for container
-      requestBody:
-        content:
-          application/json:
-            schema:
-              $ref: '#/components/schemas/CreateServiceUser'
-      tags:
-        - Users
-  '/containers/{container_id}/service-users/{service_user_id}':
-    parameters:
-      - schema:
-          type: string
-        name: container_id
-        in: path
-        required: true
-      - schema:
-          type: string
-        name: service_user_id
-        in: path
-        required: true
-    delete:
-      summary: Delete Service User
-      operationId: DeleteServiceUser
-      responses:
-        '200':
-          description: OK
-      description: Deletes a service user.
-      tags:
-        - Users
-  '/containers/{container_id}/service-users/{service_user_id}/permissions':
-    parameters:
-      - schema:
-          type: string
-        name: container_id
-        in: path
-        required: true
-      - schema:
-          type: string
-        name: service_user_id
-        in: path
-        required: true
-    put:
-      summary: Set Service User Permissions
-      operationId: SetServiceUserPermissions
-      responses:
-        '200':
-          description: OK
-      description: Set service user permissions.
-      requestBody:
-        content:
-          application/json:
-            schema:
-              description: ''
-              type: object
-              x-examples:
-                example-1:
-                  containers:
-                    - read
-                    - write
-                  data:
-                    - read
-                    - write
-                  users:
-                    - read
-                    - write
-                  ontology:
-                    - read
-                    - write
-              properties:
-                containers:
-                  type: array
-                  items:
-                    type: string
-                data:
-                  type: array
-                  items:
-                    type: string
-                users:
-                  type: array
-                  items:
-                    type: string
-                ontology:
-                  type: array
-                  items:
-                    type: string
-              required:
-                - containers
-                - data
-                - users
-                - ontology
-      tags:
-        - Users
-    get:
-      summary: Get Service User Permissions
-      operationId: GetServiceUserPermissions
-      responses:
-        '200':
-          description: OK
-          content:
-            application/json:
-              schema:
-                type: array
-                description: ''
-                minItems: 1
-                uniqueItems: true
-                items:
-                  type: object
-                  required:
-                    - '0'
-                  properties:
-                    '0':
-                      type: array
-                      uniqueItems: true
-                      items:
-                        properties: {}
-                x-examples:
-                  example-1:
-                    - - '70'
-                      - ontology
-                      - write
-      tags:
-        - Users
-      description: Get service user permissions.
-  '/containers/{container_id}/service-users/{service_user_id}/keys':
-    parameters:
-      - schema:
-          type: string
-        name: container_id
-        in: path
-        required: true
-      - schema:
-          type: string
-        name: service_user_id
-        in: path
-        required: true
-    get:
-      summary: List Service User KeyPairs
-      operationId: ListServiceUserKeyPairs
-      responses:
-        '200':
-          description: OK
-      description: 'Lists a service user''s api/secret keypairs. This lists only the key, not the secret.'
-      tags:
-        - Users
-    post:
-      summary: Create Service User KeyPair
-      operationId: CreateServiceUserKeyPair
-      responses:
-        '200':
-          description: OK
-      description: Creates a new api/secret keypair. This will return the secret as well - this is the only time that you will be able to see the secret.
-      tags:
-        - Users
-  '/containers/{container_id}/service-users/{service_user_id}/keys/{key_id}':
-    parameters:
-      - schema:
-          type: string
-        name: container_id
-        in: path
-        required: true
-      - schema:
-          type: string
-        name: service_user_id
-        in: path
-        required: true
-      - schema:
-          type: string
-        name: key_id
-        in: path
-        required: true
-    delete:
-      summary: Delete Service User KeyPair
-      operationId: DeleteServiceUserKeyPair
-      responses:
-        '200':
-          description: OK
-      description: Delete a service user keypair.
-      tags:
-        - Users
-  '/containers/{container_id}/users/{user_id}/roles':
-    get:
-      tags:
-        - Users
-      summary: List User's Roles
-      description: List Users' roles
-      operationId: ListUsersRoles
-      parameters:
-        - name: container_id
-          in: path
-          required: true
-          schema:
-            type: string
-        - name: user_id
-          in: path
-          required: true
-          schema:
-            type: string
-      responses:
-        '200':
-          description: ''
-          content:
-            application/json:
-              schema:
-                $ref: '#/components/schemas/ListUserRoles'
-      deprecated: false
-  '/containers/{container_id}/users/roles':
-    post:
-      tags:
-        - Users
-      summary: Assign User Role
-      description: 'Assign a role to a user, roles must consist of role name and domain'
-      operationId: AssignUserRole
-      parameters:
-        - name: container_id
-          in: path
-          required: true
-          schema:
-            type: string
-      requestBody:
-        content:
-          application/json:
-            schema:
-              $ref: '#/components/schemas/AssignRoleRequest'
-        required: true
-      responses:
-        '200':
-          description: ''
-          content:
-            application/json:
-              schema:
-                $ref: '#/components/schemas/Generic200Response'
-      deprecated: false
-      x-codegen-request-body-name: Body
-  '/containers/{container_id}/users/invite':
-    get:
-      tags:
-        - Users
-      summary: List Invited Users for Container
-      description: List all invitations to container.
-      operationId: ListInvitedUsersForContainer
-      parameters:
-        - name: container_id
-          in: path
-          required: true
-          schema:
-            type: string
-      responses:
-        '200':
-          description: ''
-          content:
-            application/json:
-              schema:
-                $ref: '#/components/schemas/ListContainerInvitesResponse'
-        '404':
-          description: Not Found
-          content:
-            application/json:
-              schema:
-                $ref: '#/components/schemas/NotFound404'
-      deprecated: false
-    post:
-      tags:
-        - Users
-      summary: Invite User to Container
-      description: Create a new user using the username_password identity type.
-      operationId: InviteUserToContainer
-      parameters:
-        - name: container_id
-          in: path
-          required: true
-          schema:
-            type: string
-      responses:
-        '200':
-          description: ''
-          content:
-            application/json:
-              schema:
-                $ref: '#/components/schemas/Generic200Response'
-      deprecated: false
-      requestBody:
-        content:
-          application/json:
-            schema:
-              $ref: '#/components/schemas/ContainerInvite'
-  '/containers/{container_id}/import/datasources/{data_source_id}/mappings':
-    get:
-      tags:
-        - Data Type Mappings
-      summary: List Data Type Mappings
-      description: Lists data type mappings for the data source
-      operationId: ListDataTypeMappings
-      parameters:
-        - name: limit
-          in: query
-          schema:
-            type: integer
-            minimum: 0
-        - name: offset
-          in: query
-          schema:
-            type: integer
-            minimum: 0
-        - name: needsTransformations
-          in: query
-          description: boolean indicating if the return should consist of only mappings that need transformations
-          schema:
-            type: boolean
-        - name: count
-          in: query
-          description: boolean indicating if the return value should be a count only
-          schema:
-            type: boolean
-        - name: sortBy
-          in: query
-          description: column to sort results by
-          schema:
-            type: string
-        - name: sortDesc
-          in: query
-          description: boolean indicating if results should be in descending order
-          schema:
-            type: boolean
-        - name: container_id
-          in: path
-          required: true
-          schema:
-            type: string
-        - name: data_source_id
-          in: path
-          required: true
-          schema:
-            type: string
-        - schema:
-            type: string
-          in: query
-          name: resultingMetatypeName
-          description: 'if supplied, filters returned transformations by those that produce the resulting metatype'
-        - schema:
-            type: string
-          in: query
-          name: resultingMetatypeRelationshipName
-          description: 'if supplied, filters returned transformations by those that produce the resulting metatype relationship'
-      responses:
-        '200':
-          description: ''
-          content:
-            application/json:
-              schema:
-                $ref: '#/components/schemas/ListDataTypeMappingResponse'
-      deprecated: false
-  '/containers/{container_id}/import/datasources/{data_source_id}/mappings/{mapping_id}':
-    get:
-      tags:
-        - Data Type Mappings
-      summary: Retrieve Data Type Mapping
-      description: Retrieve a data type mapping
-      operationId: RetrieveDataTypeMapping
-      parameters:
-        - name: container_id
-          in: path
-          required: true
-          schema:
-            type: string
-        - name: data_source_id
-          in: path
-          required: true
-          schema:
-            type: string
-        - name: mapping_id
-          in: path
-          required: true
-          schema:
-            type: string
-      responses:
-        '200':
-          description: ''
-          content:
-            application/json:
-              schema:
-                $ref: '#/components/schemas/GetDataTypeMappingResponse'
-      deprecated: false
-    delete:
-      tags:
-        - Data Type Mappings
-      summary: Delete Data Type Mapping
-      description: Permanently remove data type mapping.
-      operationId: DeleteDataTypeMapping
-      parameters:
-        - name: container_id
-          in: path
-          required: true
-          schema:
-            type: string
-        - name: data_source_id
-          in: path
-          required: true
-          schema:
-            type: string
-        - name: mapping_id
-          in: path
-          required: true
-          schema:
-            type: string
-      responses:
-        '200':
-          description: ''
-          content:
-            application/json:
-              schema:
-                $ref: '#/components/schemas/Generic200Response'
-      deprecated: false
-      x-codegen-request-body-name: Body
-    put:
-      tags:
-        - Data Type Mappings
-      summary: Update Data Type Mapping
-      operationId: UpdateDataTypeMapping
-      parameters:
-        - name: container_id
-          in: path
-          required: true
-          schema:
-            type: string
-        - name: data_source_id
-          in: path
-          required: true
-          schema:
-            type: string
-        - name: mapping_id
-          in: path
-          required: true
-          schema:
-            type: string
-      responses:
-        '200':
-          description: ''
-          content:
-            application/json:
-              schema:
-                $ref: '#/components/schemas/UpdateDataTypeMappingResponse'
-      description: Updates a data type mapping.
-      requestBody:
-        content:
-          application/json:
-            schema:
-              $ref: '#/components/schemas/TypeMapping'
-    parameters: []
-  '/containers/{container_id}/import/datasources/{data_source_id}/mappings/export':
-    post:
-      tags:
-        - Data Type Mappings
-      summary: Export Type Mappings
-      operationId: ExportTypeMappings
-      responses:
-        '200':
-          description: ''
-          content:
-            application/json:
-              schema:
-                type: array
-                items:
-                  $ref: '#/components/schemas/TypeMapping'
-      description: 'Export type mappings for a datasource. Providing a JSON body is optional. If provided, the mapping_ids may be specified to indicate certain type mapping IDs to return. Additionally, a target data source may be provided to which the mappings will be copied.'
-      requestBody:
-        content:
-          application/json:
-            schema:
-              $ref: '#/components/schemas/TypeMappingExportPayload'
-        description: ''
-    parameters:
-      - schema:
-          type: string
-        name: container_id
-        in: path
-        required: true
-      - schema:
-          type: string
-        name: data_source_id
-        in: path
-        required: true
-  '/containers/{container_id}/import/datasources/{data_source_id}/mappings/import':
-    parameters:
-      - schema:
-          type: string
-        name: container_id
-        in: path
-        required: true
-      - schema:
-          type: string
-        name: data_source_id
-        in: path
-        required: true
-    post:
-      tags:
-        - Data Type Mappings
-      summary: Import Data Type Mappings
-      operationId: ImportDataTypeMappings
-      responses:
-        '200':
-          description: ''
-          content:
-            application/json:
-              schema:
-                $ref: '#/components/schemas/ImportDataTypeMappingResponse'
-      description: 'Import type mappings for a datasource. Accepts either a JSON body or actual JSON file. The payload should be an array of type mapping classes, previously generated using the export route.'
-      requestBody:
-        content:
-          application/json:
-            schema:
-              type: array
-              items:
-                type: object
-          multipart/form-data:
-            schema:
-              type: object
-              properties:
-                file:
-                  type: string
-                  format: binary
-      parameters:
-        - schema:
-            type: boolean
-            default: false
-          in: query
-          name: isEnabled
-  '/containers/{container_id}/import/datasources/{data_source_id}/mappings/{mapping_id}/transformations':
-    get:
-      tags:
-        - Data Type Mappings
-      summary: List Data Type Mapping's Transformations
-      description: List transformations for a type mapping from storage.
-      operationId: ListTransformations
-      parameters:
-        - name: container_id
-          in: path
-          required: true
-          schema:
-            type: string
-        - name: data_source_id
-          in: path
-          required: true
-          schema:
-            type: string
-        - name: mapping_id
-          in: path
-          required: true
-          schema:
-            type: string
-      responses:
-        '200':
-          description: ''
-          content:
-            application/json:
-              schema:
-                $ref: '#/components/schemas/ListTransformationResponse'
-      deprecated: false
-    post:
-      tags:
-        - Data Type Mappings
-      summary: Create Data Type Mapping's Transformations
-      description: Create a transformation for the type mapping.
-      operationId: CreateTransformation
-      parameters:
-        - name: container_id
-          in: path
-          required: true
-          schema:
-            type: string
-        - name: data_source_id
-          in: path
-          required: true
-          schema:
-            type: string
-        - name: mapping_id
-          in: path
-          required: true
-          schema:
-            type: string
-      requestBody:
-        content:
-          application/json:
-            schema:
-              $ref: '#/components/schemas/CreateTypeMappingTransformationsRequest'
-        required: true
-      responses:
-        '200':
-          description: ''
-          content:
-            application/json:
-              schema:
-                $ref: '#/components/schemas/CreateTransformationResponse'
-      deprecated: false
-      x-codegen-request-body-name: Body
-  '/containers/{container_id}/import/datasources/{data_source_id}/mappings/{mapping_id}/transformations/{transformation_id}':
-    put:
-      tags:
-        - Data Type Mappings
-      summary: Update Data Type Mapping's Transformations
-      description: Update a transformation.
-      operationId: UpdateTransformation
-      parameters:
-        - name: container_id
-          in: path
-          required: true
-          schema:
-            type: string
-        - name: data_source_id
-          in: path
-          required: true
-          schema:
-            type: string
-        - name: mapping_id
-          in: path
-          required: true
-          schema:
-            type: string
-        - name: transformation_id
-          in: path
-          required: true
-          schema:
-            type: string
-      requestBody:
-        content:
-          application/json:
-            schema:
-              $ref: '#/components/schemas/CreateTypeMappingTransformationsRequest'
-        required: true
-      responses:
-        '200':
-          description: ''
-          content:
-            application/json:
-              schema:
-                $ref: '#/components/schemas/UpdateTransformationResponse'
-      deprecated: false
-      x-codegen-request-body-name: Body
-    delete:
-      tags:
-        - Data Type Mappings
-      summary: Delete Data Type Mapping's Transformations
-      description: Delete a transformation.
-      operationId: DeleteTransformation
-      parameters:
-        - name: container_id
-          in: path
-          required: true
-          schema:
-            type: string
-        - name: data_source_id
-          in: path
-          required: true
-          schema:
-            type: string
-        - name: mapping_id
-          in: path
-          required: true
-          schema:
-            type: string
-        - name: transformation_id
-          in: path
-          required: true
-          schema:
-            type: string
-      responses:
-        '200':
-          description: ''
-          content:
-            application/json:
-              schema:
-                $ref: '#/components/schemas/Generic200Response'
-      deprecated: false
-  '/containers/{container_id}/import/imports/{import_id}':
-    delete:
-      tags:
-        - Imports
-      summary: Delete Import
-      description: Delete import will delete an import ONLY IF the import has not been processed.
-      operationId: DeleteImport
-      parameters:
-        - name: container_id
-          in: path
-          required: true
-          schema:
-            type: string
-        - name: import_id
-          in: path
-          required: true
-          schema:
-            type: string
-      responses:
-        '200':
-          description: ''
-          content: {}
-      deprecated: false
-  '/containers/{container_id}/import/imports/{import_id}/data':
-    get:
-      tags:
-        - Imports
-      summary: List Import's Data
-      operationId: ListImportsData
-      parameters:
-        - name: container_id
-          in: path
-          required: true
-          schema:
-            type: string
-        - name: import_id
-          in: path
-          required: true
-          schema:
-            type: string
-        - schema:
-            type: string
-          in: query
-          name: count
-          description: boolean indicating if the return value should be a count only
-        - schema:
-            type: integer
-            minimum: 0
-          in: query
-          name: limit
-        - schema:
-            type: integer
-            minimum: 0
-          in: query
-          name: offset
-        - schema:
-            type: string
-          in: query
-          name: sortBy
-          description: column to sort results by
-        - schema:
-            type: boolean
-          in: query
-          name: sortDesc
-          description: boolean indicating if results should be in descending order
-      responses:
-        '200':
-          description: ''
-          content:
-            application/json:
-              schema:
-                $ref: '#/components/schemas/ListImportDataResponse'
-      deprecated: false
-      description: List the data for an import.
-  '/containers/{container_id}/import/imports/{import_id}/data/{data_id}':
-    get:
-      tags:
-        - Imports
-      summary: Retrieve Import Data
-      description: Retrieve a single piece of data from an import.
-      operationId: RetrieveImportData
-      parameters:
-        - name: container_id
-          in: path
-          required: true
-          schema:
-            type: string
-        - name: import_id
-          in: path
-          required: true
-          schema:
-            type: string
-        - name: data_id
-          in: path
-          required: true
-          schema:
-            type: integer
-            format: int32
-      responses:
-        '200':
-          description: ''
-          content:
-            application/json:
-              schema:
-                $ref: '#/components/schemas/GetImportDataResponse'
-      deprecated: false
-    delete:
-      tags:
-        - Imports
-      summary: Delete Import Data
-      description: Delete a single piece of data from an import.
-      operationId: DeleteImportData
-      parameters:
-        - name: container_id
-          in: path
-          required: true
-          schema:
-            type: string
-        - name: import_id
-          in: path
-          required: true
-          schema:
-            type: string
-        - name: data_id
-          in: path
-          required: true
-          schema:
-            type: integer
-            format: int32
-      responses:
-        '200':
-          description: ''
-          content:
-            application/json:
-              schema:
-                $ref: '#/components/schemas/Generic200Response'
-      deprecated: false
-    put:
-      tags:
-        - Imports
-      summary: Update Import Data
-      operationId: UpdateImportData
-      parameters:
-        - name: container_id
-          in: path
-          required: true
-          schema:
-            type: string
-        - name: import_id
-          in: path
-          required: true
-          schema:
-            type: string
-        - name: data_id
-          in: path
-          required: true
-          schema:
-            type: integer
-            format: int32
-      responses:
-        '200':
-          description: ''
-          content:
-            application/json:
-              schema:
-                $ref: '#/components/schemas/UpdateImportDataResponse'
-      description: Update the data of an existing import.
-      requestBody:
-        content:
-          application/json:
-            schema:
-              $ref: '#/components/schemas/DataStaging'
-  '/containers/{container_id}/datasources/{data_source_id}/imports':
-    parameters:
-      - schema:
-          type: string
-        name: container_id
-        in: path
-        required: true
-      - schema:
-          type: string
-        name: data_source_id
-        in: path
-        required: true
-    post:
-      tags:
-        - Imports
-      summary: Create Import
-      operationId: CreateImport
-      responses:
-        '200':
-          description: ''
-          content:
-            application/json:
-              schema:
-                $ref: '#/components/schemas/CreateImportResponse'
-      description: Creates a new import.
-      requestBody:
-        content:
-          application/json:
-            schema:
-              description: ''
-              type: object
-              x-examples:
-                example-1:
-                  data_source_id: 1294f879-7f15-40e7-86f4-56177108ba23
-                  reference: testing upload
-              properties:
-                data_source_id:
-                  type: string
-                  minLength: 1
-                reference:
-                  type: string
-                  minLength: 1
-                status_message:
-                  type: string
-              required:
-                - data_source_id
-        description: ''
-  '/containers/{container_id}/datasources/{data_source_id}/imports/{import_id}/data':
-    parameters:
-      - schema:
-          type: string
-        name: container_id
-        in: path
-        required: true
-      - schema:
-          type: string
-        name: import_id
-        in: path
-        required: true
-      - schema:
-          type: string
-        name: data_source_id
-        in: path
-        required: true
-    post:
-      tags:
-        - Imports
-      summary: Add Data to Import
-      operationId: AddDataToImport
-      responses:
-        '200':
-          description: ''
-          content:
-            application/json:
-              schema:
-                $ref: '#/components/schemas/AddDataToImportResponse'
-      description: Adds data to an existing import. Accepts an array of JSON objects or a file in JSON or CSV format.
-      requestBody:
-        content:
-          application/json:
-            schema:
-              type: array
-              items:
-                type: object
-          multipart/form-data:
-            schema:
-              type: object
-              properties:
-                file:
-                  type: string
-                  format: binary
-  /events:
-    post:
-      tags:
-        - Events
-      summary: Create Event
-      description: Create new event
-      operationId: CreateEvent
-      requestBody:
-        content:
-          application/json:
-            schema:
-              $ref: '#/components/schemas/CreateEventRequest'
-        required: true
-      responses:
-        '200':
-          description: ''
-          content:
-            application/json:
-              schema:
-                $ref: '#/components/schemas/CreateEventResponse'
-      deprecated: false
-      x-codegen-request-body-name: Body
-  /event_actions:
-    get:
-      summary: List Event Actions
-      tags:
-        - Events
-      responses:
-        '200':
-          description: ''
-          content:
-            application/json:
-              schema:
-                $ref: '#/components/schemas/ListEventActionResponse'
-      operationId: ListEventActions
-      description: Lists all event actions
-    post:
-      summary: Create Event Action
-      tags:
-        - Events
-      operationId: CreateEventAction
-      requestBody:
-        content:
-          application/json:
-            schema:
-              $ref: '#/components/schemas/CreateEventActionRequest'
-        required: true
-      responses:
-        '200':
-          description: ''
-          content:
-            application/json:
-              schema:
-                $ref: '#/components/schemas/CreateEventActionResponse'
-      description: Create an event action
-  '/event_actions/{action_id}':
-    parameters:
-      - schema:
-          type: string
-        name: action_id
-        in: path
-        required: true
-    get:
-      summary: Retrieve Event Action
-      tags:
-        - Events
-      responses:
-        '200':
-          description: ''
-          content:
-            application/json:
-              schema:
-                $ref: '#/components/schemas/GetEventActionResponse'
-      operationId: RetrieveEventAction
-      description: Retrieve an event action
-    put:
-      summary: Update Event Action
-      tags:
-        - Events
-      operationId: UpdateEventAction
-      responses:
-        '200':
-          description: ''
-          content:
-            application/json:
-              schema:
-                $ref: '#/components/schemas/UpdateEventActionResponse'
-      description: Update an event action
-      requestBody:
-        content:
-          application/json:
-            schema:
-              $ref: '#/components/schemas/CreateEventActionRequest'
-      parameters:
-        - schema:
-            type: boolean
-          in: query
-          name: active
-          description: Sets the event action active or inactive
-    delete:
-      summary: Delete Event Action
-      tags:
-        - Events
-      operationId: DeleteEventAction
-      responses:
-        '200':
-          description: ''
-          content:
-            application/json:
-              schema:
-                $ref: '#/components/schemas/Generic200Response'
-      description: Delete an event action
-  /event_action_status:
-    get:
-      summary: List Event Action Statuses
-      tags:
-        - Events
-      responses:
-        '200':
-          description: ''
-          content:
-            application/json:
-              schema:
-                $ref: '#/components/schemas/ListEventActionStatusResponse'
-      operationId: ListEventActionStatuses
-      description: List all event action statuses
-      parameters:
-        - schema:
-            type: string
-          in: query
-          name: eventID
-          description: Filter returned statuses by the event ID
-  '/event_action_status/{status_id}':
-    parameters:
-      - schema:
-          type: string
-        name: status_id
-        in: path
-        required: true
-    get:
-      summary: Retrieve Event Action Status
-      tags:
-        - Events
-      responses:
-        '200':
-          description: ''
-          content:
-            application/json:
-              schema:
-                $ref: '#/components/schemas/GetEventActionStatusResponse'
-      operationId: RetrieveEventActionStatus
-      description: Retrieve an event action status
-    put:
-      summary: Update Event Action Status
-      tags:
-        - Events
-      operationId: UpdateEventActionStatus
-      responses:
-        '200':
-          description: ''
-          content:
-            application/json:
-              schema:
-                $ref: '#/components/schemas/UpdateEventActionStatusResponse'
-      description: Update an event action status
-      requestBody:
-        content:
-          application/json:
-            schema:
-              $ref: '#/components/schemas/UpdateEventActionStatusRequest'
-  /oauth/token:
-    get:
-      tags:
-        - Authentication
-      summary: Retrieve OAuth Token
-      operationId: RetrieveOAuthToken
-      parameters:
-        - name: x-api-key
-          in: header
-          required: true
-          schema:
-            type: string
-          description: The API key
-        - name: x-api-secret
-          in: header
-          required: true
-          schema:
-            type: string
-          description: The API secret
-        - name: x-api-expiry
-          in: header
-          schema:
-            type: string
-          description: The API expiry date
-      responses:
-        '200':
-          description: ''
-          content:
-            application/json:
-              schema:
-                type: string
-        '401':
-          description: Unauthorized
-          content:
-            text/plain:
-              schema:
-                type: string
-                pattern: unauthorized
-                default: unauthorized
-      deprecated: false
-      description: Returns an OAuth token. The API key and secret must be supplied.
-    parameters: []
-  /oauth/exchange:
-    post:
-      tags:
-        - Authentication
-      summary: Exchange OAuth Token
-      operationId: ExchangeOAuthToken
-      responses:
-        '200':
-          description: ''
-          content:
-            application/json:
-              schema:
-                type: string
-      requestBody:
-        content:
-          application/json:
-            schema:
-              $ref: '#/components/schemas/TokenExchangeRequest'
-      description: 'Exchanges credentials for a JSON Web Token (JWT). Multiple authentication flows are supported, see Deep Lynx documentation for details.'
-  /health:
-    get:
-      tags:
-        - Misc
-      summary: Health
-      description: 'Simple endpoint, returns 200 on call. Can be used for a simple Up monitor by an external service.'
-      operationId: Health
-      responses:
-        '200':
-          description: ''
-          content:
-            text/plain:
-              schema:
-                type: string
-                example: OK
-      deprecated: false
-  /rsa/initialize:
-    post:
-      tags:
-        - Authentication
-      summary: RSA Initialize
-      operationId: RsaInitialize
-      responses:
-        '200':
-          description: ''
-          content:
-            application/json:
-              schema:
-                $ref: '#/components/schemas/RSAResponse'
-      description: |-
-        Used to begin (and optionally complete) an RSA authentication. Either a user's ID may be provided and the SecurID provided in a later `verify` request, 
-        or else the user may provide both the user ID (`subjectName`) and `securID` at once to `initialize` to complete the authentication request. 
-        The `securID` is the combination of the user's memorized token and 6 digit temporary RSA pin (with no spaces or characters between them).
-      requestBody:
-        content:
-          application/json:
-            schema:
-              $ref: '#/components/schemas/RSAInitRequest'
-  /rsa/verify:
-    post:
-      tags:
-        - Authentication
-      summary: RSA Verify
-      operationId: RsaVerify
-      responses:
-        '200':
-          description: ''
-          content:
-            application/json:
-              schema:
-                $ref: '#/components/schemas/RSAResponse'
-      requestBody:
-        content:
-          application/json:
-            schema:
-              $ref: '#/components/schemas/RSAVerifyRequest'
-      description: Provides RSA with the user's SecurID to complete authentication
-  /rsa/status:
-    post:
-      tags:
-        - Authentication
-      summary: RSA Status
-      operationId: RsaStatus
-      responses:
-        '200':
-          description: ''
-          content:
-            application/json:
-              schema:
-                $ref: '#/components/schemas/RSAStatusResponse'
-      requestBody:
-        content:
-          application/json:
-            schema:
-              $ref: '#/components/schemas/RSAStatusRequest'
-      description: Returns the status of an RSA authentication attempt
-  /rsa/cancel:
-    post:
-      tags:
-        - Authentication
-      summary: RSA Cancel
-      operationId: RsaCancel
-      responses:
-        '200':
-          description: ''
-          content:
-            application/json:
-              schema:
-                $ref: '#/components/schemas/RSAResponse'
-      requestBody:
-        content:
-          application/json:
-            schema:
-              $ref: '#/components/schemas/RSACancelRequest'
-      description: Cancels an RSA authentication attempt
-  '/containers/{container_id}/task':
-    parameters:
-      - schema:
-          type: string
-        name: container_id
-        in: path
-        required: true
-    get:
-      summary: List Tasks
-      tags:
-        - Tasks
-      responses:
-        '200':
-          description: ''
-          content:
-            application/json:
-              schema:
-                $ref: '#/components/schemas/ListTasksResponse'
-      operationId: ListTasks
-      description: Lists all tasks with a "ready" status
-    post:
-      summary: Create Task
-      tags:
-        - Tasks
-      operationId: CreateTask
-      responses:
-        '200':
-          description: ''
-          content:
-            application/json:
-              schema:
-                $ref: '#/components/schemas/CreateTaskResponse'
-      description: Creates a new task
-      requestBody:
-        content:
-          application/json:
-            schema:
-              $ref: '#/components/schemas/Task'
-  '/containers/{container_id}/task/{task_id}':
-    parameters:
-      - schema:
-          type: string
-        name: container_id
-        in: path
-        required: true
-      - schema:
-          type: string
-        name: task_id
-        in: path
-        required: true
-    get:
-      summary: Get Task
-      tags:
-        - Tasks
-      responses:
-        '200':
-          description: ''
-          content:
-            application/json:
-              schema:
-                $ref: '#/components/schemas/GetTaskResponse'
-      operationId: GetTask
-      description: Retrieves a specific task by ID
-    put:
-      summary: Update Task
-      tags:
-        - Tasks
-      operationId: UpdateTask
-      responses:
-        '200':
-          description: ''
-          content:
-            application/json:
-              schema:
-                $ref: '#/components/schemas/UpdateTaskResponse'
-      description: Updates a task
-      requestBody:
-        content:
-          application/json:
-            schema:
-              $ref: '#/components/schemas/Task'
-  '/containers/{container_id}/alerts':
-    parameters:
-      - schema:
-          type: string
-        name: container_id
-        in: path
-        required: true
-    get:
-      summary: List Container Alerts
-      tags:
-        - Containers
-      responses:
-        '200':
-          description: OK
-      operationId: ListContainerAlerts
-      description: List all active alerts for a container by ID.
-  '/containers/{container_id}/alerts/{alert_id}':
-    parameters:
-      - schema:
-          type: string
-        name: container_id
-        in: path
-        required: true
-      - schema:
-          type: string
-        name: alert_id
-        in: path
-        required: true
-    post:
-      summary: Acknowledge Container Alert
-      operationId: AcknowledgeContainerAlert
-      tags:
-        - Containers
-      responses:
-        '200':
-          description: OK
-      description: Post with no body to acknowledge an alert and remove it from the active alerts list.
-  '/containers/{container_id}/ontology/versions':
-    parameters:
-      - schema:
-          type: string
-        name: container_id
-        in: path
-        required: true
-    get:
-      summary: List Ontology Versions
-      tags:
-        - Containers
-      responses:
-        '200':
-          description: OK
-          content:
-            application/json:
-              schema:
-                description: ''
-                type: object
-                properties:
-                  value:
-                    type: array
-                    uniqueItems: true
-                    minItems: 1
-                    items:
-                      required:
-                        - id
-                        - container_id
-                        - name
-                        - changelist_id
-                        - created_by
-                        - created_at
-                      properties:
-                        id:
-                          type: string
-                        container_id:
-                          type: string
-                        name:
-                          type: string
-                        changelist_id:
-                          type: string
-                        created_by:
-                          type: string
-                        created_at:
-                          type: string
-                required:
-                  - value
-                x-examples:
-                  example-1:
-                    value:
-                      - id: ''
-                        container_id: ''
-                        name: ''
-                        changelist_id: ''
-                        created_by: ''
-                        created_at: ''
-      operationId: ListOntologyVersions
-      description: Lists all versions of the ontology for a container.
-  '/containers/{container_id}/ontology/versions/{version_id}':
-    parameters:
-      - schema:
-          type: string
-        name: container_id
-        in: path
-        required: true
-      - schema:
-          type: string
-        name: version_id
-        in: path
-        required: true
-    get:
-      summary: Retrieve Ontology Version
-      tags:
-        - Containers
-      responses:
-        '200':
-          description: OK
-          content:
-            application/json:
-              schema:
-                description: ''
-                type: object
-                properties:
-                  value:
-                    type: object
-                    properties:
-                      id:
-                        type: string
-                      container_id:
-                        type: string
-                      name:
-                        type: string
-                      changelist_id:
-                        type: string
-                      created_by:
-                        type: string
-                      created_at:
-                        type: string
-                    required:
-                      - id
-                      - container_id
-                      - name
-                      - changelist_id
-                      - created_by
-                      - created_at
-                required:
-                  - value
-                x-examples:
-                  example-1:
-                    value:
-                      id: ''
-                      container_id: ''
-                      name: ''
-                      changelist_id: ''
-                      created_by: ''
-                      created_at: ''
-      operationId: RetrieveOntologyVersion
-      description: Retreives details on a single ontology version.
-  '/containers/{container_id}/ontology/versions/{version_id}/rollback':
-    parameters:
-      - schema:
-          type: string
-        name: container_id
-        in: path
-        required: true
-      - schema:
-          type: string
-        name: version_id
-        in: path
-        required: true
-    post:
-      tags:
-        - Containers
-      summary: Rollback Ontology Version
-      operationId: RollbackOntologyVersion
-      responses:
-        '200':
-          description: OK
-      description: Rolls back the ontology to the selected version.
-  '/containers/{container_id}/ontology/versions/{ontology_version_id}/approve':
-    parameters:
-      - schema:
-          type: string
-        name: container_id
-        in: path
-        required: true
-      - schema:
-          type: string
-        name: ontology_version_id
-        in: path
-        required: true
-    post:
-      tags:
-        - Containers
-      summary: Send Ontology Version for Approval
-      operationId: SendOntologyVersionForApproval
-      responses:
-        '200':
-          description: OK
-      description: Sends an ontology version to be approved by a container admin
-    delete:
-      tags:
-        - Containers
-      summary: Reject Ontology Version Approval
-      operationId: RejectOntologyVersionApproval
-      responses:
-        '200':
-          description: OK
-      description: Rejects an ontology version (either in a pending status or after it has been approved).
-    put:
-      tags:
-        - Containers
-      summary: Approve Ontology Version
-      operationId: ApproveOntologyVersion
-      responses:
-        '200':
-          description: OK
-      description: Approves an ontology version
-  '/containers/{container_id}/ontology/versions/{ontology_version_id}/publish':
-    parameters:
-      - schema:
-          type: string
-        name: container_id
-        in: path
-        required: true
-      - schema:
-          type: string
-        name: ontology_version_id
-        in: path
-        required: true
-    post:
-      tags:
-        - Containers
-      summary: Publish Ontology Version
-      operationId: PublishOntologyVersion
-      responses:
-        '200':
-          description: OK
-      description: Publishes an ontology version
-  '/containers/{container_id}/import/datasources/{sourceID}/mappings/{mappingID}/copy/{originalMappingID}':
-    parameters:
-      - schema:
-          type: string
-        name: container_id
-        in: path
-        required: true
-      - schema:
-          type: string
-        name: sourceID
-        in: path
-        required: true
-      - schema:
-          type: string
-        name: mappingID
-        in: path
-        required: true
-      - schema:
-          type: string
-        name: originalMappingID
-        in: path
-        required: true
-    post:
-      summary: ''
-      operationId: CopyTransformations
-      responses:
-        '200':
-          description: OK
-      description: 'This endpoint copies transformations from the {originalMappingID} type mapping (final parameter) to the {mappingID} type mapping. This POST has NO body.'
-  '/containers/:container_id/import/datasources/:data_source_id/files/:file_id':
-    parameters: []
-    put:
-      summary: Update files
-      operationId: put-containers-container_id-import-datasources-datasource_id-files-file_id
-      responses:
-        '200':
-          description: OK
-        '500':
-          description: Internal Server Error
-      description: Update a file
-      parameters:
-        - schema:
-            type: string
-          in: header
-          name: Authorization
-          description: Bearer token
-      requestBody:
-        content:
-          application/json:
-            schema:
-              type: object
-              properties:
-                file:
-                  type: object
-                metadata:
-                  type: object
-            examples: {}
-          multipart/form-data:
-            schema:
-              type: object
-              properties:
-                file:
-                  type: object
-                metadata:
-                  type: string
-              required:
-                - file
-            examples:
-              example-1:
-                value:
-                  file: null
-          application/xml:
-            schema:
-              type: object
-              properties: {}
-        description: |-
-          Key/value pair where the key is named 'file' and the file is any file. 
-
-          Optionally, any metadata can be added
-      x-internal: false
-  '/containers/{container_id}/graphs/tags':
-    parameters:
-      - schema:
-          type: string
-        name: container_id
-        in: path
-        required: true
-    post:
-      summary: Create Tag
-      operationId: post-containers-container_id-graphs-tags
-      responses:
-        '200':
-          description: OK
-      description: Create a Tag
-      requestBody:
-        content:
-          application/json:
-            schema:
-              type: object
-              properties:
-                tag_name:
-                  type: string
-                container_id:
-                  type: integer
-            examples:
-              example-1:
-                value: {}
-  '/containers/{container_id}/graphs/tags/{tag_id}/nodes/{node_id}':
-    parameters:
-      - schema:
-          type: string
-        name: container_id
-        in: path
-        required: true
-      - schema:
-          type: string
-        name: node_id
-        in: path
-        required: true
-      - schema:
-          type: string
-        name: tag_id
-        in: path
-        required: true
-    put:
-      summary: Tag Node
-      operationId: put-containers-container_id-graphs-tags-nodes-node_id
-      responses:
-        '200':
-          description: OK
-      description: Attach Tag to Node
-  '/containers/{container_id}/graphs/tags/{tag_id}/edges/{edge_id}':
-    parameters:
-      - schema:
-          type: string
-        name: container_id
-        in: path
-        required: true
-      - schema:
-          type: string
-        name: edge_id
-        in: path
-        required: true
-      - schema:
-          type: string
-        name: tag_id
-        in: path
-        required: true
-    put:
-      summary: Tag Edge
-      operationId: put-containers-container_id-graphs-tags-tag_id-edges-edge_id
-      responses:
-        '200':
-          description: OK
-      description: Tag an Edge
-  '/containers/{container_id}/graphs/tags/{tag_id}/files/{file_id}':
-    parameters:
-      - schema:
-          type: string
-        name: container_id
-        in: path
-        required: true
-      - schema:
-          type: string
-        name: file_id
-        in: path
-        required: true
-      - schema:
-          type: string
-        name: tag_id
-        in: path
-        required: true
-    put:
-      summary: Tag File
-      operationId: put-containers-container_id-graphs-tags-tag_id-files-file_id
-      responses:
-        '200':
-          description: OK
-      description: Tag a File
-  '/containers/{container_id}/graphs/tags/nodes/{node_id}':
-    parameters:
-      - schema:
-          type: string
-        name: container_id
-        in: path
-        required: true
-      - schema:
-          type: string
-        name: node_id
-        in: path
-        required: true
-    get:
-      summary: List Tags for Node
-      tags: []
-      responses: {}
-      operationId: get-containers-container_id-graphs-tags-nodes-node_id
-      description: List all Tags on a Node
-  '/containers/{container_id}/graphs/tags/files/{file_id}':
-    parameters:
-      - schema:
-          type: string
-        name: container_id
-        in: path
-        required: true
-      - schema:
-          type: string
-        name: file_id
-        in: path
-        required: true
-    get:
-      summary: List Tags for File
-      tags: []
-      responses: {}
-      operationId: get-containers-container_id-graphs-tags-files-file_id
-      description: List all Tags for a File
-  '/containers/{container_id}/graphs/tags/edges/{edge_id}':
-    parameters:
-      - schema:
-          type: string
-        name: container_id
-        in: path
-        required: true
-      - schema:
-          type: string
-        name: edge_id
-        in: path
-        required: true
-    get:
-      summary: List Tags for Edge
-      tags: []
-      responses: {}
-      operationId: get-containers-container_id-graphs-tags-edges-edge_id
-      description: List all Tags for an Edge
-  '/containers/{container_id}/graphs/tags/{tag_id}/nodes':
-    parameters:
-      - schema:
-          type: string
-        name: container_id
-        in: path
-        required: true
-      - schema:
-          type: string
-        name: tag_id
-        in: path
-        required: true
-    get:
-      summary: List Nodes with Tag
-      tags: []
-      responses: {}
-      operationId: get-containers-container_id-graphs-tags-nodes-tag_id
-      description: List all Nodes with a Tag
-  '/containers/{container_id}/graphs/tags/{tag_id}/files':
-    parameters:
-      - schema:
-          type: string
-        name: container_id
-        in: path
-        required: true
-      - schema:
-          type: string
-        name: tag_id
-        in: path
-        required: true
-    get:
-      summary: List Files with Tag
-      tags: []
-      responses: {}
-      operationId: get-containers-container_id-graphs-tags-tag_id-files
-      description: List all Files with Tag
-  '/containers/{container_id}/graphs/tags/{tag_id}/edges':
-    parameters:
-      - schema:
-          type: string
-        name: container_id
-        in: path
-        required: true
-      - schema:
-          type: string
-        name: tag_id
-        in: path
-        required: true
-    get:
-      summary: List Edges with Tag
-      tags: []
-      responses: {}
-      operationId: get-containers-container_id-graphs-tags-tag_id-edges
-      description: List all Edges with Tag
-components:
-  securitySchemes:
-    BearerAuth:
-      type: http
-      scheme: bearer
-  schemas:
-    ListContainerResponse:
-      description: ''
-      type: object
-      x-examples:
-        ContainerResponseExample:
-          value:
-            - name: Test Container 4
-              description: Test Container Description
-              id: 07b1e35e-0a7c-476d-ada8-5906b16da1b8
-              archived: false
-              created_at: '2021-08-06T21:17:49.545Z'
-              modified_at: '2021-08-06T21:17:49.545Z'
-              created_by: fa3c2cc0-2c4e-441c-aa78-cf77f8af8cd1
-              modified_by: fa3c2cc0-2c4e-441c-aa78-cf77f8af8cd1
-              config: null
-              active_graph_id: 0cc62f41-ceaa-4a68-8f1c-7856525c2668
-          isError: false
-      properties:
-        value:
-          type: array
-          uniqueItems: true
-          minItems: 0
-          items:
-            $ref: '#/components/schemas/Container'
-        isError:
-          type: boolean
-    CreateContainerResponse:
-      description: ''
-      type: object
-      x-examples:
-        ContainerResponseExample:
-          value:
-            - name: Test Container 4
-              description: Test Container Description
-              id: 07b1e35e-0a7c-476d-ada8-5906b16da1b8
-              archived: false
-              created_at: '2021-08-06T21:17:49.545Z'
-              modified_at: '2021-08-06T21:17:49.545Z'
-              created_by: fa3c2cc0-2c4e-441c-aa78-cf77f8af8cd1
-              modified_by: fa3c2cc0-2c4e-441c-aa78-cf77f8af8cd1
-              config: null
-              active_graph_id: 0cc62f41-ceaa-4a68-8f1c-7856525c2668
-          isError: false
-      properties:
-        value:
-          type: array
-          uniqueItems: true
-          minItems: 0
-          items:
-            $ref: '#/components/schemas/Container'
-        isError:
-          type: boolean
-    BatchUpdateContainerResponse:
-      description: ''
-      type: object
-      x-examples:
-        ContainerResponseExample:
-          value:
-            - name: Test Container 4
-              description: Test Container Description
-              id: 07b1e35e-0a7c-476d-ada8-5906b16da1b8
-              archived: false
-              created_at: '2021-08-06T21:17:49.545Z'
-              modified_at: '2021-08-06T21:17:49.545Z'
-              created_by: fa3c2cc0-2c4e-441c-aa78-cf77f8af8cd1
-              modified_by: fa3c2cc0-2c4e-441c-aa78-cf77f8af8cd1
-              config: null
-              active_graph_id: 0cc62f41-ceaa-4a68-8f1c-7856525c2668
-          isError: false
-      properties:
-        value:
-          type: array
-          uniqueItems: true
-          minItems: 0
-          items:
-            $ref: '#/components/schemas/Container'
-        isError:
-          type: boolean
-    GetContainerResponse:
-      description: ''
-      type: object
-      x-examples:
-        ContainerResponseExample:
-          value:
-            - name: Test Container 4
-              description: Test Container Description
-              id: 07b1e35e-0a7c-476d-ada8-5906b16da1b8
-              archived: false
-              created_at: '2021-08-06T21:17:49.545Z'
-              modified_at: '2021-08-06T21:17:49.545Z'
-              created_by: fa3c2cc0-2c4e-441c-aa78-cf77f8af8cd1
-              modified_by: fa3c2cc0-2c4e-441c-aa78-cf77f8af8cd1
-              config: null
-              active_graph_id: 0cc62f41-ceaa-4a68-8f1c-7856525c2668
-          isError: false
-      properties:
-        value:
-          $ref: '#/components/schemas/Container'
-        isError:
-          type: boolean
-    UpdateContainerResponse:
-      description: ''
-      type: object
-      x-examples:
-        ContainerResponseExample:
-          value:
-            - name: Test Container 4
-              description: Test Container Description
-              id: 07b1e35e-0a7c-476d-ada8-5906b16da1b8
-              archived: false
-              created_at: '2021-08-06T21:17:49.545Z'
-              modified_at: '2021-08-06T21:17:49.545Z'
-              created_by: fa3c2cc0-2c4e-441c-aa78-cf77f8af8cd1
-              modified_by: fa3c2cc0-2c4e-441c-aa78-cf77f8af8cd1
-              config: null
-              active_graph_id: 0cc62f41-ceaa-4a68-8f1c-7856525c2668
-          isError: false
-      properties:
-        value:
-          type: array
-          uniqueItems: true
-          minItems: 0
-          items:
-            $ref: '#/components/schemas/Container'
-        isError:
-          type: boolean
-    ContainerImportResponse:
-      description: ''
-      type: object
-      x-examples:
-        example-1:
-          value: 35bfbf46-5b50-49f5-a325-e5f03f43c3aa
-          isError: false
-      properties:
-        value:
-          type: string
-          minLength: 1
-        isError:
-          type: boolean
-    ContainerImportUpdateResponse:
-      description: ''
-      type: object
-      x-examples:
-        example-1:
-          value: 35bfbf46-5b50-49f5-a325-e5f03f43c3aa
-          isError: false
-      properties:
-        value:
-          type: string
-          minLength: 1
-        isError:
-          type: boolean
-    ListNodesResponse:
-      title: ListNodesResponse
-      type: object
-      properties:
-        value:
-          type: array
-          items:
-            $ref: '#/components/schemas/Node'
-        isError:
-          type: boolean
-    GetNodeResponse:
-      title: GetNodeResponse
-      type: object
-      properties:
-        value:
-          $ref: '#/components/schemas/Node'
-        isError:
-          type: boolean
-    ListNodesByMetatypeResponse:
-      title: ListNodesResponse
-      type: object
-      properties:
-        value:
-          type: array
-          items:
-            $ref: '#/components/schemas/Node'
-        isError:
-          type: boolean
-    ListNodeFiles:
-      title: ListNodeFiles
-      type: object
-      properties:
-        value:
-          type: array
-          items:
-            $ref: '#/components/schemas/FileInfo'
-        isError:
-          type: boolean
-    ListEdgesResponse:
-      title: ListEdgesResponse
-      type: object
-      properties:
-        value:
-          type: array
-          items:
-            $ref: '#/components/schemas/Edge'
-        isError:
-          type: boolean
-    GetEdgeResponse:
-      title: GetEdgeResponse
-      type: object
-      properties:
-        value:
-          $ref: '#/components/schemas/Edge'
-        isError:
-          type: boolean
-    ListEdgeFiles:
-      title: ListEdgeFiles
-      type: object
-      properties:
-        value:
-          type: array
-          items:
-            $ref: '#/components/schemas/FileInfo'
-        isError:
-          type: boolean
-    ListMetatypesResponse:
-      title: ListMetatypesResponse
-      type: object
-      properties:
-        value:
-          type: array
-          items:
-            $ref: '#/components/schemas/Metatype'
-        isError:
-          type: boolean
-    CreateMetatypesResponse:
-      title: CreateMetatypesResponse
-      type: object
-      properties:
-        value:
-          type: array
-          items:
-            $ref: '#/components/schemas/Metatype'
-        isError:
-          type: boolean
-    GetMetatypeResponse:
-      title: GetMetatypeResponse
-      type: object
-      properties:
-        value:
-          $ref: '#/components/schemas/Metatype'
-        isError:
-          type: boolean
-    UpdateMetatypeResponse:
-      title: UpdateMetatypeResponse
-      type: object
-      properties:
-        value:
-          $ref: '#/components/schemas/Metatype'
-        isError:
-          type: boolean
-    ValidateMetatypePropertiesResponse:
-      title: ValidateMetatypePropertiesResponse
-      type: object
-      properties:
-        value:
-          type: object
-        isError:
-          type: boolean
-    ListMetatypeKeysResponse:
-      title: ListMetatypeKeysResponse
-      type: object
-      properties:
-        value:
-          type: array
-          items:
-            $ref: '#/components/schemas/MetatypeKey'
-        isError:
-          type: boolean
-    CreateMetatypeKeysResponse:
-      title: CreateMetatypeKeysResponse
-      type: object
-      properties:
-        value:
-          type: array
-          items:
-            $ref: '#/components/schemas/MetatypeKey'
-        isError:
-          type: boolean
-    GetMetatypeKeyResponse:
-      title: GetMetatypeKeyResponse
-      type: object
-      properties:
-        value:
-          $ref: '#/components/schemas/MetatypeKey'
-        isError:
-          type: boolean
-    UpdateMetatypeKeyResponse:
-      title: UpdateMetatypeKeyResponse
-      type: object
-      properties:
-        value:
-          $ref: '#/components/schemas/MetatypeKey'
-        isError:
-          type: boolean
-    ListMetatypeRelationshipsResponse:
-      title: ListMetatypeRelationshipsResponse
-      type: object
-      properties:
-        value:
-          type: array
-          items:
-            $ref: '#/components/schemas/MetatypeRelationship'
-        isError:
-          type: boolean
-    CreateMetatypeRelationshipsResponse:
-      title: CreateMetatypeRelationshipsResponse
-      type: object
-      properties:
-        value:
-          type: array
-          items:
-            $ref: '#/components/schemas/MetatypeRelationship'
-        isError:
-          type: boolean
-    GetMetatypeRelationshipResponse:
-      title: GetMetatypeRelationshipResponse
-      type: object
-      properties:
-        value:
-          $ref: '#/components/schemas/MetatypeRelationship'
-        isError:
-          type: boolean
-    UpdateMetatypeRelationshipResponse:
-      title: UpdateMetatypeRelationshipResponse
-      type: object
-      properties:
-        value:
-          $ref: '#/components/schemas/MetatypeRelationship'
-        isError:
-          type: boolean
-    ListMetatypeRelationshipKeysResponse:
-      title: ListMetatypeRelationshipKeysResponse
-      type: object
-      properties:
-        value:
-          type: array
-          items:
-            $ref: '#/components/schemas/RelationshipKey'
-        isError:
-          type: boolean
-    CreateMetatypeRelationshipKeysResponse:
-      title: CreateMetatypeRelationshipKeysResponse
-      type: object
-      properties:
-        value:
-          type: array
-          items:
-            $ref: '#/components/schemas/RelationshipKey'
-        isError:
-          type: boolean
-    GetMetatypeRelationshipKeyResponse:
-      title: GetMetatypeRelationshipKeyResponse
-      type: object
-      properties:
-        value:
-          $ref: '#/components/schemas/RelationshipKey'
-        isError:
-          type: boolean
-    UpdateMetatypeRelationshipKeyResponse:
-      title: UpdateMetatypeRelationshipKeyResponse
-      type: object
-      properties:
-        value:
-          $ref: '#/components/schemas/RelationshipKey'
-        isError:
-          type: boolean
-    ListMetatypeRelationshipPairsResponse:
-      title: ListMetatypeRelationshipPairsResponse
-      type: object
-      properties:
-        value:
-          type: array
-          items:
-            $ref: '#/components/schemas/RelationshipPair'
-        isError:
-          type: boolean
-    CreateMetatypeRelationshipPairsResponse:
-      title: CreateMetatypeRelationshipPairsResponse
-      type: object
-      properties:
-        value:
-          type: array
-          items:
-            $ref: '#/components/schemas/RelationshipPair'
-        isError:
-          type: boolean
-    GetMetatypeRelationshipPairResponse:
-      title: GetMetatypeRelationshipPairResponse
-      type: object
-      properties:
-        value:
-          $ref: '#/components/schemas/RelationshipPair'
-        isError:
-          type: boolean
-    UpdateMetatypeRelationshipPairResponse:
-      title: UpdateMetatypeRelationshipPairResponse
-      type: object
-      properties:
-        value:
-          $ref: '#/components/schemas/RelationshipPair'
-        isError:
-          type: boolean
-    ListDataSourcesResponse:
-      title: ListDataSourcesResponse
-      type: object
-      properties:
-        value:
-          type: array
-          items:
-            $ref: '#/components/schemas/DataSource'
-        isError:
-          type: boolean
-    ListDataTargetsResponse:
-      title: ListDataTargetsResponse
-      type: object
-      properties:
-        value:
-          type: array
-          items:
-            $ref: '#/components/schemas/DataTarget'
-        isError:
-          type: boolean
-    CreateDataSourcesResponse:
-      title: CreateDataSourcesResponse
-      type: object
-      properties:
-        value:
-          $ref: '#/components/schemas/DataSource'
-        isError:
-          type: boolean
-    CreateDataTargetsResponse:
-      title: CreateDataTargetsResponse
-      type: object
-      properties:
-        value:
-          $ref: '#/components/schemas/DataTarget'
-        isError:
-          type: boolean
-      x-examples:
-        example-1:
-          value:
-            adapter_type: string
-            status: string
-            active: true
-            config:
-              kind: string
-              data_type: string
-              data_format: string
-            id: string
-            container_id: string
-            name: string
-            data_format: string
-            created_at: string
-            modified_at: string
-            created_by: string
-            modified_by: string
-            archived: true
-            status_message: string
-          isError: true
-    GetDataSourceResponse:
-      title: GetDataSourceResponse
-      type: object
-      properties:
-        value:
-          $ref: '#/components/schemas/DataSource'
-        isError:
-          type: boolean
-    GetDataTargetResponse:
-      title: GetDataTargetResponse
-      type: object
-      properties:
-        value:
-          $ref: '#/components/schemas/DataTarget'
-        isError:
-          type: boolean
-    UpdateDataSourceResponse:
-      title: UpdateDataSourceResponse
-      type: object
-      properties:
-        value:
-          $ref: '#/components/schemas/DataSource'
-        isError:
-          type: boolean
-    UpdateDataTargetResponse:
-      title: UpdateDataTargetResponse
-      type: object
-      properties:
-        value:
-          $ref: '#/components/schemas/DataTarget'
-        isError:
-          type: boolean
-    ListDataSourceImportsResponse:
-      title: ListDataSourceImportsResponse
-      type: object
-      properties:
-        value:
-          type: array
-          items:
-            $ref: '#/components/schemas/DataSourceImport'
-        isError:
-          type: boolean
-    CreateManualImportResponse:
-      title: CreateManualImportResponse
-      type: object
-      properties:
-        value:
-          $ref: '#/components/schemas/CreateManualImport'
-        isError:
-          type: boolean
-    UploadFileResponse:
-      title: UploadFileResponse
-      oneOf:
-        - properties:
-            value:
-              $ref: '#/components/schemas/FileModel'
-            isError:
-              type: boolean
-        - properties:
-            value:
-              $ref: '#/components/schemas/FileInfo'
-            isError:
-              type: boolean
-      type: object
-    GetFileInfoResponse:
-      title: GetFileInfoResponse
-      type: object
-      properties:
-        value:
-          $ref: '#/components/schemas/FileInfo'
-        isError:
-          type: boolean
-    GetDataExportResponse:
-      title: GetDataExportResponse
-      type: object
-      properties:
-        value:
-          $ref: '#/components/schemas/Exporter'
-        isError:
-          type: boolean
-    ListDataExportsResponse:
-      title: ListDataExportsResponse
-      type: object
-      properties:
-        value:
-          type: array
-          items:
-            $ref: '#/components/schemas/Exporter'
-        isError:
-          type: boolean
-    GetUserResponse:
-      title: GetUserResponse
-      type: object
-      properties:
-        value:
-          $ref: '#/components/schemas/User'
-        isError:
-          type: boolean
-    ListUsersResponse:
-      title: ListUsersResponse
-      type: object
-      properties:
-        value:
-          type: array
-          items:
-            $ref: '#/components/schemas/User'
-        isError:
-          type: boolean
-    ListUserInvitesResponse:
-      title: ListUserInvitesResponse
-      type: object
-      properties:
-        value:
-          type: array
-          items:
-            $ref: '#/components/schemas/ContainerInvite'
-        isError:
-          type: boolean
-    ListUserPermissionsResponse:
-      title: ListUserPermissionsResponse
-      type: object
-      properties:
-        value:
-          type: array
-          items:
-            type: string
-        isError:
-          type: boolean
-    ListUsersForContainerResponse:
-      title: ListUsersForContainerResponse
-      type: object
-      properties:
-        value:
-          type: array
-          items:
-            $ref: '#/components/schemas/User'
-        isError:
-          type: boolean
-    ListUserRoles:
-      title: ListUserRoles
-      type: object
-      properties:
-        value:
-          type: array
-          items:
-            type: string
-        isError:
-          type: boolean
-    ListContainerInvitesResponse:
-      title: ListContainerInvitesResponse
-      type: object
-      properties:
-        value:
-          type: array
-          items:
-            $ref: '#/components/schemas/ContainerInvite'
-        isError:
-          type: boolean
-    ListDataTypeMappingResponse:
-      title: ListDataTypeMappingResponse
-      type: object
-      properties:
-        value:
-          type: array
-          items:
-            $ref: '#/components/schemas/TypeMapping'
-        isError:
-          type: boolean
-    GetDataTypeMappingResponse:
-      title: GetDataTypeMappingResponse
-      type: object
-      properties:
-        value:
-          $ref: '#/components/schemas/TypeMapping'
-        isError:
-          type: boolean
-    UpdateDataTypeMappingResponse:
-      title: UpdateDataTypeMappingResponse
-      type: object
-      properties:
-        value:
-          $ref: '#/components/schemas/TypeMapping'
-        isError:
-          type: boolean
-    ImportDataTypeMappingResponse:
-      title: ImportDataTypeMappingResponse
-      type: array
-      items:
-        type: object
-        properties:
-          value:
-            $ref: '#/components/schemas/TypeMapping'
-          isError:
-            type: boolean
-    ListTransformationResponse:
-      title: ListTransformationResponse
-      type: object
-      properties:
-        value:
-          type: array
-          items:
-            $ref: '#/components/schemas/Transformation'
-        isError:
-          type: boolean
-    CreateTransformationResponse:
-      title: CreateTransformationResponse
-      type: object
-      properties:
-        value:
-          $ref: '#/components/schemas/Transformation'
-        isError:
-          type: boolean
-    UpdateTransformationResponse:
-      title: UpdateTransformationResponse
-      type: object
-      properties:
-        value:
-          $ref: '#/components/schemas/Transformation'
-        isError:
-          type: boolean
-    ListImportDataResponse:
-      title: ListImportDataResponse
-      type: object
-      properties:
-        value:
-          type: array
-          items:
-            $ref: '#/components/schemas/ImportModel'
-        isError:
-          type: boolean
-    GetImportDataResponse:
-      title: GetImportDataResponse
-      type: object
-      properties:
-        value:
-          $ref: '#/components/schemas/ImportModel'
-        isError:
-          type: boolean
-    UpdateImportDataResponse:
-      title: UpdateImportDataResponse
-      type: object
-      properties:
-        value:
-          $ref: '#/components/schemas/ImportModel'
-        isError:
-          type: boolean
-    CreateImportResponse:
-      title: CreateImportResponse
-      type: object
-      properties:
-        value:
-          $ref: '#/components/schemas/CreateManualImport'
-        isError:
-          type: boolean
-    AddDataToImportResponse:
-      title: AddDataToImportResponse
-      type: object
-      properties:
-        value:
-          $ref: '#/components/schemas/CreateManualImport'
-        isError:
-          type: boolean
-    CreateEventResponse:
-      title: CreateEventResponse
-      type: object
-      properties:
-        value:
-          $ref: '#/components/schemas/Event'
-        isError:
-          type: boolean
-    Generic200Response:
-      title: Generic200Response
-      description: ''
-      type: object
-      properties:
-        value:
-          type: boolean
-        isError:
-          type: boolean
-      required:
-        - value
-        - isError
-      x-examples:
-        Generic200Response:
-          value:
-            value: true
-            isError: false
-          isError: false
-    ErrorResponse:
-      title: ErrorResponse
-      description: ''
-      type: object
-      x-examples: {}
-      properties:
-        isError:
-          type: boolean
-        error:
-          $ref: '#/components/schemas/ErrorModel'
-      required:
-        - isError
-        - error
-    CreateContainerRequest:
-      title: CreateContainerRequest
-      type: object
-      example:
-        name: Test Container
-        description: Test Container Description
-      properties:
-        name:
-          type: string
-        description:
-          type: string
-        archived:
-          type: boolean
-        config:
-          $ref: '#/components/schemas/ContainerConfig'
-      required:
-        - name
-    UpdateContainerRequest:
-      title: UpdateContainerRequest
-      type: object
-      example:
-        name: Test Container
-        description: Final Test Description
-        config:
-          data_versioning_enabled: false
-      properties:
-        name:
-          type: string
-        description:
-          type: string
-        config:
-          type: object
-          nullable: true
-          properties:
-            data_versioning_enabled:
-              type: boolean
-      required:
-        - name
-      x-examples:
-        ContainerUpdateExample:
-          value:
-            name: Test Container
-            description: Final Test Description
-            config:
-              data_versioning_enabled: false
-    BatchContainerUpdateRequest:
-      type: array
-      title: BatchContainerUpdateRequest
-      description: ''
-      minItems: 1
-      uniqueItems: false
-      x-examples:
-        example-1:
-          - name: Test Container
-            description: Test Container New Description
-            id: ''
-      items:
-        type: object
-        properties:
-          name:
-            type: string
-          description:
-            type: string
-          id:
-            type: string
-    CreateOrUpdateNodesRequest:
-      title: CreateOrUpdateNodesRequest
-      type: object
-      example:
-        container_id: required
-        id: optional - but required to update the node from this endpoint
-        original_data_id: optional
-        data_source_id: required
-        data_type_mapping_id: optional
-        metatype_id: required
-        modified_at: optional - set to update node along with the id to update if it exists
-        properties: {}
-      x-examples:
-        example-1:
-          container_id: required
-          id: optional - including this field will attempt to update a node with this id
-          original_data_id: 'optional - including this field will attempt to update a node with the same composite id (data source id + metatype id + original data id) if it exists, if not it will create it'
-          data_source_id: required
-          metatype_id: required
-          properties: {}
-      properties:
-        id:
-          type: string
-          description: ''
-        container_id:
-          type: string
-        original_data_id:
-          type: string
-          description: 'Passing in just the original data id will attempt to update a node with the same composite id (data source id, metatype id, and original data id).'
-        data_source_id:
-          type: string
-        metatype_id:
-          type: string
-        properties:
-          type: object
-      required:
-        - container_id
-        - data_source_id
-        - metatype_id
-    CreateOrUpdateEdgesRequest:
-      title: CreateOrUpdateEdgesRequest
-      type: object
-      example:
-        container_id: required
-        data_source_id: required
-        origin_id: required (if origin_original_id not set)
-        destination_id: required (if destination_original_id not set)
-        origin_original_id: create edge based on composite id of node ( data source id + metatype id + original id of node)
-        origin_metatype_id: required if using original id for edge creation
-        origin_data_source_id: required if using original id for edge creation
-        destination_original_id: create edge based on composite id of node (data source id + metatype id +  original id of node)D
-        destination_metatype_id: required if using original id for edge creation
-        destination_data_source_id: required if using original id for edge creation
-        relationship_pair_id: required
-        modified_at: will attempt to update edge if exists
-        properties: {}
-      x-examples:
-        example-1:
-          container_id: required
-          data_source_id: required
-          origin_id: required (if origin_original_id not set)
-          destination_id: required (if destination_original_id not set)
-          origin_original_id: create edge based on composite id of node ( data source id + metatype id + original id of node)
-          origin_metatype_id: required if using original id for edge creation
-          origin_data_source_id: required if using original id for edge creation
-          destination_original_id: create edge based on composite id of node (data source id + metatype id +  original id of node)D
-          destination_metatype_id: required if using original id for edge creation
-          destination_data_source_id: required if using original id for edge creation
-          relationship_pair_id: required
-          properties: {}
-      properties:
-        container_id:
-          type: string
-        data_source_id:
-          type: string
-        origin_id:
-          type: string
-        destination_id:
-          type: string
-        origin_original_id:
-          type: string
-        destination_original_id:
-          type: string
-        relationship_pair_id:
-          type: string
-        origin_data_source_id:
-          type: string
-        destination_data_source_id:
-          type: string
-        destination_metatype_id:
-          type: string
-        origin_metatype_id:
-          type: string
-        properties:
-          type: object
-      required:
-        - container_id
-        - data_source_id
-        - origin_id
-        - destination_id
-        - relationship_pair_id
-    CreateMetatypeRequest:
-      title: CreateMetatypeRequest
-      required:
-        - description
-        - name
-      type: object
-      properties:
-        name:
-          type: string
-        description:
-          type: string
-      example:
-        name: Equipment
-        description: Physical piece of equipement
-    UpdateMetatypeRequest:
-      title: UpdateMetatypeRequest
-      required:
-        - description
-        - name
-      type: object
-      properties:
-        name:
-          type: string
-        description:
-          type: string
-      example:
-        name: Updated Metatype Name
-        description: Final Description
-    CreateMetatypeKeyRequest:
-      title: CreateMetatypeKeyRequest
-      type: object
-      properties:
-        name:
-          type: string
-        required:
-          type: boolean
-        property_name:
-          type: string
-        description:
-          type: string
-        data_type:
-          type: string
-        cardinality:
-          type: integer
-          format: int32
-        validation:
-          $ref: '#/components/schemas/KeyValidation'
-        unique:
-          type: boolean
-        options:
-          type: array
-          items:
-            type: string
-        defaultValue:
-          type: string
-        metatype_id:
-          type: string
-      required:
-        - name
-        - description
-        - metatype_id
-    KeyValidation:
-      title: KeyValidation
-      type: object
-      example:
-        regex: ''
-        min: 0
-        max: 0
-      properties:
-        regex:
-          type: string
-        min:
-          type: integer
-          format: int32
-        max:
-          type: integer
-          format: int32
-    CreateMetatypeRelationshipRequest:
-      title: CreateMetatypeRelationshipRequest
-      required:
-        - description
-        - name
-      type: object
-      properties:
-        name:
-          type: string
-        description:
-          type: string
-      example:
-        name: Relationship Name
-        description: Relationship Description
-      x-examples:
-        example-1:
-          name: Relationship Name
-          description: Relationship Description
-    UpdateMetatypeRelationshipRequest:
-      title: UpdateMetatypeRelationshipRequest
-      required:
-        - description
-        - name
-      type: object
-      properties:
-        name:
-          type: string
-        description:
-          type: string
-      example:
-        name: Update Test
-        description: Final Test Description
-      x-examples:
-        example-1:
-          name: Update Test
-          description: Final Test Description
-    CreateMetatypeRelationshipKeyRequest:
-      title: CreateMetatypeRelationshipKeyRequest
-      type: object
-      example:
-        name: File Name
-        required: true
-        property_name: fileName
-        description: File Upload Name
-        data_type: string
-        cardinality: 1
-        validation:
-          regex: ''
-          min: 0
-          max: 0
-        unique: true
-        options:
-          - ''
-        defaultValue: can be any type
-      properties:
-        name:
-          type: string
-        required:
-          type: boolean
-        property_name:
-          type: string
-        description:
-          type: string
-        data_type:
-          type: string
-        cardinality:
-          type: integer
-          format: int32
-        validation:
-          $ref: '#/components/schemas/KeyValidation'
-        unique:
-          type: boolean
-        options:
-          type: array
-          items:
-            type: string
-        defaultValue:
-          type: string
-      required:
-        - name
-        - description
-        - data_type
-    CreateMetatypeRelationshipPairRequest:
-      title: CreateMetatypeRelationshipPairRequest
-      required:
-        - description
-        - destination_metatype_id
-        - name
-        - origin_metatype_id
-        - relationship_id
-        - relationship_type
-      type: object
-      properties:
-        name:
-          type: string
-        description:
-          type: string
-        origin_metatype_id:
-          type: string
-        destination_metatype_id:
-          type: string
-        relationship_id:
-          type: string
-        relationship_type:
-          type: string
-      example:
-        name: Relationship Pair Test
-        description: Relationship Pair Test description
-        origin_metatype_id: 566e3862-6853-45af-8a45-3050576dfb9a
-        destination_metatype_id: 8bcc0b06-bb44-4176-a581-aa68eafca7f3
-        relationship_id: 885e3fca-5066-4be8-a720-63b3c4744e97
-        relationship_type: 'many:many'
-    CreateDataSourceRequest:
-      title: CreateDataSourceRequest
-      type: object
-      example:
-        name: testing data source
-        adapter_type: http OR manual
-        active: true
-        config:
-          endpoint: ''
-          auth_method: basic
-          username: test
-          password: test
-      properties:
-        name:
-          type: string
-        adapter_type:
-          type: string
-        active:
-          type: boolean
-        config:
-          $ref: '#/components/schemas/CreateDataSourceConfig'
-      required:
-        - name
-      x-examples: {}
-    CreateDataTargetRequest:
-      title: CreateDataTargetRequest
-      type: object
-      example:
-        name: testing data source
-        adapter_type: http OR manual
-        active: true
-        config:
-          endpoint: ''
-          auth_method: basic
-          username: test
-          password: test
-      properties:
-        name:
-          type: string
-        adapter_type:
-          type: string
-        active:
-          type: boolean
-        config:
-          $ref: '#/components/schemas/CreateDataTargetConfig'
-      required:
-        - name
-      x-examples:
-        example-1:
-          name: testing data target
-          adapter_type: http OR standard
-          active: true
-          config:
-            endpoint: ''
-            auth_method: basic
-            username: test
-            password: test
-            grapgql_query: '{ __type(name: "Requirement"){ name fields{ name } } }'
-    CreateDataSourceConfig:
-      title: CreateDataSourceConfig
-      type: object
-      example:
-        endpoint: ''
-        auth_method: basic
-        username: test
-        password: test
-      properties:
-        endpoint:
-          type: string
-        auth_method:
-          type: string
-        username:
-          type: string
-        password:
-          type: string
-    CreateDataTargetConfig:
-      title: CreateDataTargetConfig
-      type: object
-      example:
-        endpoint: ''
-        auth_method: basic
-        username: test
-        password: test
-      properties:
-        endpoint:
-          type: string
-        auth_method:
-          type: string
-        username:
-          type: string
-        password:
-          type: string
-        graphql_query:
-          type: string
-      x-examples:
-        example-1:
-          endpoint: ''
-          auth_method: basic
-          username: test
-          password: test
-          grapgql_query: '{ __type(name: "Requirement"){ name fields{ name } } }'
-    CreateDataExportRequest:
-      title: CreateDataExportRequest
-      required:
-        - adapter
-        - config
-      type: object
-      properties:
-        adapter:
-          type: string
-        config:
-          $ref: '#/components/schemas/DataExportConfig'
-      example:
-        adapter: gremlin
-        config:
-          traversal_source: g
-          graphson_v1: false
-          user: ''
-          key: ''
-          endpoint: localhost
-          port: '8182'
-          path: /gremlin
-          writes_per_second: 300
-    DataExportConfig:
-      title: DataExportConfig
-      required:
-        - endpoint
-        - graphson_v1
-        - key
-        - path
-        - port
-        - traversal_source
-        - user
-        - writes_per_second
-      type: object
-      properties:
-        traversal_source:
-          type: string
-        graphson_v1:
-          type: boolean
-        user:
-          type: string
-        key:
-          type: string
-        endpoint:
-          type: string
-        port:
-          type: string
-        path:
-          type: string
-        writes_per_second:
-          type: integer
-          format: int32
-      example:
-        traversal_source: g
-        graphson_v1: false
-        user: ''
-        key: ''
-        endpoint: localhost
-        port: '8182'
-        path: /gremlin
-        writes_per_second: 300
-    AssignRoleRequest:
-      title: AssignRoleRequest
-      required:
-        - container_id
-        - role_name
-        - user_id
-      type: object
-      properties:
-        user_id:
-          type: string
-        container_id:
-          type: string
-        role_name:
-          type: string
-      example:
-        user_id: fb127f5f-0318-4866-9570-10ec81a85cc2
-        container_id: 2a49dc7b-cf56-4e03-85e7-14ac8f0e4b40
-        role_name: admin
-    CreateTypeMappingTransformationsRequest:
-      title: CreateTypeMappingTransformationsRequest
-      type: object
-      example:
-        metatype_id: ''
-        conditions:
-          - key: RADIUS
-            operator: eq
-            value: CIRCLE
-        keys:
-          - key: RADIUS
-            metatype_key_id: Example
-      properties:
-        metatype_id:
-          type: string
-        conditions:
-          type: array
-          items:
-            $ref: '#/components/schemas/TransformationCondition'
-        keys:
-          type: array
-          items:
-            $ref: '#/components/schemas/TransformationKey'
-      required:
-        - metatype_id
-        - conditions
-        - keys
-    TransformationCondition:
-      title: TransformationCondition
-      required:
-        - key
-        - operator
-        - value
-      type: object
-      properties:
-        key:
-          type: string
-        operator:
-          type: string
-        value:
-          type: string
-      example:
-        key: RADIUS
-        operator: eq
-        value: CIRCLE
-    ContainerImportRequest:
-      title: ContainerImportRequest
-      description: ''
-      type: object
-      x-examples:
-        example-1:
-          name: string
-          description: string
-          data_versioning_enabled: true
-          path: string
-          file: string
-      properties:
-        name:
-          type: string
-          minLength: 1
-        description:
-          type: string
-          minLength: 1
-        data_versioning_enabled:
-          type: boolean
-        path:
-          type: string
-          minLength: 1
-        file:
-          type: string
-          format: binary
-          minLength: 1
-      required:
-        - name
-        - description
-        - data_versioning_enabled
-    TokenExchangeRequest:
-      title: TokenExchangeRequest
-      type: object
-      properties:
-        client_id:
-          type: string
-        code:
-          type: string
-        grant_type:
-          type: string
-        redirect_uri:
-          type: string
-        client_secret:
-          type: string
-        code_verifier:
-          type: string
-    Node:
-      description: ''
-      type: object
-      x-examples:
-        example-1:
-          properties: {}
-          id: c9e8aef5-d13e-49af-b1af-d840e51c6689
-          container_id: d3cd0199-6511-4c0d-b634-efeff989a8f6
-          metatype:
-            name: ''
-            description: ''
-            id: 4983eb3a-7cae-4cc0-a62f-07ea863be646
-          metatype_name: Example
-          graph_id: c29870ad-479b-432b-a88a-093b4d85b58a
-          archived: false
-          created_at: '2021-08-10T15:05:08.393Z'
-          modified_at: null
-          original_data_id: 9c230bc3-a0b8-48ad-b7bf-11065efd7c60
-          data_source_id: f02494db-2210-4d78-ae43-3e3abbdad0e1
-          deleted_at: null
-          data_staging_id: 19
-          import_data_id: e475010f-7afa-4027-9488-e159dff33c7f
-          type_mapping_transformation_id: ea4e36af-805a-4b32-b299-ed223d9b2f22
-          composite_original_id: d3cd0199-6511-4c0d-b634-efeff989a8f6+f02494db-2210-4d78-ae43-3e3abbdad0e1
-          created_by: 16fa1d29-a13f-4783-b56d-cdf9c4946cb4
-          modified_by: 16fa1d29-a13f-4783-b56d-cdf9c4946cb4
-          value:
-            properties: {}
-            id: c9e8aef5-d13e-49af-b1af-d840e51c6689
-            container_id: d3cd0199-6511-4c0d-b634-efeff989a8f6
-            metatype:
-              name: ''
-              description: ''
-              id: 4983eb3a-7cae-4cc0-a62f-07ea863be646
-            metatype_name: Example
-            graph_id: c29870ad-479b-432b-a88a-093b4d85b58a
-            archived: false
-            created_at: '2021-08-10T15:05:08.393Z'
-            modified_at: null
-            original_data_id: bc3-a0b8-48ad-b7bf-11065efd7c60
-            data_source_id: f02494db-2210-4d78-ae43-3e3abbdad0e1
-            deleted_at: null
-            data_staging_id: 19
-            import_data_id: e475010f-7afa-4027-9488-e159dff33c7f
-            type_mapping_transformation_id: ea4e36af-805a-4b32-b299-ed223d9b2f22
-            composite_original_id: d3cd0199-6511-4c0d-b634-efeff989a8f6+f02494db-2210-4d7
-            created_by: 16fa1d29-a13f-4783-b56d-cdf9c4946cb4
-            modified_by: 16fa1d29-a13f-4783-b56d-cdf9c4946cb4
-      properties:
-        id:
-          type: string
-          minLength: 1
-        container_id:
-          type: string
-          minLength: 1
-        metatype_id:
-          type: string
-        metatype:
-          $ref: '#/components/schemas/NodeMetatypeBody'
-        metatype_name:
-          type: string
-          minLength: 1
-        data_source_id:
-          type: string
-          minLength: 1
-        import_data_id:
-          type: string
-          minLength: 1
-        data_staging_id:
-          type: number
-        type_mapping_transformation_id:
-          type: string
-          minLength: 1
-        original_data_id:
-          type: string
-          minLength: 1
-        properties:
-          type: object
-        metadata:
-          type: object
-        created_at:
-          type: string
-          minLength: 1
-        modified_at:
-          type: string
-          nullable: true
-        deleted_at:
-          type: string
-          nullable: true
-        created_by:
-          type: string
-          minLength: 1
-        modified_by:
-          type: string
-          minLength: 1
-      required:
-        - container_id
-    NodeMetatypeBody:
-      title: NodeMetatypeBody
-      type: object
-      required:
-        - name
-        - description
-        - id
-      properties:
-        name:
-          type: string
-        description:
-          type: string
-        id:
-          type: string
-          minLength: 1
-    Edge:
-      description: ''
-      type: object
-      x-examples: {}
-      title: ''
-      properties:
-        id:
-          type: string
-          minLength: 1
-        container_id:
-          type: string
-          minLength: 1
-        relationship_pair_id:
-          type: string
-          minLength: 1
-        data_source_id:
-          type: string
-          minLength: 1
-        import_data_id:
-          type: string
-          minLength: 1
-        data_staging_id:
-          type: string
-        type_mapping_transformation_id:
-          type: string
-          minLength: 1
-        origin_id:
-          type: string
-        destination_id:
-          type: string
-        origin_original_id:
-          type: string
-          minLength: 1
-        origin_data_source_id:
-          type: string
-          minLength: 1
-        origin_metatype_id:
-          type: string
-        destination_original_id:
-          type: string
-          minLength: 1
-        destination_data_source_id:
-          type: string
-          minLength: 1
-        destination_metatype_id:
-          type: string
-        destination_node_id:
-          type: string
-          minLength: 1
-        properties:
-          type: object
-        metadata:
-          type: object
-        created_at:
-          type: string
-          minLength: 1
-        modified_at:
-          type: string
-          nullable: true
-        deleted_at:
-          type: string
-          nullable: true
-        created_by:
-          type: string
-          minLength: 1
-        modified_by:
-          type: string
-          minLength: 1
-      required:
-        - container_id
-        - relationship_pair_id
-    Metatype:
-      description: ''
-      type: object
-      x-examples:
-        example-1:
-          name: Entity
-          description: An entity is anything that exists or has existed or will exist
-          container_id: d3cd0199-6511-4c0d-b634-efeff989a8f6
-          id: aaa5baa4-59ef-4e48-a111-b96ca2a4d2bc
-          archived: false
-          created_at: '2021-08-09T18:39:17.604Z'
-          modified_at: '2021-08-12T22:03:02.830Z'
-          created_by: 16fa1d29-a13f-4783-b56d-cdf9c4946cb4
-          modified_by: 6a005d8f-1026-4497-9ba9-2db413bf3119
-          keys: []
-      properties:
-        name:
-          type: string
-          minLength: 1
-        description:
-          type: string
-          minLength: 1
-        container_id:
-          type: string
-          minLength: 1
-        id:
-          type: string
-          minLength: 1
-        archived:
-          type: boolean
-        created_at:
-          type: string
-          minLength: 1
-        modified_at:
-          type: string
-          minLength: 1
-        created_by:
-          type: string
-          minLength: 1
-        modified_by:
-          type: string
-          minLength: 1
-        keys:
-          type: array
-          items:
-            $ref: '#/components/schemas/MetatypeKey'
-      required:
-        - name
-        - description
-    MetatypeKey:
-      description: ''
-      type: object
-      x-examples:
-        example-1:
-          name: name
-          description: ''
-          property_name: name
-          data_type: string
-          required: false
-          metatype_id: aaa5baa4-59ef-4e48-a111-b96ca2a4d2bc
-          id: feb787cf-189c-4349-aa40-08e106a11d5b
-          options: null
-          default_value: null
-          archived: false
-          created_at: '2021-08-09T18:39:19.129Z'
-          modified_at: '2021-08-12T22:03:03.952Z'
-          created_by: 16fa1d29-a13f-4783-b56d-cdf9c4946cb4
-          modified_by: 6a005d8f-1026-4497-9ba9-2db413bf3119
-          validation:
-            max: 0
-            min: 0
-            regex: ''
-      properties:
-        name:
-          type: string
-          minLength: 1
-        description:
-          type: string
-        property_name:
-          type: string
-          minLength: 1
-        data_type:
-          type: string
-          minLength: 1
-        required:
-          type: boolean
-        metatype_id:
-          type: string
-          minLength: 1
-        id:
-          type: string
-          minLength: 1
-        options:
-          type: array
-          nullable: true
-          items:
-            type: object
-        default_value:
-          type: string
-          nullable: true
-        archived:
-          type: boolean
-        created_at:
-          type: string
-          minLength: 1
-        modified_at:
-          type: string
-          minLength: 1
-        created_by:
-          type: string
-          minLength: 1
-        modified_by:
-          type: string
-          minLength: 1
-        validation:
-          $ref: '#/components/schemas/KeyValidation'
-      required:
-        - name
-        - description
-        - data_type
-        - metatype_id
-    MetatypeRelationship:
-      description: ''
-      type: object
-      x-examples:
-        example-1:
-          name: locates
-          description: A locates B if B is contained within a subset of the spatial region occupied by A at some time t.
-          container_id: d3cd0199-6511-4c0d-b634-efeff989a8f6
-          id: b0d66ebb-58d4-4933-9ed2-29302d0c1aea
-          archived: false
-          created_at: '2021-08-09T18:39:17.531Z'
-          modified_at: '2021-08-12T22:03:02.791Z'
-          created_by: 16fa1d29-a13f-4783-b56d-cdf9c4946cb4
-          modified_by: 6a005d8f-1026-4497-9ba9-2db413bf3119
-          keys: []
-      properties:
-        name:
-          type: string
-          minLength: 1
-        description:
-          type: string
-          minLength: 1
-        container_id:
-          type: string
-          minLength: 1
-        id:
-          type: string
-          minLength: 1
-        archived:
-          type: boolean
-        created_at:
-          type: string
-          minLength: 1
-        modified_at:
-          type: string
-          minLength: 1
-        created_by:
-          type: string
-          minLength: 1
-        modified_by:
-          type: string
-          minLength: 1
-        keys:
-          type: array
-          items:
-            $ref: '#/components/schemas/RelationshipKey'
-      required:
-        - name
-        - description
-    RelationshipKey:
-      description: ''
-      type: object
-      x-examples:
-        example-1:
-          name: File Name
-          description: File Upload Name
-          property_name: fileName
-          data_type: string
-          required: true
-          cardinality: 1
-          validation:
-            max: 0
-            min: 0
-            regex: ''
-          unique: true
-          options:
-            - ''
-          defaultValue: can be any type
-          metatype_relationship_id: b0d66ebb-58d4-4933-9ed2-29302d0c1aea
-          id: 1ef3ee3f-c188-4a5f-9da2-ad6ad79eb69d
-          default_value: null
-          archived: false
-          created_at: '2021-08-13T16:17:12.145Z'
-          modified_at: '2021-08-13T16:17:12.145Z'
-          created_by: 6df185b0-e511-44e6-9692-2b04b51701d9
-          modified_by: 6df185b0-e511-44e6-9692-2b04b51701d9
-      properties:
-        name:
-          type: string
-          minLength: 1
-        description:
-          type: string
-          minLength: 1
-        property_name:
-          type: string
-          minLength: 1
-        data_type:
-          type: string
-          minLength: 1
-        required:
-          type: boolean
-        cardinality:
-          type: number
-        validation:
-          $ref: '#/components/schemas/KeyValidation'
-        unique:
-          type: boolean
-        options:
-          type: array
-          items:
-            type: object
-        defaultValue:
-          type: string
-          nullable: true
-        metatype_relationship_id:
-          type: string
-          minLength: 1
-        id:
-          type: string
-          minLength: 1
-        archived:
-          type: boolean
-        created_at:
-          type: string
-          minLength: 1
-        modified_at:
-          type: string
-          minLength: 1
-        created_by:
-          type: string
-          minLength: 1
-        modified_by:
-          type: string
-          minLength: 1
-      required:
-        - metatype_relationship_id
-        - id
-    RelationshipPair:
-      description: ''
-      type: object
-      x-examples: null
-      properties:
-        name:
-          type: string
-          minLength: 1
-        description:
-          type: string
-          minLength: 1
-        relationship_type:
-          type: string
-          minLength: 1
-        relationship_id:
-          type: string
-          minLength: 1
-        origin_metatype_id:
-          type: string
-          minLength: 1
-        destination_metatype_id:
-          type: string
-          minLength: 1
-        id:
-          type: string
-          minLength: 1
-        archived:
-          type: boolean
-        container_id:
-          type: string
-          minLength: 1
-        created_at:
-          type: string
-          minLength: 1
-        modified_at:
-          type: string
-          minLength: 1
-        created_by:
-          type: string
-          minLength: 1
-        modified_by:
-          type: string
-          minLength: 1
-        origin_metatype_name:
-          type: string
-          minLength: 1
-        destination_metatype_name:
-          type: string
-          minLength: 1
-        relationship_pair_name:
-          type: string
-          minLength: 1
-        destination_metatype:
-          type: object
-          properties:
-            name:
-              type: string
-            description:
-              type: string
-            id:
-              type: string
-              minLength: 1
-        origin_metatype:
-          type: object
-          properties:
-            name:
-              type: string
-            description:
-              type: string
-            id:
-              type: string
-              minLength: 1
-        relationship:
-          type: object
-          properties:
-            name:
-              type: string
-            description:
-              type: string
-            id:
-              type: string
-              minLength: 1
-      required:
-        - name
-        - id
-    DataSource:
-      description: ''
-      type: object
-      x-examples:
-        example-1:
-          adapter_type: standard
-          status: ready
-          active: true
-          config:
-            kind: standard
-            data_type: json
-            data_format: json
-          id: fc218b62-5917-4e52-b7a7-25f399a25811
-          container_id: d3cd0199-6511-4c0d-b634-efeff989a8f6
-          name: Sample
-          data_format: null
-          created_at: '2021-08-09T18:40:14.846Z'
-          modified_at: '2021-08-09T18:40:14.846Z'
-          created_by: 16fa1d29-a13f-4783-b56d-cdf9c4946cb4
-          modified_by: 16fa1d29-a13f-4783-b56d-cdf9c4946cb4
-          archived: false
-          status_message: null
-      properties:
-        adapter_type:
-          type: string
-          minLength: 1
-        status:
-          type: string
-          minLength: 1
-        active:
-          type: boolean
-        config:
-          $ref: '#/components/schemas/DataSourceConfig'
-        id:
-          type: string
-          minLength: 1
-        container_id:
-          type: string
-          minLength: 1
-        name:
-          type: string
-          minLength: 1
-        data_format:
-          type: string
-          nullable: true
-        created_at:
-          type: string
-          minLength: 1
-        modified_at:
-          type: string
-          minLength: 1
-        created_by:
-          type: string
-          minLength: 1
-        modified_by:
-          type: string
-          minLength: 1
-        archived:
-          type: boolean
-        status_message:
-          type: string
-          nullable: true
-      required:
-        - adapter_type
-        - active
-        - container_id
-        - name
-    DataTarget:
-      description: ''
-      type: object
-      x-examples: {}
-      properties:
-        adapter_type:
-          type: string
-          minLength: 1
-        status:
-          type: string
-          minLength: 1
-        active:
-          type: boolean
-        config:
-          $ref: '#/components/schemas/DataTargetConfig'
-        id:
-          type: string
-          minLength: 1
-        container_id:
-          type: string
-          minLength: 1
-        name:
-          type: string
-          minLength: 1
-        data_format:
-          type: string
-          nullable: true
-        created_at:
-          type: string
-          minLength: 1
-        modified_at:
-          type: string
-          minLength: 1
-        created_by:
-          type: string
-          minLength: 1
-        modified_by:
-          type: string
-          minLength: 1
-        archived:
-          type: boolean
-        status_message:
-          type: string
-          nullable: true
-      required:
-        - adapter_type
-        - active
-        - container_id
-        - name
-    DataSourceConfig:
-      title: DataSourceConfig
-      type: object
-      properties:
-        kind:
-          type: string
-          minLength: 1
-        data_type:
-          type: string
-          minLength: 1
-        data_format:
-          type: string
-          minLength: 1
-    DataTargetConfig:
-      title: DataTargetConfig
-      type: object
-      properties:
-        kind:
-          type: string
-          minLength: 1
-        data_type:
-          type: string
-          minLength: 1
-        data_format:
-          type: string
-          minLength: 1
-    FileModel:
-      description: ''
-      type: object
-      x-examples:
-        example-1:
-          status: ready
-          id: f98827b8-67c5-42f3-86cd-b7bf8490743c
-          data_source_id: fc218b62-5917-4e52-b7a7-25f399a25811
-          created_at: '2021-08-13T17:25:58.052Z'
-          modified_at: '2021-08-13T17:25:58.052Z'
-          created_by: 6df185b0-e511-44e6-9692-2b04b51701d9
-          modified_by: 6df185b0-e511-44e6-9692-2b04b51701d9
-          reference: manual upload
-          status_message: null
-      properties:
-        status:
-          type: string
-          minLength: 1
-        id:
-          type: string
-          minLength: 1
-        data_source_id:
-          type: string
-          minLength: 1
-        created_at:
-          type: string
-          minLength: 1
-        modified_at:
-          type: string
-          minLength: 1
-        created_by:
-          type: string
-          minLength: 1
-        modified_by:
-          type: string
-          minLength: 1
-        reference:
-          type: string
-          minLength: 1
-        status_message:
-          type: string
-          nullable: true
-      required:
-        - status
-        - id
-        - data_source_id
-        - created_at
-        - created_by
-        - reference
-    FileInfo:
-      description: ''
-      type: object
-      x-examples:
-        example-1:
-          metadata: {}
-          id: f7bc7f76-dca4-4733-8ff2-d2b63625a58b
-          file_name: NOTICE.txt
-          file_size: 1.794
-          adapter_file_path: /path/to/file/fc218b62-5917-4e52-b7a7-25f399a25811/
-          adapter: filesystem
-          data_source_id: fc218b62-5917-4e52-b7a7-25f399a25811
-          created_at: '2021-08-13T17:25:58.051Z'
-          modified_at: '2021-08-13T17:25:58.051Z'
-          created_by: 6df185b0-e511-44e6-9692-2b04b51701d9
-          modified_by: 6df185b0-e511-44e6-9692-2b04b51701d9
-          container_id: d3cd0199-6511-4c0d-b634-efeff989a8f6
-          md5hash: bc7244e7706e211cc818fb10e4160957
-      properties:
-        metadata:
-          type: object
-        id:
-          type: string
-          minLength: 1
-        file_name:
-          type: string
-          minLength: 1
-        file_size:
-          type: number
-        adapter_file_path:
-          type: string
-          minLength: 1
-        adapter:
-          type: string
-          minLength: 1
-        data_source_id:
-          type: string
-          minLength: 1
-        created_at:
-          type: string
-          minLength: 1
-        modified_at:
-          type: string
-          minLength: 1
-        created_by:
-          type: string
-          minLength: 1
-        modified_by:
-          type: string
-          minLength: 1
-        container_id:
-          type: string
-          minLength: 1
-        md5hash:
-          type: string
-          nullable: true
-      required:
-        - id
-        - file_name
-        - adapter_file_path
-        - data_source_id
-        - created_at
-        - created_by
-        - container_id
-    DataSourceImport:
-      description: ''
-      type: object
-      x-examples:
-        example-1:
-          status: completed
-          id: 2b0b7423-c77d-4ea3-9266-7e466ce0fbff
-          data_source_id: fc218b62-5917-4e52-b7a7-25f399a25811
-          created_at: '2021-08-09T21:26:31.033Z'
-          modified_at: '2021-08-09T21:27:01.029Z'
-          created_by: 31e3da13-f170-4571-9ed7-80184bc0bf57
-          modified_by: 31e3da13-f170-4571-9ed7-80184bc0bf57
-          reference: manual upload
-          status_message: null
-          records_inserted: '0'
-          total_records: '1'
-      properties:
-        status:
-          type: string
-          minLength: 1
-        id:
-          type: string
-          minLength: 1
-        data_source_id:
-          type: string
-          minLength: 1
-        created_at:
-          type: string
-          minLength: 1
-        modified_at:
-          type: string
-          minLength: 1
-        created_by:
-          type: string
-          minLength: 1
-        modified_by:
-          type: string
-          minLength: 1
-        reference:
-          type: string
-          minLength: 1
-        status_message:
-          type: string
-          nullable: true
-        records_inserted:
-          type: string
-          minLength: 1
-        total_records:
-          type: string
-          minLength: 1
-      required:
-        - status
-        - id
-        - data_source_id
-        - created_at
-        - modified_at
-        - created_by
-        - modified_by
-        - reference
-        - records_inserted
-        - total_records
-    CreateManualImport:
-      title: CreateManualImport
-      description: ''
-      type: object
-      x-examples:
-        example-1:
-          status: ready
-          id: 2ff12802-222c-472c-95f0-ee364ad93d43
-          data_source_id: fc218b62-5917-4e52-b7a7-25f399a25811
-          created_at: '2021-08-13T17:35:07.386Z'
-          modified_at: '2021-08-13T17:35:07.386Z'
-          created_by: 6df185b0-e511-44e6-9692-2b04b51701d9
-          modified_by: 6df185b0-e511-44e6-9692-2b04b51701d9
-          reference: manual upload
-          status_message: null
-      properties:
-        status:
-          type: string
-          minLength: 1
-        id:
-          type: string
-          minLength: 1
-        data_source_id:
-          type: string
-          minLength: 1
-        created_at:
-          type: string
-          minLength: 1
-        modified_at:
-          type: string
-          minLength: 1
-        created_by:
-          type: string
-          minLength: 1
-        modified_by:
-          type: string
-          minLength: 1
-        reference:
-          type: string
-          minLength: 1
-          nullable: true
-        status_message:
-          type: string
-          nullable: true
-    Exporter:
-      description: ''
-      type: object
-      x-examples:
-        example-1:
-          adapter: gremlin
-          status: completed
-          config:
-            kind: standard
-            key: ''
-            path: /gremlin
-            port: '8181'
-            user: ''
-            endpoint: localhost
-            graphson_v1: false
-            traversal_source: g
-            writes_per_second: 300
-          id: d98aa600-7a61-4609-be85-9f510af1610a
-          container_id: 35bfbf46-5b50-49f5-a325-e5f03f43c3aa
-          created_at: '2021-08-26T21:09:45.170Z'
-          modified_at: '2021-08-26T21:09:45.232Z'
-          created_by: cad5491e-5d82-47ed-b4de-2d0c9ea7d545
-          modified_by: system
-          status_message: null
-          destination_type: null
-      properties:
-        adapter:
-          type: string
-          minLength: 1
-        status:
-          type: string
-          minLength: 1
-        config:
-          $ref: '#/components/schemas/ExporterConfig'
-        id:
-          type: string
-          minLength: 1
-        container_id:
-          type: string
-          minLength: 1
-        created_at:
-          type: string
-          minLength: 1
-        modified_at:
-          type: string
-          minLength: 1
-        created_by:
-          type: string
-          minLength: 1
-        modified_by:
-          type: string
-          minLength: 1
-        status_message:
-          type: string
-          nullable: true
-        destination_type:
-          type: string
-          nullable: true
-      required:
-        - adapter
-        - status
-        - config
-        - id
-        - container_id
-        - created_at
-        - modified_at
-        - created_by
-        - modified_by
-    ExporterConfig:
-      description: ''
-      type: object
-      properties:
-        kind:
-          type: string
-          minLength: 1
-        key:
-          type: string
-        path:
-          type: string
-          minLength: 1
-        port:
-          type: string
-          minLength: 1
-        user:
-          type: string
-        endpoint:
-          type: string
-          minLength: 1
-        graphson_v1:
-          type: boolean
-        traversal_source:
-          type: string
-          minLength: 1
-        writes_per_second:
-          type: number
-      required:
-        - kind
-        - key
-        - path
-        - port
-        - user
-        - endpoint
-        - graphson_v1
-        - traversal_source
-        - writes_per_second
-    User:
-      description: ''
-      type: object
-      x-examples:
-        example-1:
-          identity_provider: username_password
-          display_name: Super User
-          email: admin@admin.com
-          admin: true
-          active: true
-          reset_required: false
-          email_valid: false
-          permissions: []
-          roles: []
-          id: dc286640-05c2-4c62-8468-8131c01e3473
-          identity_provider_id: null
-          created_at: '2021-08-09T06:00:00.000Z'
-          modified_at: '2021-08-09T06:00:00.000Z'
-          created_by: system
-          modified_by: system
-          reset_token_issued: null
-          keys: []
-      properties:
-        identity_provider:
-          type: string
-          minLength: 1
-        display_name:
-          type: string
-          minLength: 1
-        email:
-          type: string
-          minLength: 1
-        admin:
-          type: boolean
-        active:
-          type: boolean
-        reset_required:
-          type: boolean
-        email_valid:
-          type: boolean
-        permissions:
-          type: array
-          items:
-            type: object
-        roles:
-          type: array
-          items:
-            type: object
-        id:
-          type: string
-          minLength: 1
-        identity_provider_id:
-          type: string
-          nullable: true
-        created_at:
-          type: string
-          minLength: 1
-        modified_at:
-          type: string
-          minLength: 1
-        created_by:
-          type: string
-          minLength: 1
-        modified_by:
-          type: string
-          minLength: 1
-        reset_token_issued:
-          type: string
-          nullable: true
-        keys:
-          type: array
-          items:
-            $ref: '#/components/schemas/UserKey'
-      required:
-        - identity_provider
-        - display_name
-        - email
-        - admin
-        - active
-        - reset_required
-        - email_valid
-        - id
-    UserKey:
-      description: ''
-      type: object
-      properties:
-        key:
-          type: string
-          minLength: 1
-        secret_raw:
-          type: string
-          minLength: 1
-        user_id:
-          type: string
-          minLength: 1
-      required:
-        - key
-        - secret_raw
-        - user_id
-      x-examples:
-        example-1:
-          key: MzUyOWQ3ODEtYmRkYS00M2E4LThjYzItZTExOTYxMDIzZTg4
-          secret_raw: NThhYTFmZmMtM2RlZS00OTAxLWI3MDgtMDM3ZWJhNTJhZDYz
-          user_id: dc286640-05c2-4c62-8468-8131c01e3473
-    TypeMapping:
-      description: ''
-      type: object
-      x-examples:
-        example-1:
-          active: false
-          id: 43ddc813-3d39-4a71-b106-9bed355d6dcc
-          container_id: 6e459f9b-fa0c-47b7-ab5f-cadd2f709ca3
-          data_source_id: 6ed540f2-78aa-431e-b385-9ca3be34344f
-          shape_hash: 9ZH9H7c7i4EoQ+g4UWOAbawlJWxxKVod+QRPrDIDxjs=
-          created_at: '2021-08-31T19:14:54.607Z'
-          modified_at: '2021-08-31T19:14:54.607Z'
-          sample_payload: {}
-          created_by: 1e785048-5a7d-4be8-8903-73bd0e31da13
-          modified_by: 1e785048-5a7d-4be8-8903-73bd0e31da13
-      properties:
-        active:
-          type: boolean
-        id:
-          type: string
-          minLength: 1
-        container_id:
-          type: string
-          minLength: 1
-        data_source_id:
-          type: string
-          minLength: 1
-        shape_hash:
-          type: string
-          minLength: 1
-        created_at:
-          type: string
-          minLength: 1
-        modified_at:
-          type: string
-          minLength: 1
-        sample_payload:
-          type: object
-        created_by:
-          type: string
-          minLength: 1
-        modified_by:
-          type: string
-          minLength: 1
-        transformations:
-          type: array
-          items:
-            $ref: '#/components/schemas/Transformation'
-        resulting_metatype_name:
-          type: string
-          nullable: true
-        resulting_metatype_relationship_name:
-          type: string
-          nullable: true
-      required:
-        - active
-        - shape_hash
-        - sample_payload
-    Transformation:
-      description: ''
-      type: object
-      x-examples:
-        example-1:
-          conditions: []
-          keys: []
-          id: b70b3f22-efc7-4d94-9cb4-f81f23b7b71b
-          type_mapping_id: 8d24f81f-32cd-4e8d-bae7-e2e6faa6f9c6
-          metatype_id: bcee5d5d-3725-4a2d-80a0-75784ce42fad
-          metatype_relationship_pair_id: null
-          origin_id_key: null
-          destination_id_key: null
-          unique_identifier_key: null
-          root_array: null
-          created_at: '2021-08-31T21:37:41.136Z'
-          modified_at: '2021-08-31T21:37:41.136Z'
-          created_by: bdc90252-b44b-46f6-afff-a1c2f6af1560
-          modified_by: bdc90252-b44b-46f6-afff-a1c2f6af1560
-          archived: false
-          metatype_name: MachineLearningModel
-          metatype_relationship_pair_name: null
-          container_id: 6e459f9b-fa0c-47b7-ab5f-cadd2f709ca3
-          shape_hash: 9Gl1DEOJoD8hVNS8LH8tMhxAk266y25rLge0l/ZYIrk=
-          data_source_id: 6ed540f2-78aa-431e-b385-9ca3be34344f
-      properties:
-        conditions:
-          type: array
-          items:
-            $ref: '#/components/schemas/TransformationCondition'
-        keys:
-          type: array
-          items:
-            $ref: '#/components/schemas/TransformationKey'
-        id:
-          type: string
-          minLength: 1
-        type_mapping_id:
-          type: string
-          minLength: 1
-        metatype_id:
-          type: string
-          minLength: 1
-          nullable: true
-        metatype_relationship_pair_id:
-          type: string
-          nullable: true
-        origin_id_key:
-          type: string
-          nullable: true
-        destination_id_key:
-          type: string
-          nullable: true
-        unique_identifier_key:
-          type: string
-          nullable: true
-        root_array:
-          type: string
-          nullable: true
-        created_at:
-          type: string
-          minLength: 1
-        modified_at:
-          type: string
-          minLength: 1
-        created_by:
-          type: string
-          minLength: 1
-        modified_by:
-          type: string
-          minLength: 1
-        archived:
-          type: boolean
-        metatype_name:
-          type: string
-          minLength: 1
-          nullable: true
-        metatype_relationship_pair_name:
-          type: string
-          nullable: true
-        container_id:
-          type: string
-          minLength: 1
-        shape_hash:
-          type: string
-          minLength: 1
-        data_source_id:
-          type: string
-          minLength: 1
-      required:
-        - conditions
-        - keys
-        - archived
-    TransformationKey:
-      description: ''
-      type: object
-      properties:
-        key:
-          type: string
-          minLength: 1
-        metatype_key_id:
-          type: string
-          minLength: 1
-      required:
-        - key
-        - metatype_key_id
-      x-examples:
-        example-1:
-          key: file name
-          metatype_key_id: a1cdc78f-01be-4d06-a7e7-6981e67d6678
-    ImportModel:
-      description: ''
-      type: object
-      x-examples:
-        example-1:
-          errors: null
-          data_source_config:
-            kind: standard
-            data_type: json
-          id: 39
-          data_source_id: 6ed540f2-78aa-431e-b385-9ca3be34344f
-          import_id: 013112d6-ab2b-4f71-81ec-3a5a38b21afc
-          data: {}
-          inserted_at: '2021-08-31T23:23:18.712Z'
-          created_at: '2021-08-31T23:22:30.354Z'
-          shape_hash: 3uiJ0SgkA/jG6IQ8dSFBtMmQShvRsKlBRXDCwMkws3c=
-          container_id: 6e459f9b-fa0c-47b7-ab5f-cadd2f709ca3
-      properties:
-        errors:
-          type: string
-          nullable: true
-        data_source_config:
-          $ref: '#/components/schemas/DataSourceConfig'
-        id:
-          type: string
-        data_source_id:
-          type: string
-          minLength: 1
-        import_id:
-          type: string
-          minLength: 1
-        data:
-          type: object
-        inserted_at:
-          type: string
-          minLength: 1
-        created_at:
-          type: string
-          minLength: 1
-        shape_hash:
-          type: string
-          minLength: 1
-        container_id:
-          type: string
-          minLength: 1
-      required:
-        - data_source_id
-        - import_id
-    Event:
-      description: ''
-      type: object
-      x-examples:
-        example-1:
-          active: true
-          id: 18c8de75-c551-4dbe-9a1f-ee0ffabf69a4
-          app_name: Example
-          app_url: 'http://0.0.0.0:5001/event'
-          data_source_id: fc218b62-5917-4e52-b7a7-25f399a25811
-          container_id: null
-          event_type: data_ingested
-          created_at: '2021-08-09T20:21:22.589Z'
-          modified_at: '2021-08-09T20:21:22.589Z'
-          created_by: 16fa1d29-a13f-4783-b56d-cdf9c4946cb4
-          modified_by: 16fa1d29-a13f-4783-b56d-cdf9c4946cb4
-      properties:
-        id:
-          type: string
-        container_id:
-          type: string
-          nullable: true
-        data_source_id:
-          type: string
-          nullable: true
-        event_type:
-          type: string
-        event_config:
-          type: object
-        event:
-          type: object
-        processed:
-          type: boolean
-        created_at:
-          type: string
-        created_by:
-          type: string
-      required:
-        - event_type
-        - event
-    DataStaging:
-      description: ''
-      type: object
-      x-examples:
-        example-1:
-          data_source_id: dataSourceID
-          import_id: importRecordID
-          data: {}
-          shape_hash: test_hash
-      properties:
-        data_source_id:
-          type: string
-          minLength: 1
-        import_id:
-          type: string
-          minLength: 1
-        data:
-          type: object
-        shape_hash:
-          type: string
-          minLength: 1
-        id:
-          type: string
-        errors:
-          type: string
-        inserted_at:
-          type: string
-        created_at:
-          type: string
-      required:
-        - import_id
-    TypeMappingExportPayload:
-      title: TypeMappingExportPayload
-      type: object
-      properties:
-        mapping_ids:
-          type: array
-          items:
-            type: string
-        target_data_source:
-          type: string
-      required:
-        - mapping_ids
-    ContainerInvite:
-      title: ContainerInvite
-      type: object
-      properties:
-        id:
-          type: string
-        email:
-          type: string
-        origin_user:
-          type: string
-        token:
-          type: string
-        issued:
-          type: string
-        container:
-          $ref: '#/components/schemas/Container'
-    Container:
-      description: ''
-      type: object
-      x-examples:
-        example-1:
-          name: Test Container 4
-          description: Test Container Description
-          id: 07b1e35e-0a7c-476d-ada8-5906b16da1b8
-          archived: false
-          created_at: '2021-08-06T21:17:49.545Z'
-          modified_at: '2021-08-06T21:17:49.545Z'
-          created_by: fa3c2cc0-2c4e-441c-aa78-cf77f8af8cd1
-          modified_by: fa3c2cc0-2c4e-441c-aa78-cf77f8af8cd1
-          config: null
-          active_graph_id: 0cc62f41-ceaa-4a68-8f1c-7856525c2668
-      properties:
-        name:
-          type: string
-          minLength: 1
-        description:
-          type: string
-          minLength: 1
-        id:
-          type: string
-          minLength: 1
-        created_at:
-          type: string
-          minLength: 1
-        modified_at:
-          type: string
-          minLength: 1
-        created_by:
-          type: string
-          minLength: 1
-        modified_by:
-          type: string
-          minLength: 1
-        config:
-          $ref: '#/components/schemas/ContainerConfig'
-        deleted_at:
-          type: string
-      required:
-        - name
-        - description
-    ContainerConfig:
-      description: ''
-      type: object
-      properties:
-        data_versioning_enabled:
-          type: boolean
-    NotFound404:
-      description: ''
-      type: object
-      x-examples:
-        example-1:
-          isError: true
-          error:
-            errorCode: 404
-            error: unable to find user
-      properties:
-        isError:
-          type: boolean
-        error:
-          $ref: '#/components/schemas/ErrorModel'
-      required:
-        - isError
-        - error
-    ErrorModel:
-      title: ErrorModel
-      type: object
-      properties:
-        error:
-          type: string
-        errorCode:
-          type: number
-    RSAInitRequest:
-      title: RSAInitRequest
-      type: object
-      properties:
-        subjectName:
-          type: string
-        securID:
-          type: string
-      required:
-        - subjectName
-    RSAVerifyRequest:
-      title: RSAVerifyRequest
-      type: object
-      properties:
-        subjectName:
-          type: string
-        securID:
-          type: string
-        authnAttemptId:
-          type: string
-        inResponseTo:
-          type: string
-      required:
-        - securID
-        - authnAttemptId
-        - inResponseTo
-    RSAStatusRequest:
-      title: RSAStatusRequest
-      type: object
-      properties:
-        authnAttemptId:
-          type: string
-        removeAttemptId:
-          type: boolean
-      required:
-        - authnAttemptId
-    RSACancelRequest:
-      title: RSACancelRequest
-      type: object
-      properties:
-        authnAttemptId:
-          type: string
-        removeAttemptId:
-          type: boolean
-      required:
-        - authnAttemptId
-    RSAResponse:
-      title: RSAResponse
-      type: object
-      properties:
-        value:
-          type: object
-          properties:
-            attemptResponseCode:
-              type: string
-            attemptReasonCode:
-              type: string
-            challengeMethods:
-              type: object
-              properties:
-                challenges:
-                  type: array
-                  items:
-                    type: object
-                    properties:
-                      methodSetId:
-                        type: string
-                      requiredMethods:
-                        type: array
-                        items:
-                          type: object
-                          properties:
-                            methodId:
-                              type: string
-                            priority:
-                              type: string
-                            versions:
-                              type: array
-                              items:
-                                type: object
-                                properties:
-                                  versionId:
-                                    type: string
-                                  methodAttributes:
-                                    type: array
-                                    items:
-                                      type: string
-                                  valueRequired:
-                                    type: boolean
-                                  referenceId:
-                                    type: string
-                                  prompt:
-                                    type: object
-                                    properties:
-                                      promptResourceId:
-                                        type: string
-                                      defaultText:
-                                        type: string
-                                      formatRegex:
-                                        type: string
-                                      defaultValue:
-                                        type: string
-                                      valueBeingDefined:
-                                        type: boolean
-                                      sensitive:
-                                        type: boolean
-                                      minLength:
-                                        type: string
-                                      maxLength:
-                                        type: string
-                                      promptArgs:
-                                        type: array
-                                        items:
-                                          type: string
-            credentialValidationResults:
-              type: array
-              items:
-                type: object
-                properties:
-                  methodId:
-                    type: string
-                  methodResponseCode:
-                    type: string
-                  methodReasonCode:
-                    type: string
-                  authnAttributes:
-                    type: array
-                    items:
-                      type: string
-            context:
-              type: object
-              properties:
-                authnAttemptId:
-                  type: string
-                messageId:
-                  type: string
-                inResponseTo:
-                  type: string
-        isError:
-          type: boolean
-    RSAStatusResponse:
-      title: RSAStatusResponse
-      type: object
-      properties:
-        attemptResponseCode:
-          type: string
-        attemptReasonCode:
-          type: string
-        subjectName:
-          type: string
-        authnPolicyId:
-          type: string
-        sessionAttributes:
-          type: array
-          items:
-            type: string
-        successfulMethods:
-          type: array
-          items:
-            type: string
-        attemptExpires:
-          type: string
-    ListTasksResponse:
-      title: ListTasksResponse
-      type: object
-      properties:
-        value:
-          type: array
-          items:
-            $ref: '#/components/schemas/Task'
-        isError:
-          type: boolean
-    Task:
-      title: Task
-      type: object
-      properties:
-        id:
-          type: string
-        container_id:
-          type: string
-        task_type:
-          type: string
-        status:
-          type: string
-        query:
-          type: string
-        data:
-          type: object
-        config:
-          $ref: '#/components/schemas/TaskConfig'
-        status_message:
-          type: string
-        created_at:
-          type: string
-        modified_at:
-          type: string
-        created_by:
-          type: string
-        modified_by:
-          type: string
-    TaskConfig:
-      title: TaskConfig
-      type: object
-      properties:
-        kind:
-          type: string
-        user:
-          $ref: '#/components/schemas/User'
-      required:
-        - kind
-    CreateTaskResponse:
-      title: CreateTaskResponse
-      type: object
-      properties:
-        value:
-          $ref: '#/components/schemas/Task'
-        isError:
-          type: boolean
-    UpdateTaskResponse:
-      title: UpdateTaskResponse
-      type: object
-      properties:
-        value:
-          $ref: '#/components/schemas/Task'
-        isError:
-          type: boolean
-    GetTaskResponse:
-      title: GetTaskResponse
-      type: object
-      properties:
-        value:
-          $ref: '#/components/schemas/Task'
-        isError:
-          type: boolean
-    EventAction:
-      title: EventAction
-      type: object
-      properties:
-        id:
-          type: string
-        container_id:
-          type: string
-        data_source_id:
-          type: string
-        event_type:
-          type: string
-        action_type:
-          type: string
-        action_config:
-          type: object
-        destination:
-          type: string
-        destination_data_source_id:
-          type: string
-        active:
-          type: boolean
-        created_at:
-          type: string
-        modified_at:
-          type: string
-        deleted_at:
-          type: string
-        created_by:
-          type: string
-        modified_by:
-          type: string
-      required:
-        - event_type
-        - action_type
-    EventActionStatus:
-      title: EventActionStatus
-      type: object
-      properties:
-        id:
-          type: string
-        event_action_id:
-          type: string
-        status:
-          type: string
-        status_message:
-          type: string
-          nullable: true
-        created_at:
-          type: string
-        modified_at:
-          type: string
-          nullable: true
-        modified_by:
-          type: string
-          nullable: true
-        event:
-          $ref: '#/components/schemas/Event'
-      required:
-        - event_action_id
-    CreateEventRequest:
-      title: CreateEventRequest
-      type: object
-      properties:
-        container_id:
-          type: string
-        data_source_id:
-          type: string
-        event_type:
-          type: string
-        event_config:
-          type: object
-        event:
-          type: object
-      required:
-        - event_type
-        - event
-    ListEventActionResponse:
-      title: ListEventActionResponse
-      type: object
-      properties:
-        value:
-          type: array
-          items:
-            $ref: '#/components/schemas/EventAction'
-        isError:
-          type: boolean
-    CreateEventActionRequest:
-      title: CreateEventActionRequest
-      type: object
-      properties:
-        container_id:
-          type: string
-        data_source_id:
-          type: string
-        event_type:
-          type: string
-        action_type:
-          type: string
-        action_config:
-          type: object
-        destination:
-          type: string
-        destination_data_source_id:
-          type: string
-        active:
-          type: boolean
-      required:
-        - event_type
-        - action_type
-    CreateEventActionResponse:
-      title: CreateEventActionResponse
-      type: object
-      properties:
-        value:
-          $ref: '#/components/schemas/EventAction'
-        isError:
-          type: boolean
-    GetEventActionResponse:
-      title: GetEventActionResponse
-      type: object
-      properties:
-        value:
-          $ref: '#/components/schemas/EventAction'
-        isError:
-          type: boolean
-    UpdateEventActionResponse:
-      title: UpdateEventActionResponse
-      type: object
-      properties:
-        value:
-          $ref: '#/components/schemas/EventAction'
-        isError:
-          type: boolean
-    ListEventActionStatusResponse:
-      title: ListEventActionStatusResponse
-      type: object
-      properties:
-        value:
-          type: array
-          items:
-            $ref: '#/components/schemas/EventActionStatus'
-        isError:
-          type: boolean
-    GetEventActionStatusResponse:
-      title: GetEventActionStatusResponse
-      type: object
-      properties:
-        value:
-          $ref: '#/components/schemas/EventActionStatus'
-        isError:
-          type: boolean
-    UpdateEventActionStatusRequest:
-      title: UpdateEventActionStatusRequest
-      type: object
-      properties:
-        status:
-          type: string
-        status_message:
-          type: string
-    UpdateEventActionStatusResponse:
-      title: UpdateEventActionStatusResponse
-      type: object
-      properties:
-        value:
-          $ref: '#/components/schemas/EventActionStatus'
-        isError:
-          type: boolean
-    ValidateMetatypePropertiesRequest:
-      title: ValidateMetatypePropertiesRequest
-      type: object
-      properties:
-        property_name_here:
-          type: string
-    ServiceUser:
-      title: ServiceUser
-      type: object
-      properties:
-        identity_provider:
-          type: string
-          minLength: 1
-        display_name:
-          type: string
-          minLength: 1
-        email:
-          type: string
-          minLength: 1
-        admin:
-          type: boolean
-        active:
-          type: boolean
-        reset_required:
-          type: boolean
-        email_valid:
-          type: boolean
-        permissions:
-          type: array
-          uniqueItems: true
-          minItems: 1
-          items:
-            properties: {}
-        roles:
-          type: array
-          uniqueItems: true
-          minItems: 1
-          items:
-            properties: {}
-        id:
-          type: string
-          minLength: 1
-        identity_provider_id:
-          type: string
-          minLength: 1
-        created_at:
-          type: string
-          minLength: 1
-        modified_at:
-          type: string
-          minLength: 1
-        created_by:
-          type: string
-          minLength: 1
-        modified_by:
-          type: string
-          minLength: 1
-        reset_token_issued:
-          type: string
-          minLength: 1
-        keys:
-          type: array
-          uniqueItems: true
-          minItems: 1
-          items:
-            required:
-              - key
-              - secret_raw
-              - user_id
-            properties:
-              key:
-                type: string
-                minLength: 1
-              secret_raw:
-                type: string
-                minLength: 1
-              user_id:
-                type: string
-                minLength: 1
-      required:
-        - identity_provider
-        - display_name
-        - email
-        - admin
-        - active
-        - reset_required
-        - email_valid
-        - id
-        - identity_provider_id
-        - created_at
-        - modified_at
-        - created_by
-        - modified_by
-        - reset_token_issued
-      x-examples:
-        example-1:
-          identity_provider: string
-          display_name: string
-          email: string
-          admin: true
-          active: true
-          reset_required: true
-          email_valid: true
-          permissions:
-            - {}
-          roles:
-            - {}
-          id: string
-          identity_provider_id: string
-          created_at: string
-          modified_at: string
-          created_by: string
-          modified_by: string
-          reset_token_issued: string
-          keys:
-            - key: string
-              secret_raw: string
-              user_id: string
-    ListServiceUserResponse:
-      title: ListServiceUserResponse
-      type: object
-      properties:
-        value:
-          type: array
-          items:
-            $ref: '#/components/schemas/ServiceUser'
-        isError:
-          type: boolean
-    CreateServiceUser:
-      title: CreateServiceUser
-      type: object
-      properties:
-        display_name:
-          type: string
-      required:
-        - display_name
-  responses: {}
->>>>>>> 49990be9
+}