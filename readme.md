## Setup

---

**Description**

The construction of megaprojects has consistently demonstrated challenges for project managers in regard to meeting cost, schedule, and performance requirements. Megaproject construction challenges are common place within megaprojects with many active projects in the United States failing to meet cost and schedule efforts by significant margins. Currently, engineering teams operate in siloed tools and disparate teams where connections across design, procurement, and construction systems are translated manually or over brittle point-to-point integrations. The manual nature of data exchange increases the risk of silent errors in the reactor design, with each silent error cascading across the design. These cascading errors lead to uncontrollable risk during construction, resulting in significant delays and cost overruns. Deep Lynx allows for an integrated platform during design and operations of mega projects.


**Documentation**

`de-lynx` is documented in the following ways

1. `readme.md` files throughout the application. Can be found for the main application, export adapters, import adapters, and authentication levels.
2. API level documentation in the form of Postman and Swagger collections - found in `api_documentation`

**Requirements**

- node.js 12.x 
- Typescript ^3.5.x
- npm ^6.x
- Docker ^18.x - **required** if attempting to run Deep Lynx on a Windows system because the pg_cron PostgreSQL extension cannot be compiled and used on Windows.
- Docker Compose ^1.x.x - *optional* 

***Data Source Requirements***

- **Required** - PostgreSQL ^11.x 
- **Required** - pg_cron PostgreSQL extension: Instructions for installation can be found [here](https://github.com/citusdata/pg_cron)

**Installation**

1. `npm upgrade` & `npm install`
2. Copy and rename `.env-sample` to `.env` 
3. Update `.env` file you **must** have the following variables set - everything else has default values you can find in `src/config.ts` or in the `.env-sample` file itself.
    *  `CORE_DB_CONNECTION_STRING` - your PostgreSQL database connection string. Note that `de-lynx` only works with a Postgres data source
    *  `DB_NAME` - the name of the database you would like to use. Defaults to `deep_lynx`. This must be the same name as specified in the end of the `CORE_DB_CONNECTION_STRING`.
4. Run `npm run migrate` to automatically create the application schemas in your PostgreSQL database. Scripts are run in alphanumeric order
5. Either use `npm run build:dev` and run the resulting `dist/main.js` file or use `npm run start` to initiate application.
6. At some point you must provide the application with a `.key` file in order for the encryption of data source configurations and SAML authentication to work. See the scripts located in `src/authentication` for more information. Generate and provide your secret key to the application via the environment configuration.

**Configuration**

This application's configuration relies on environment variables of its host system. It is best to rely on your CI/CD pipeline to inject those variables into your runtime environment.

In order to facilitate local development, a method has been provided to configure the application as if you were setting environment variables on your local machine. Including a `.env` file at the projects root and using the `npm run watch`, `npm run start`, or any of the `npm run docker:*` commands will start the application loading the listed variables in that file. See the `.env-sample` file included as part of the project for a list of required variables and formatting help.

**Database Migrations**

A migration tool is provided to run SQL scripts against the configured database. You must run the migration tool at least once after installing the application. 

Run using `npm run migrate` after configuring your datasource.

***Authentication***

Instructions for configuring of provided authentication methods (basic, saml etc.) can be found in the authentication readme. See [Authetication Readme](src/user_management/authentication/readme.md). 


**Testing**

This application uses [Mocha](https://mochajs.org/) and [Chai](https://www.chaijs.com/) for its unit and integration tests. Visit their respective websites and documentation to learn more about how to use and develop tests with their platforms. Only Gremlin functionality of the application is tested at the present time.

Currently, in order to run tests you must provide the application with a data source endpoint. The data source must be a graph database and the data source endpoint must be to a [Gremlin API](https://tinkerpop.apache.org/gremlin.html). If you do not have access to a data source and cannot set one up locally, testing commands have been provided for creating a local instance of Gremlin's in memory graph database [TinkerGraph](http://tinkerpop.apache.org/javadocs/3.2.2/full/org/apache/tinkerpop/gremlin/tinkergraph/structure/TinkerGraph.html).

**IMPORTANT NOTE**

If you decide to test graph functionality (Gremlin functionality in particular) in isolation or use something other than a CosmosDB or CosmosDB emulator you _must_ insure that the `DATA_SOURCE_GRAPHSON_V1` environment variable is left blank. Failure to do so means you might be communicating in an unsupported format, or an unsupported combination of formats.


**Available Commands**

Below is a list of all `npm run` commands as listed in the `package.json` file.

- `docker:api:build` Creates a docker image of Deep Lynx, injecting the `.env` file into it.
- `docker:api:run` Runs previously created Deep Lynx image.
- `docker:api:clean` Stops the Deep Lynx docker container run by the command above and deletes the container and image.
- `docker:postgres:build` Creates a docker image containing a Postgres 12 data source, along with all needed extensions.
- `docker:postgres:run` Runs previously created Postgres.
- `docker:postgres:clean` Stops the Postgres docker container run by the command above and deletes the container and image.
- `gremlin:docker:up` Creates and runs a container with the TinkerGraph database and its Gremlin API endpoint exposed on port 8182.
- `gremlin:docker:down` Stops the TinkerGraph container.
- `watch` Runs `nodemon` using the `nodemon.json` configuration file. This runs the application and automatically rebuilds it when file changes are detected.
- `start` Compiles and runs the application.
- `build:dev` Compiles the application in development mode.
- `test`: Runs all tests using the `.env` file to configure application and tests.
- `generate:documentation` Generates HTML documentation.


## Development
### **Tenets**

This project has adopted a few basic tenets with regards to development.

* **Skinny API Layer:** The API layer should be as small and unobtrusive as possible. It should be fairly easy to switch out the `express.js` framework for another API framework if needed in the future. This practice also allows the use of created code to be more easily used across applications or packaged into standalone libraries.
* **Simple and Explicit:** Variable names, class names, and file names should all be explicit in their naming. While we want to avoid extremely long names, we do favor the use of a slightly longer naming if by doing so the reader can more easily grasp the functionality they're looking at. While the application is complex, the code making up each of its parts should not be. We favor simple code over elegant masterpieces as we hope to create a project that even beginners can contribute to quickly.


### **General Structure**
```shell script
    API (src/api/*.ts)
       ^
  API Handlers (src/api_handlers/*.ts)
       ^
  Data Functions (src/data_*.ts)
       ^
  Data Storage/Filters (src/data_storage/*.ts)
```
**API**

The API layer (currently) handles things like user authentication, authorization on routes and connects to either a handler or directly to the data storage layer.

**API Handlers**

When a request needs to do more than simply query the storage layer, a handler can be created. Handlers should be free to access any other part of the system - think of them as glue. We want to keep the other parts of the system pure, talking to themselves only, but with handlers we don't care if they get messy. Handlers should NOT be Express.js specific.

**Data Functions**

Data functions should contain all logic related to the importing, handling, and processing of data post-API handling.

**Data Storage**

Data storage operations should be limited to a single data type and functionality for manipulating it in storage. On creation and update routes, the storage layer also validates and sanitizes user input (we decided to move that into the storage layer in order to maintain a skinny api layer and to provide an "accept anything, return static types" mentality)
You may also use the filter class for a relevant data type (e.g `NodeFilter` for `NodeT`) to run complex filtering queries. Here is a brief example on how to accomplish this, as well as a list of currently supported query operators.

```
const nodeFilter = new NodeFilter()

const results = await nodeFilter.where().
                        .containerID("eq", "container ID")
                        .and()
                        .metatypeID("neq", "metatype ID")
                        .all() 
```

**Currently Supported Operators**

<<<<<<< HEAD
=======
Operator | Description
------------ | -------------
`eq` | equals  
`neq` | not equals



>>>>>>> b76d685d
### **Data Model Patterns and `io-ts`**

[io-ts](https://github.com/gcanti/io-ts#piping) allows the use of type validation and constraints at runtime. For more information I suggest you read this [post](https://lorefnon.tech/2018/03/25/typescript-and-validations-at-runtime-boundaries/) and study the repo and documentation.

We choose to use `io-ts` over a more traditional type and class approach for a few reasons. First, we get "free" validation in that once we declare our data model, the mechanics of `io-ts`'s decoding and encoding system hands us a very robust and safe type validation at runtime. This allowed us to remove much of the validation logic from the API layer and move it closer to our storage layers. It also allowed us to more easily restrict what information can be put into the document storage database and what is shown when the record is retrieved. Second, program safety afforded by runtime type enforcement and validation gives the program a higher chance of recovering from failure and handling illegal input.

Here is the `io-ts` representation of the `Container` class.

```$ts
import * as t from 'io-ts'


const containerRequired = t.type({
    name: t.string,
    description: t.string,
});

const containerOptional= t.partial({
    _id: t.string,
});

export const container = t.exact(t.intersection([containerRequired, containerOptional]));

export type Container = t.TypeOf<typeof container>

```

`t.type` and `t.partial` allow the user to declare properties whose value is a valid `io-ts` type. The use of `t.type` and/or `t.partial` allow the user to compose other `io-ts` types into a complex data object. In this case we have created two data objects. The first, `containerRequired` is declared with the `t.type` functionality. In order for an object to be encoded or decoded with this type the object must contain all the properties specified, and their value's datatype must match the declared type. `t.partial` on the other hand performs no such check.

After we've declared the two types, one representing required properties and the other representing optional, we combine them into a single type. We also declare that type to be "exact". This means that the encoding and decoding functionality will ignore any property on the entered or resulting object that haven't been declared in the type.

The following code is equivalent to this type declaration:
```$typescript
export type Container = {
    name: string
    description: string
    _id?: string
}
```

While the `io-ts` implementation requires more code, and looks more complex, the flexibility and functionality we gain from using `io-ts` makes the higher learning curve and longer declaration worth it. Take a look at `src/data_types/metatype_keyT.ts` for an even better look at a complex data type using `io.ts`


**Payload Validation Errors**

The use of `io-ts` for payload validation produces detailed, if seemingly complex, set of validation error messages. Below is an example of what a validation error might look like. We will walk through each bit.
```$xslt
Invalid value undefined supplied to : Exact<({ name: string, description: string, originMetatypeID: string, destinationMetatypeID: string, metatypeRelationshipID: string } & Partial<{ _id: string, containerID: string }>)>
0: { name: string, description: string, originMetatypeID: string, destinationMetatypeID: string, metatypeRelationshipID: string }
name: string
```

The first line of the error message informs the user that an error occurred, the type of error, and then returns a formatted representation of the `io-ts` structured type the validation error was thrown for. This error was thrown when attempting to decode a user supplied payload into the `MetatypeRelationshipPair` type. That type is a combination of required fields, `t.exact`, and partial fields, `t.partial`. This is incredibly useful. We inform the user of the exact payload format they must follow in order to avoid errors.

The second line is a simplified expression of what the user supplied payload must look like, along with each field's expected type.

The third line informs the user of the exact field which caused the payload validation failure.


## Application

**Data storage operations and `PostgresStorage`**

TODO: fill this with the explanation of the two ways of handling data storage classes
      one being the way containers/metatypes etc are stored - meant to be thin layers
      between storage and API vs ORM like functionality for more general, internal operations
      
      
### Data Sources
Data can only be ingested through the use of Data Sources. A user must create a Data Source using the relevant endpoints before Deep Lynx can ingest data. This application comes with the ability to connect to various data sources via data source adapters. See [Data Sources](src/data_importing/readme.md).

### File Storage
Deep Lynx can accept files as part of its data ingestion functionality. See the [readme](src/file_storage/readme.md).

### Export Snapshot
This application comes with the ability to export a snapshot to various storage mediums. See [Export Adapters](src/data_exporting/readme.md). 

### Authentication
This application allows the end user to use either Bearer Token or Basic Authentication for application security. See [Authentication](src/user_management/authentication/readme.md) for more information.

### Authorization
This application uses [Casbin](https://casbin.org/) to handle user authorization.

### Querying
Deep Lynx provides the user with the ability to query data by using a GraphQL enabled endpoint, as well as providing filter classes for those writing plugins. See [Querying](src/data_query/readme.md) for more information.<|MERGE_RESOLUTION|>--- conflicted
+++ resolved
@@ -133,8 +133,6 @@
 
 **Currently Supported Operators**
 
-<<<<<<< HEAD
-=======
 Operator | Description
 ------------ | -------------
 `eq` | equals  
@@ -142,7 +140,6 @@
 
 
 
->>>>>>> b76d685d
 ### **Data Model Patterns and `io-ts`**
 
 [io-ts](https://github.com/gcanti/io-ts#piping) allows the use of type validation and constraints at runtime. For more information I suggest you read this [post](https://lorefnon.tech/2018/03/25/typescript-and-validations-at-runtime-boundaries/) and study the repo and documentation.
