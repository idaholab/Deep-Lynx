![img.png](lynx.png)

## What is DeepLynx?

DeepLynx is a open-source data warehouse focused on enabling complex projects to embrace digital engineering. It accomplishes bringing digital thread and digital twins to these projects with integrations to a large collection of software systems across a project's lifecycle.

Data is stored in a graph-like format following a user-defined domain ontology. Using the provided GraphQL interface, users and applications can request exactly the data they need by using client side defined queries. This aids finding relationships between complex datasets enabling data science efforts and AI/ML.

## Why Embrace Digital Engineering and DeepLynx?

The construction of megaprojects has consistently demonstrated challenges for project managers in regard to meeting cost, schedule, and performance requirements.

Currently, engineering teams operate in siloed tools and disparate teams. Data connections across design, procurement, construction, and operations systems are translated manually or over brittle point-to-point integrations.

This uncoordinated and disjoint data exchange across these siloes increases the risk of silent errors. These silent errors can cascade across the effort and lead to uncontrollable risk during construction, resulting in significant delays and cost overruns.

DeepLynx is a key tool in solving this problem for megaprojects by bringing those siloed efforts into an integrated platform that operates over the course of a project's lifecycle. DeepLynx integrates to widely used enterprise scale software. The list of software integrations include tools such as Innoslate for systems engineering, IBM's DOORS for requirements management, design tools such as AutoDesk's Revit, and asset management in ABB's AssetSuite.

Leveraging this rich set of integrations allows for projects to efficiently consolidate their data into a cohesive data lake. This data lake provides the foundation for digital thread and digital twin efforts.
## **Documentation**

`DeepLynx` is documented in the following ways

1. [Wiki](https://github.com/idaholab/Deep-Lynx/wiki/Home)
2. API level documentation in the form of an OpenAPI (Swagger) collection - found in the `API Documentation` folder

## **Installation and Running DeepLynx**

### Docker
___________
The easiest way to get DeepLynx up and running is to use Docker. Docker allows for easily reproducible builds and the majority of configuration tasks and database migrations are handled for you.

1. Install the latest version of Docker
2. Clone the DeepLynx repository
3. Navigate to the DeepLynx repository in your terminal/command line/Powershell
4. Type `docker compose pull` and wait for the process to finish
5. Type `docker compose up --attach deep-lynx` and hit enter
6. To terminate hit Cntrl-C or Cntrl-D

The initial startup might take a while as the operation must first fetch the pre-built containers from the internet. If you need to change any configuration values edit the `.docker-env` file included in your repository


### **Build From Source**
_________
#### **Requirements**

-   node.js 16.x, 17.x, 18.x, 19.x (untested)
-   Typescript ^4.x.x
-   npm ^6.x
-   Rust ^1.*.* (set to default stable)
-   Docker ^18.x - _optional_ - for ease of use in development

**_Data Source Requirements_**

- **Required** - PostgreSQL ^12.x
- **Required** - `pg-crypto` Postgres extension (automatically included with Postgres > 12 and in the Docker images)
- [TimescaleDB Postgres Extension](https://www.timescale.com/) - needed for raw data retention and time-series data

You must follow these steps in the exact order given. Failure to do so will cause DeepLynx to either fail to launch, or launch with problems.

1. NodeJS must be installed. You can find the download for your platform here: https://nodejs.org/en/download/ **note** - Newer versions of Node may be incompatible with some of the following commands. The most recent version tested that works fully is 16.13.0 - the latest LTS version.  

2. Clone the DeepLynx [repository](https://github.inl.gov/Digital-Engineering/DeepLynx/tree/main).

3. Return to the root DeepLynx directory with `cd ../../` and run `npm upgrade && npm ci`.

<<<<<<< HEAD
4. Copy and rename `.env-sample` to `.env`.

5. Update `.env` file. See the `readme` or comments in the file itself for details. 

6. To build the database using docker, follow step **a**. To use a dedicated PostgreSQL database, follow step **b**. Then continue to step 8.   

- 6a) Building the database using Docker:  
=======
4. Change directories with `cd ../deeplynx-timeseries` and run `npm install` and then `npm run build` - this preps deeplynx-timeseries rust module for installation.

5. Return to the root DeepLynx directory with `cd ../../` and run `npm upgrade && npm ci`.

6. Copy and rename `.env-sample` to `.env`.

7. Update `.env` file. See the `readme` or comments in the file itself for details. 

8. To build the database using docker, follow step **a**. To use a dedicated PostgreSQL database, follow step **b**. Then continue to step 9.   

- 8a) Building the database using Docker:  
>>>>>>> 570d654c
     - Ensure Docker is installed. You can find the download here: https://www.docker.com/products/docker-desktop.  
     - Run `npm run docker:postgres:build` to create a docker image containing a Postgres data source.  
     - Mac users may need to create the directory to mount to the docker container at `/private/var/lib/docker/basedata`. If this directory does not exist, please create it (you may need to use `sudo` as in `sudo mkdir /private/var/lib/docker/basedata`).  
     - Verify that image is properly created. See the screenshot below from Docker Desktop.
![image](uploads/e1d906d0399b1e4f890bf61035e5b64c/image.png)
     - Run `npm run docker:postgres:run` to run the created docker image (For Mac users, there is an alternative command `npm run mac:docker:postgres:run`).  
     - **Alternatively** you may use `npm run docker:timescale:run` (`npm run mac:docker:timescale:run` for Mac)to run a Postgres Docker image with the TimescaleDB extension already installed - to use TimescaleDB change the `.env` environment variable `TIMESCALEDB_ENABLED` to be `true`

<<<<<<< HEAD
- 6b) Building the database using a dedicated PostgreSQL database:  
=======
- 8b) Building the database using a dedicated PostgreSQL database:  
>>>>>>> 570d654c
     - Ensure PostgreSQL is installed. You can find the download here: https://www.postgresql.org/download/. Please see [this page](DeepLynx-Requirements) for the latest requirements on PostgreSQL version.  
     - Run pgAdmin and create a new database. The database name should match whatever value is provided in the `CORE_DB_CONNECTION_STRING` of the `.env` file. The default value is `deep_lynx`.  
     - Ensure a user has been created that also matches the `CORE_DB_CONNECTION_STRING` and that the user's password has been set appropriately. The default username is `postgres` and the default password is `deeplynxcore`.  

9. Run `npm run build` to build the internal modules and bundled administration GUI. **Note** You must re-run this command  if you make changes to the administration GUI.
![image](uploads/72791227158a46ba389346566f745ccb/image.png)

10. Run `npm run watch` or `npm run start` to start the application. See the `readme` for additional details and available commands. **This command starts a process that only ends when a user terminates with Cntrl+C or Cntrl+D - you will see a constant feed of logs from this terminal once you have started DeepLynx. This is normal.** Changes to the source code of DeepLynx will be captured if you run the application with the `npm run watch` command.
![image](uploads/c04ddc5cfea2b77ffe47287d8c213700/image.png)

**Note:** DeepLynx ships with a Vue single page application which serves as the primary UI for the DeepLynx system. You can run this [separately](Administration-Web-App-Installation) (and it's recommended to do so if you're developing it).

**The bundled admin web GUI can be accessed at `{{your base URL}}` - default is `localhost:8090`**

### **Enabling TimescaleDB**

DeepLynx ships with the capability to utilize a Postgres plugin called TimescaleDB. We use this for the storage of time-series data as well as a potential target for raw data retention. This is a powerful tool and you must have it enabled in order to store time-series data on nodes.

1. Change the `TIMESCALEDB_ENABLED` environment variable to read `true`
2. Restart the application.

**Note:** Once you enable TimescaleDB you **cannot** disable it. Please make sure you absolutely need this extension of DeepLynx before taking steps to enable.

**The bundled admin web GUI can be accessed at `{{your base URL}}` - default is `localhost:8090`**
 
### **Configuration**

This application's configuration relies on environment variables of its host system. It is best to rely on your CI/CD pipeline to inject those variables into your runtime environment.

In order to facilitate local development, a method has been provided to configure the application as if you were setting environment variables on your local machine. Including a `.env` file at the projects root and using the `npm run watch`, `npm run start`, or any of the `npm run docker:*` commands will start the application loading the listed variables in that file. See the `.env-sample` file included as part of the project for a list of required variables and formatting help.

### **Database Migrations**

A database migration step takes place each time you launch the application. This ensures that your local database always has the correct schema for your branch.

### **Enabling TimescaleDB**

DeepLynx ships with the capability to utilize a Postgres plugin called TimescaleDB. We use this for the storage of time-series data as well as a potential target for raw data retention. This is a powerful tool and you must have it enabled in order to store time-series data on nodes.

1. Change the `TIMESCALEDB_ENABLED` environment variable to read `true`
2. Restart the application

**Note:** Once you enable TimescaleDB you **cannot** disable it. Please make sure you absolutely need this extension of DeepLynx before taking steps to enable.

## **Testing**

This application uses [Mocha](https://mochajs.org/) and [Chai](https://www.chaijs.com/) for its unit and integration tests. Visit their respective websites and documentation to learn more about how to use and develop tests with their platforms.

**IMPORTANT NOTE**

If you decide to test graph functionality (Gremlin functionality in particular) in isolation or use something other than a CosmosDB or CosmosDB emulator you _must_ ensure that the `DATA_SOURCE_GRAPHSON_V1` environment variable is left blank. Failure to do so means you might be communicating in an unsupported format, or an unsupported combination of formats.

You must also have run DeepLynx at least once in order to run the testing suite.

## **Available Commands**

Below is a list of all `npm run` commands as listed in the `package.json` file.

- `docker:api:build` Creates a docker image of DeepLynx injecting the .env file for configuration.
- `docker:api:run` Runs previously created DeepLynx image.
- `docker:api:clean` Stops the DeepLynx Docker container run by the command above and deletes the container and image.
- `docker:postgres:build` Creates a Docker image containing a Postgres 12 data source.
- `docker:postgres:run` Runs previously created Postgres image.
- `docker:postgres:clean` Stops the Postgres Docker container run by the command above and deletes the container and image.
- `docker:timescale:run` Runs a Postgres 12 Docker container with TimescaleDB already installed.
- `build` Compiles the application
- `start` Runs the compiled application 
- `watch` Starts the application and rebuilds it each time you make a change to the code. **Note:** this command will not rebuild the bundled Admin Web Application
- `test`: Runs all tests using the `.env` file to configure application and tests **Note:** You must have run the application at least once so that the database migration took place correctly.

**There is a lot more information about DeepLynx, and it's capabilities in its [Wiki](https://github.com/idaholab/Deep-Lynx/wiki/). We highly recommend you start there if you have questions or need to figure out how best to utilize DeepLynx in your project.**<|MERGE_RESOLUTION|>--- conflicted
+++ resolved
@@ -64,15 +64,6 @@
 
 3. Return to the root DeepLynx directory with `cd ../../` and run `npm upgrade && npm ci`.
 
-<<<<<<< HEAD
-4. Copy and rename `.env-sample` to `.env`.
-
-5. Update `.env` file. See the `readme` or comments in the file itself for details. 
-
-6. To build the database using docker, follow step **a**. To use a dedicated PostgreSQL database, follow step **b**. Then continue to step 8.   
-
-- 6a) Building the database using Docker:  
-=======
 4. Change directories with `cd ../deeplynx-timeseries` and run `npm install` and then `npm run build` - this preps deeplynx-timeseries rust module for installation.
 
 5. Return to the root DeepLynx directory with `cd ../../` and run `npm upgrade && npm ci`.
@@ -84,7 +75,6 @@
 8. To build the database using docker, follow step **a**. To use a dedicated PostgreSQL database, follow step **b**. Then continue to step 9.   
 
 - 8a) Building the database using Docker:  
->>>>>>> 570d654c
      - Ensure Docker is installed. You can find the download here: https://www.docker.com/products/docker-desktop.  
      - Run `npm run docker:postgres:build` to create a docker image containing a Postgres data source.  
      - Mac users may need to create the directory to mount to the docker container at `/private/var/lib/docker/basedata`. If this directory does not exist, please create it (you may need to use `sudo` as in `sudo mkdir /private/var/lib/docker/basedata`).  
@@ -92,12 +82,7 @@
 ![image](uploads/e1d906d0399b1e4f890bf61035e5b64c/image.png)
      - Run `npm run docker:postgres:run` to run the created docker image (For Mac users, there is an alternative command `npm run mac:docker:postgres:run`).  
      - **Alternatively** you may use `npm run docker:timescale:run` (`npm run mac:docker:timescale:run` for Mac)to run a Postgres Docker image with the TimescaleDB extension already installed - to use TimescaleDB change the `.env` environment variable `TIMESCALEDB_ENABLED` to be `true`
-
-<<<<<<< HEAD
-- 6b) Building the database using a dedicated PostgreSQL database:  
-=======
 - 8b) Building the database using a dedicated PostgreSQL database:  
->>>>>>> 570d654c
      - Ensure PostgreSQL is installed. You can find the download here: https://www.postgresql.org/download/. Please see [this page](DeepLynx-Requirements) for the latest requirements on PostgreSQL version.  
      - Run pgAdmin and create a new database. The database name should match whatever value is provided in the `CORE_DB_CONNECTION_STRING` of the `.env` file. The default value is `deep_lynx`.  
      - Ensure a user has been created that also matches the `CORE_DB_CONNECTION_STRING` and that the user's password has been set appropriately. The default username is `postgres` and the default password is `deeplynxcore`.  
