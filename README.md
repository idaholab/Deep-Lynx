# DeepLynx Elixir Setup

## Requirements

- Elixir 1.17-otp-27 
    - Mac: run `brew install elixir`
    - Windows: Use the appropriate installer found [here](https://elixir-lang.org/install.html#windows). If installing via exe, choose the `Elixir 1.17.3 on Erlang 27` option
- Erlang 27.0 (should come with Elixir installation)
- [Zig](https://ziglang.org/download/) : used for binary compilation, install using the link or on Mac via `brew install zig`
- [Node.js and NPM](https://docs.npmjs.com/downloading-and-installing-node-js-and-npm): used for UI libraries
- Mix (should come with Elixir installation installed)
- **optional**: [asdf](https://asdf-vm.com/guide/getting-started.html): version manager for Elixir, not available on Windows

### VSCode Extensions

Visual Studio Code with a few extensions is primarily recommended as the editor of choice for Elixir/Phoenix. Extensions are available through the extensions tab on the left column of VS Code and typed into the search bar. These extensions help with linting and coding hints to ease the development experience. **Note**: Users of IntelliJ should be aware that there is no support for Phx HEEx templates and that it is recommended to use VSC or at least Zed or Neovim instead. 

- Credo: a static code analysis tool providing code annotations which include best practices and warnings or errors before being compiled to the BEAM. The main extension is by pantajoe. ![alt text](assets/README/credo.png)
- Lexical: the base for the new language server that the Elixir team is funding. ![alt text](assets/README/lexical.png)
- Phoenix Framework extension: recommended for the web application. ![alt text](assets/README/phx.png)

## Working Under Enterprise CA (Dealing with Cert Errors)

### Modifying Environment Variables

Hex uses an environment variable called `HEX_CACERTS_PATH` set to your certificate bundle. This will resemble the following: 
```sh
export HEX_CACERTS_PATH=/path/to/YOUR_COMPANY_CERT.crt
```
and be added to a .bash_profile or preferred environment variable configuration. Failure to do this will result in an SSL error.

After adding this variable to your profile, be sure to either close and reopen your terminal, or run `source ~/.bash_profile` (replacing bash_profile with your preferred env config file) to load the environment variable into your current terminal.

### Modifying `mix.esx`

Uncomment the top line in the `mix.exs` file and change the path to reflect the path to your cert. ![alt text](assets/README/mixexs.png)

### Modifying `config/config.exs`

You also need to modify the configuration file in `config/config.exs`, adding `cacerts_path: "/path/to/YOUR_COMPANY_CERT"` to the following lines like so: ![alt text](assets/README/configexs.png)

## Running the CLI
1. To run the CLI you must first get and compile the dependencies - `mix deps.get && mix deps.compile`.
2. Run `mix setup` this will remove any old databases and rebuild the Operations Sqlite3 database, as well as run its migrations, should cover everything else like fetching sqlite3 and required plugins
3. To run the CLI you must typically provide an argument, no argument will run the server. In order to provide an argument and run the CLI you must use `mix run -- argument`. e.g `mix run -- init`. 

## Running the webserver
1. Run `mix deps.get && mix deps.compile`: this should fetch and compile project dependencies
2. Run `mix setup`: this will remove any old databases and rebuild the Operations Sqlite3 database, as well as run its migrations, should cover everything else like fetching sqlite3 and required plugins
3. Run `mix phx.server`: this should now just....work - no further configuration should be necessary, but be sure to at least peruse `config/dev.exs`

## Running the tests
1. Run `mix deps.get && mix deps.compile`: this should fetch and compile project dependencies
2. Run `mix test`

## The File Structure
The majority of development will be done in the lib folder with tests written in the aptly named test folder. Within lib, the datum_web folder is where the front-end views as well as their respective controller code reside, in addition to the front end router. The regular datum folder holds backend models and typically hosts business logic and business domain as well as DB interactions. 

## Useful Links

<<<<<<< HEAD
- Might need to fix your Zig install for Burrito - https://ziggit.dev/t/what-to-fix-this-related-libsystem-build-error/5387/3
- Behind a corporate firewall you might need to set your CA certificate for Mix. 
    1. Set the env var `HEX_CACERTS_PATH` - point to your certs
    2. Uncomment the top line in the `mix.exs` file and change the path to reflect the path to your cert
    3. In your `config/config.exs` file - add a comma to lines 44 and 57, then add `cacerts_path: "PATH TO YOUR CERT"` to lines 45 and 58.
=======
### Documentation
>>>>>>> 42f4adaa

- [Elixir Docs](https://hexdocs.pm/elixir/1.17.3/Kernel.html)
- [Mix Docs](https://hexdocs.pm/mix/1.17.3/Mix.html)
- [Phoenix Docs](https://hexdocs.pm/phoenix/Phoenix.html)
- [LiveView Docs](https://hexdocs.pm/phoenix_live_view/Phoenix.LiveView.html)
- [Flame Docs](https://hexdocs.pm/flame/FLAME.html)

### Guides & Training

- [Elixir Learning](https://elixir-lang.org/learning.html)
- [Exercism Track](https://exercism.org/tracks/elixir)
- [Elixir Koans](https://github.com/elixirkoans/elixir-koans)
- [Pattern Matching in Elixir](https://hexdocs.pm/elixir/pattern-matching.html)
- [Strong arrows blog post: Elixir's path to a type system](https://elixir-lang.org/blog/2023/09/20/strong-arrows-gradual-typing/)<|MERGE_RESOLUTION|>--- conflicted
+++ resolved
@@ -56,17 +56,14 @@
 ## The File Structure
 The majority of development will be done in the lib folder with tests written in the aptly named test folder. Within lib, the datum_web folder is where the front-end views as well as their respective controller code reside, in addition to the front end router. The regular datum folder holds backend models and typically hosts business logic and business domain as well as DB interactions. 
 
+
+- Might need to fix your Zig install for Burrito - https://ziggit.dev/t/what-to-fix-this-related-libsystem-build-error/5387/3
+- 
+
 ## Useful Links
 
-<<<<<<< HEAD
-- Might need to fix your Zig install for Burrito - https://ziggit.dev/t/what-to-fix-this-related-libsystem-build-error/5387/3
-- Behind a corporate firewall you might need to set your CA certificate for Mix. 
-    1. Set the env var `HEX_CACERTS_PATH` - point to your certs
-    2. Uncomment the top line in the `mix.exs` file and change the path to reflect the path to your cert
-    3. In your `config/config.exs` file - add a comma to lines 44 and 57, then add `cacerts_path: "PATH TO YOUR CERT"` to lines 45 and 58.
-=======
+
 ### Documentation
->>>>>>> 42f4adaa
 
 - [Elixir Docs](https://hexdocs.pm/elixir/1.17.3/Kernel.html)
 - [Mix Docs](https://hexdocs.pm/mix/1.17.3/Mix.html)
