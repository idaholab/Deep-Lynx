--- conflicted
+++ resolved
@@ -31,25 +31,6 @@
         }
 
         payload.forEach((tag: Tag) => {
-<<<<<<< HEAD
-            tagRepo
-                .save(tag, req.currentUser!)
-                .then((result) => {
-                    if (result.isError) {
-                        Result.Error(result.error?.error).asResponse(res);
-                        return;
-                    }
-
-                    Result.Success(payload).asResponse(res);
-                })
-                .catch((err) => {
-                    Result.Error(err).asResponse(res);
-                })
-                .finally(() => next());
-        });
-    }
-
-=======
             tagRepo.create(tag, req.currentUser!)
             .then((result) => {
                 if (result.isError) {
@@ -89,7 +70,6 @@
         }
     }
     
->>>>>>> 2c5fff38
     public static attachTagToNode(req: Request, res: Response, next: NextFunction) {
         if (req.tag && req.node) {
             tagRepo
