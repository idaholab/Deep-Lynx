--- conflicted
+++ resolved
@@ -164,8 +164,6 @@
     }
 }
 
-<<<<<<< HEAD
-=======
 export class DisplayUser {
     @IsOptional()
     @IsString()
@@ -186,7 +184,6 @@
     }
 }
 
->>>>>>> 7efe886d
 // prettier-ignore
 // eslint-disable-next-line max-len
 export type ReturnUser = Omit<User, 'password' | 'permissions' | 'roles' | 'keys' | 'removedKeys' | 'addKey' | 'removeKey' | 'onDecodeError' | 'validationErrors' | 'replaceKeys'>;
