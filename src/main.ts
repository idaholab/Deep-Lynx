--- conflicted
+++ resolved
@@ -27,15 +27,9 @@
 
     void Cache.Instance.cache.flush();
 
-<<<<<<< HEAD
-    // if enabled, create an initial SuperUser for easier system management
-    // if SAML is configured, the initial SAML user will be assigned admin status
-    // if this superuser hasn't been created
-=======
     // if enabled, create an inital SuperUser for easier system management
     // if SAML is configured, the initial SAML user will be assigned admin status
     // if the superuser hasn't been created
->>>>>>> 2bb95146
     if (Config.initial_super_user) {
         const userRepo = new UserRepository();
         void userRepo.createDefaultSuperUser();
