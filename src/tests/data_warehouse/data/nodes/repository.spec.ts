--- conflicted
+++ resolved
@@ -366,125 +366,11 @@
         return nodeRepo.delete(mixed[1]);
     }).timeout(30000);
 
-<<<<<<< HEAD
-
     it('can query raw data on nodes', async () => {
         // TODO: implement this test
         return Promise.resolve();
     });
-=======
-    // skip for now
-
-    // it('can query raw data on nodes', async () => {
-    //     const nodeRepo = new NodeRepository();
-    //     // used to test node history
-    //     let originalID = faker.name.findName();
-
-    //     const nodes = [
-    //         new Node({
-    //             container_id: containerID,
-    //             metatype,
-    //             properties: payload,
-    //             original_data_id: faker.name.findName(),
-    //             data_source_id: dataSourceID,
-    //         }),
-    //         new Node({
-    //             container_id: containerID,
-    //             metatype,
-    //             properties: payload,
-    //             original_data_id: originalID,
-    //             data_source_id: dataSourceID,
-    //         }),
-    //     ];
-
-    //     let saved = await nodeRepo.bulkSave(user, nodes);
-    //     expect(saved.isError, saved.error?.error).false;
-    //     nodes.forEach((node) => {
-    //         expect(node.id).not.undefined;
-    //         expect(node.properties).to.have.deep.property('flower_name', 'Daisy');
-    //     });
-
-    //     nodes[0].properties = updatedPayload;
-    //     nodes[1].properties = updatedPayload;
-
-    //     saved = await nodeRepo.bulkSave(user, nodes);
-    //     expect(saved.isError, saved.error?.error).false;
-    //     nodes.forEach((node) => {
-    //         expect(node.id).not.undefined;
-    //         expect(node.properties).to.have.deep.property('flower_name', 'Violet');
-    //     });
-
-    //     // list nodes with and without raw data
-    //     let results = await nodeRepo.where().containerID('eq', containerID).list();
-    //     expect(results.value.length).eq(2);
-    //     results.value.forEach((node) => {
-    //         // field is not present
-    //         expect(node['raw_data_properties' as keyof object]).undefined;
-    //     });
-
-    //     results = await nodeRepo
-    //         .where()
-    //         .containerID('eq', containerID)
-    //         .join('data_staging', {origin_col: 'data_staging_id', destination_col: 'id'})
-    //         .addFields({data: 'raw_data_properties'}, nodeRepo._aliasMap.get('data_staging'))
-    //         .list();
-    //     expect(results.value.length).eq(2);
-    //     results.value.forEach((node) => {
-    //         // field is present
-    //         expect(node['raw_data_properties' as keyof object]).not.undefined;
-    //         // null because there is no import record
-    //         expect(node['raw_data_properties' as keyof object]).null;
-    //     });
-
-    //     // list by metatype with and without raw data
-    //     results = await nodeRepo.where().containerID('eq', containerID).and().metatypeID('eq', metatype.id).list();
-    //     results.value.forEach((node) => {
-    //         expect(node.metatype_id).eq(metatype.id);
-    //         // field is not present
-    //         expect(node['raw_data_properties' as keyof object]).undefined;
-    //     });
-
-    //     results = await nodeRepo
-    //         .where()
-    //         .containerID('eq', containerID)
-    //         .and()
-    //         .metatypeID('eq', metatype.id)
-    //         .join('data_staging', {origin_col: 'data_staging_id', destination_col: 'id'})
-    //         .addFields({data: 'raw_data_properties'}, nodeRepo._aliasMap.get('data_staging'))
-    //         .list();
-    //     results.value.forEach((node) => {
-    //         expect(node.metatype_id).eq(metatype.id);
-    //         // field is present
-    //         expect(node['raw_data_properties' as keyof object]).not.undefined;
-    //         // null because there is no import record
-    //         expect(node['raw_data_properties' as keyof object]).null;
-    //     });
-
-    //     // list history with and without raw data
-    //     results = await nodeRepo.findNodeHistoryByID(nodes[1].id!, false);
-    //     expect(results.value.length).eq(2);
-    //     results.value.forEach((version) => {
-    //         expect(version.id).eq(nodes[1].id);
-    //         expect(version.original_data_id).eq(nodes[1].original_data_id);
-    //         // field is not present
-    //         expect(version['raw_data_properties' as keyof object]).undefined;
-    //     });
-
-    //     results = await nodeRepo.findNodeHistoryByID(nodes[1].id!, true);
-    //     expect(results.value.length).eq(2);
-    //     results.value.forEach((version) => {
-    //         expect(version.id).eq(nodes[1].id);
-    //         expect(version.original_data_id).eq(nodes[1].original_data_id);
-    //         // field is present
-    //         expect(version['raw_data_properties' as keyof object]).not.undefined;
-    //         // null because there is no import record
-    //         expect(version['raw_data_properties' as keyof object]).null;
-    //     });
-
-    //     await nodeRepo.delete(nodes[0]);
-    //     return nodeRepo.delete(nodes[1]);
-    // });
->>>>>>> 4338c212
+
 });
 
 const payload: {[key: string]: any} = {
