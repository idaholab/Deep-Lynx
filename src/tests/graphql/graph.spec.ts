import Logger from '../../services/logger';
import PostgresAdapter from '../../data_access_layer/mappers/db_adapters/postgres/postgres';
import MetatypeKeyMapper from '../../data_access_layer/mappers/data_warehouse/ontology/metatype_key_mapper';
import MetatypeMapper from '../../data_access_layer/mappers/data_warehouse/ontology/metatype_mapper';
import faker from 'faker';
import {expect} from 'chai';
import NodeMapper from '../../data_access_layer/mappers/data_warehouse/data/node_mapper';
import {graphql, GraphQLSchema} from 'graphql';
import Container from '../../domain_objects/data_warehouse/ontology/container';
import Metatype from '../../domain_objects/data_warehouse/ontology/metatype';
import ContainerMapper from '../../data_access_layer/mappers/data_warehouse/ontology/container_mapper';
import MetatypeKey from '../../domain_objects/data_warehouse/ontology/metatype_key';
import Node from '../../domain_objects/data_warehouse/data/node';
import {User} from '../../domain_objects/access_management/user';
import UserMapper from '../../data_access_layer/mappers/access_management/user_mapper';
import DataSourceMapper from '../../data_access_layer/mappers/data_warehouse/import/data_source_mapper';
import DataSourceRecord from '../../domain_objects/data_warehouse/import/data_source';
import MetatypeRelationshipMapper from '../../data_access_layer/mappers/data_warehouse/ontology/metatype_relationship_mapper';
import MetatypeRelationship from '../../domain_objects/data_warehouse/ontology/metatype_relationship';
import MetatypeRelationshipKey from '../../domain_objects/data_warehouse/ontology/metatype_relationship_key';
import MetatypeRelationshipKeyMapper from '../../data_access_layer/mappers/data_warehouse/ontology/metatype_relationship_key_mapper';
import MetatypeRelationshipPair from '../../domain_objects/data_warehouse/ontology/metatype_relationship_pair';
import MetatypeRelationshipPairMapper from '../../data_access_layer/mappers/data_warehouse/ontology/metatype_relationship_pair_mapper';
import EdgeMapper from '../../data_access_layer/mappers/data_warehouse/data/edge_mapper';
import Edge from '../../domain_objects/data_warehouse/data/edge';
import GraphQLRunner from '../../graphql/schema';
import {plainToClass} from 'class-transformer';

describe('Using a new GraphQL Query on graph return we', async () => {
    let containerID: string = process.env.TEST_CONTAINER_ID || '';
    let user: User;
    let dataSourceID = '';
    let nodes: Node[] = [];
    let edges: Edge[] = [];
    let songs: Node[] = [];
    let metatypes: Metatype[] = [];
    let relationships: MetatypeRelationship[] = [];
    let schema: GraphQLSchema;
    let metatypeIDs: string[] = [];

    before(async function () {
        if (process.env.CORE_DB_CONNECTION_STRING === '') {
            Logger.debug('skipping graphQL node query tests, no storage layer');
            this.skip();
        }

        await PostgresAdapter.Instance.init();
        const mapper = ContainerMapper.Instance;

        const container = await mapper.Create(
            'test suite',
            new Container({
                name: faker.name.findName(),
                description: faker.random.alphaNumeric(),
            }),
        );

        expect(container.isError).false;
        expect(container.value.id).not.null;
        containerID = container.value.id!;

        const userResult = await UserMapper.Instance.Create(
            'test suite',
            new User({
                identity_provider_id: faker.random.uuid(),
                identity_provider: 'username_password',
                admin: false,
                display_name: faker.name.findName(),
                email: faker.internet.email(),
                roles: ['superuser'],
            }),
        );

        expect(userResult.isError).false;
        expect(userResult.value).not.empty;
        user = userResult.value;

        const ds = await DataSourceMapper.Instance.Create(
            'test suite',
            new DataSourceRecord({
                container_id: containerID,
                name: 'Test Data Source',
                active: false,
                adapter_type: 'standard',
                data_format: 'json',
            }),
        );

        expect(ds.isError).false;
        expect(ds.value).not.empty;
        dataSourceID = ds.value.id!;

        const nMapper = NodeMapper.Instance;
        const mkMapper = MetatypeKeyMapper.Instance;
        const mMapper = MetatypeMapper.Instance;
        const mrMapper = MetatypeRelationshipMapper.Instance;
        const mrKeyMapper = MetatypeRelationshipKeyMapper.Instance;
        const mrPairMapper = MetatypeRelationshipPairMapper.Instance;
        const eMapper = EdgeMapper.Instance;

        const metatypeResults = await mMapper.BulkCreate('test suite', [
            new Metatype({
                container_id: containerID,
                name: 'Musician',
                description: faker.random.alphaNumeric(),
            }),
            new Metatype({
                container_id: containerID,
                name: 'Band',
                description: faker.random.alphaNumeric(),
            }),
            new Metatype({
                container_id: containerID,
                name: 'Song',
                description: faker.random.alphaNumeric(),
            }),
            new Metatype({
                container_id: containerID,
                name: 'Album',
                description: faker.random.alphaNumeric(),
            }),
        ]);

        expect(metatypeResults.isError).false;
        expect(metatypeResults.value).not.empty;
        expect(metatypeResults.value.length).eq(4);
        metatypes = metatypeResults.value;

        metatypes.forEach(async (mt) => {
            const testKeys = [...test_keys];
            testKeys.forEach((key) => (key.metatype_id = mt.id));
            const keys = await mkMapper.BulkCreate('test suite', testKeys);
            expect(keys.isError).false;
            metatypeIDs.push(mt.id!);
        });

        const nodeList = [];
        const genres = ['country', 'rock', 'pop', 'rap'];
        function getYear() {
            return Math.floor(Math.random() * (2020 - 1950) + 1950);
        }

        for (let i = 0; i < 16; i++) {
            const node = new Node({
                container_id: containerID,
                metatype: metatypes[0].id!,
                properties: {
                    name: faker.name.findName(),
                    genre: genres[Math.floor(Math.random() * genres.length)],
                },
                data_source_id: dataSourceID,
                original_data_id: faker.name.findName(),
            });
            nodeList.push(node);
        }

        for (let i = 0; i < 3; i++) {
            const node = new Node({
                container_id: containerID,
                metatype: metatypes[1].id!,
                properties: {
                    name: faker.name.findName(),
                    genre: genres[Math.floor(Math.random() * genres.length)],
                    year: getYear(),
                },
                data_source_id: dataSourceID,
                original_data_id: faker.name.findName(),
            });
            nodeList.push(node);
        }

        for (let i = 0; i < 50; i++) {
            const node = new Node({
                container_id: containerID,
                metatype: metatypes[2].id!,
                properties: {
                    name: faker.name.findName(),
                    genre: genres[Math.floor(Math.random() * genres.length)],
                    year: getYear(),
                },
                data_source_id: dataSourceID,
                original_data_id: faker.name.findName(),
            });
            nodeList.push(node);
        }

        for (let i = 0; i < 6; i++) {
            const node = new Node({
                container_id: containerID,
                metatype: metatypes[3].id!,
                properties: {
                    name: faker.name.findName(),
                    genre: genres[Math.floor(Math.random() * genres.length)],
                    year: getYear(),
                },
                data_source_id: dataSourceID,
                original_data_id: faker.name.findName(),
            });
            nodeList.push(node);
        }

        const nodeResults = await nMapper.BulkCreateOrUpdateByCompositeID('test suite', nodeList);
        expect(nodeResults.isError, metatypeResults.error?.error).false;
        expect(nodeResults.value.length).eq(75);
        nodes = plainToClass(Node, nodeResults.value);

        const musicians = nodes.slice(0, 16);
        expect(musicians.length).eq(16);
        expect(musicians[0].metatype!.id).eq(metatypes[0].id);
        expect(musicians[15].metatype!.id).eq(metatypes[0].id);

        const bands = nodes.slice(16, 19);
        expect(bands.length).eq(3);
        expect(bands[0].metatype!.id).eq(metatypes[1].id);
        expect(bands[2].metatype!.id).eq(metatypes[1].id);

        songs = nodes.slice(19, 69);
        expect(songs.length).eq(50);
        expect(songs[0].metatype!.id).eq(metatypes[2].id);
        expect(songs[49].metatype!.id).eq(metatypes[2].id);

        const albums = nodes.slice(69, 75);
        expect(albums.length).eq(6);
        expect(albums[0].metatype!.id).eq(metatypes[3].id);
        expect(albums[5].metatype!.id).eq(metatypes[3].id);

        const relList = [
            new MetatypeRelationship({
                container_id: containerID,
                name: 'includes',
                description: 'album includes song',
            }),
            new MetatypeRelationship({
                container_id: containerID,
                name: 'memberOf',
                description: 'musician member of band',
            }),
            new MetatypeRelationship({
                container_id: containerID,
                name: 'performs',
                description: 'musician/band performs song',
            }),
            new MetatypeRelationship({
                container_id: containerID,
                name: 'features',
                description: 'song/album features musician/band',
            }),
        ];

        const relResults = await mrMapper.BulkCreate('test suite', relList);
        expect(relResults.isError).false;
        expect(relResults.value).not.empty;
        expect(relResults.value.length).eq(4);
        relationships = relResults.value;

        relationships.forEach(async (rel) => {
            const testKeys = [...test_rel_keys];
            testKeys.forEach((key) => (key.metatype_relationship_id = rel.id));
            const rKeys = await mrKeyMapper.BulkCreate('test suite', testKeys);
            expect(rKeys.isError).false;
        });

        const relPairList = [
            new MetatypeRelationshipPair({
                name: 'album includes song',
                description: faker.random.alphaNumeric(),
                origin_metatype: metatypes[3].id!,
                destination_metatype: metatypes[2].id!,
                relationship: relationships[0].id!,
                relationship_type: 'many:many',
                container_id: containerID,
            }),
            new MetatypeRelationshipPair({
                name: 'musician member of band',
                description: faker.random.alphaNumeric(),
                origin_metatype: metatypes[0].id!,
                destination_metatype: metatypes[1].id!,
                relationship: relationships[1].id!,
                relationship_type: 'many:many',
                container_id: containerID,
            }),
            new MetatypeRelationshipPair({
                name: 'musician writes song',
                description: faker.random.alphaNumeric(),
                origin_metatype: metatypes[0].id!,
                destination_metatype: metatypes[2].id!,
                relationship: relationships[2].id!,
                relationship_type: 'many:many',
                container_id: containerID,
            }),
            new MetatypeRelationshipPair({
                name: 'musician writes album',
                description: faker.random.alphaNumeric(),
                origin_metatype: metatypes[0].id!,
                destination_metatype: metatypes[3].id!,
                relationship: relationships[2].id!,
                relationship_type: 'many:many',
                container_id: containerID,
            }),
            new MetatypeRelationshipPair({
                name: 'band performs song',
                description: faker.random.alphaNumeric(),
                origin_metatype: metatypes[1].id!,
                destination_metatype: metatypes[2].id!,
                relationship: relationships[2].id!,
                relationship_type: 'many:many',
                container_id: containerID,
            }),
            new MetatypeRelationshipPair({
                name: 'band performs album',
                description: faker.random.alphaNumeric(),
                origin_metatype: metatypes[1].id!,
                destination_metatype: metatypes[3].id!,
                relationship: relationships[2].id!,
                relationship_type: 'many:many',
                container_id: containerID,
            }),
            new MetatypeRelationshipPair({
                name: 'song features musician',
                description: faker.random.alphaNumeric(),
                origin_metatype: metatypes[2].id!,
                destination_metatype: metatypes[0].id!,
                relationship: relationships[3].id!,
                relationship_type: 'many:many',
                container_id: containerID,
            }),
        ];

        const relPairs = await mrPairMapper.BulkCreate('test suite', relPairList);
        expect(relPairs.isError).false;
        expect(relPairs.value).not.empty;
        expect(relPairs.value.length).eq(7);
        const pairs = relPairs.value;

        const edgeList = [];

        // songs in albums
        for (let i = 0; i < 7; i++) {
            const edge = new Edge({
                container_id: containerID,
                metatype_relationship_pair: pairs[0].id!,
                properties: relPayload,
                origin_id: albums[0].id,
                destination_id: songs[i].id,
            });
            edgeList.push(edge);
        }

        for (let i = 0; i < 3; i++) {
            const edge = new Edge({
                container_id: containerID,
                metatype_relationship_pair: pairs[0].id!,
                properties: relPayload,
                origin_id: albums[1].id,
                destination_id: songs[i + 7].id,
            });
            edgeList.push(edge);
        }

        for (let i = 0; i < 4; i++) {
            const edge = new Edge({
                container_id: containerID,
                metatype_relationship_pair: pairs[0].id!,
                properties: relPayload,
                origin_id: albums[2].id,
                destination_id: songs[i + 10].id,
            });
            edgeList.push(edge);
        }

        for (let i = 0; i < 5; i++) {
            const edge = new Edge({
                container_id: containerID,
                metatype_relationship_pair: pairs[0].id!,
                properties: relPayload,
                origin_id: albums[3].id,
                destination_id: songs[i + 14].id,
            });
            edgeList.push(edge);
        }

        for (let i = 0; i < 3; i++) {
            const edge = new Edge({
                container_id: containerID,
                metatype_relationship_pair: pairs[0].id!,
                properties: relPayload,
                origin_id: albums[4].id,
                destination_id: songs[i + 19].id,
            });
            edgeList.push(edge);
        }
        const featAlb1 = edgeList.slice(19, 22);
        featAlb1.push(
            new Edge({
                container_id: containerID,
                metatype_relationship_pair: pairs[0].id!,
                properties: relPayload,
                origin_id: albums[4].id,
                destination_id: songs[8].id,
            }),
        );
        expect(featAlb1.length).eq(4);
        expect(featAlb1[0].origin_id).eq(albums[4].id);
        expect(featAlb1[3].origin_id).eq(albums[4].id);

        for (let i = 0; i < 5; i++) {
            const edge = new Edge({
                container_id: containerID,
                metatype_relationship_pair: pairs[0].id!,
                properties: relPayload,
                origin_id: albums[5].id,
                destination_id: songs[i + 22].id,
            });
            edgeList.push(edge);
        }
        const featAlb2 = edgeList.slice(22, 27);
        expect(featAlb2.length).eq(5);
        expect(featAlb2[0].origin_id).eq(albums[5].id);
        expect(featAlb2[3].origin_id).eq(albums[5].id);

        // musicians in bands
        for (let i = 0; i < 4; i++) {
            const edge = new Edge({
                container_id: containerID,
                metatype_relationship_pair: pairs[1].id!,
                properties: relPayload,
                origin_id: musicians[i].id,
                destination_id: bands[0].id,
            });
            edgeList.push(edge);
        }

        for (let i = 0; i < 3; i++) {
            const edge = new Edge({
                container_id: containerID,
                metatype_relationship_pair: pairs[1].id!,
                properties: relPayload,
                origin_id: musicians[i + 4].id,
                destination_id: bands[1].id,
            });
            edgeList.push(edge);
        }

        for (let i = 0; i < 3; i++) {
            const edge = new Edge({
                container_id: containerID,
                metatype_relationship_pair: pairs[1].id!,
                properties: relPayload,
                origin_id: musicians[i + 7].id,
                destination_id: bands[2].id,
            });
            edgeList.push(edge);
        }

        edgeList.push(
            new Edge({
                container_id: containerID,
                metatype_relationship_pair: pairs[1].id!,
                properties: relPayload,
                origin_id: musicians[10].id,
                destination_id: bands[2].id,
            }),
        );

        // musicians write songs
        for (let i = 0; i < 3; i++) {
            const edge = new Edge({
                container_id: containerID,
                metatype_relationship_pair: pairs[2].id!,
                properties: relPayload,
                origin_id: musicians[3].id,
                destination_id: songs[i + 27].id,
            });
            edgeList.push(edge);
        }

        for (let i = 0; i < 4; i++) {
            const edge = new Edge({
                container_id: containerID,
                metatype_relationship_pair: pairs[2].id!,
                properties: relPayload,
                origin_id: musicians[11].id,
                destination_id: songs[i + 30].id,
            });
            edgeList.push(edge);
        }

        for (let i = 0; i < 3; i++) {
            const edge = new Edge({
                container_id: containerID,
                metatype_relationship_pair: pairs[2].id!,
                properties: relPayload,
                origin_id: musicians[13].id,
                destination_id: songs[i + 34].id,
            });
            edgeList.push(edge);
        }

        for (let i = 0; i < 7; i++) {
            const edge = new Edge({
                container_id: containerID,
                metatype_relationship_pair: pairs[2].id!,
                properties: relPayload,
                origin_id: musicians[15].id,
                destination_id: songs[i + 37].id,
            });
            edgeList.push(edge);
        }

        for (let i = 0; i < 4; i++) {
            const edge = new Edge({
                container_id: containerID,
                metatype_relationship_pair: pairs[2].id!,
                properties: relPayload,
                origin_id: musicians[9].id,
                destination_id: songs[i + 44].id,
            });
            edgeList.push(edge);
        }

        // musicians write albums
        edgeList.push(
            new Edge({
                container_id: containerID,
                metatype_relationship_pair: pairs[3].id!,
                properties: relPayload,
                origin_id: musicians[11].id,
                destination_id: albums[1].id,
            }),
            new Edge({
                container_id: containerID,
                metatype_relationship_pair: pairs[3].id!,
                properties: relPayload,
                origin_id: musicians[12].id,
                destination_id: albums[1].id,
            }),
            new Edge({
                container_id: containerID,
                metatype_relationship_pair: pairs[3].id!,
                properties: relPayload,
                origin_id: musicians[14].id,
                destination_id: albums[2].id,
            }),
            new Edge({
                container_id: containerID,
                metatype_relationship_pair: pairs[3].id!,
                properties: relPayload,
                origin_id: musicians[10].id,
                destination_id: albums[3].id,
            }),
        );

        // bands write songs
        for (let i = 0; i < 2; i++) {
            const edge = new Edge({
                container_id: containerID,
                metatype_relationship_pair: pairs[4].id!,
                properties: relPayload,
                origin_id: bands[1].id,
                destination_id: songs[i + 48].id,
            });
            edgeList.push(edge);
        }

        // bands write albums
        edgeList.push(
            new Edge({
                container_id: containerID,
                metatype_relationship_pair: pairs[5].id!,
                properties: relPayload,
                origin_id: bands[0].id,
                destination_id: albums[0].id,
            }),
            new Edge({
                container_id: containerID,
                metatype_relationship_pair: pairs[5].id!,
                properties: relPayload,
                origin_id: bands[1].id,
                destination_id: albums[4].id,
            }),
            new Edge({
                container_id: containerID,
                metatype_relationship_pair: pairs[5].id!,
                properties: relPayload,
                origin_id: bands[2].id,
                destination_id: albums[3].id,
            }),
            new Edge({
                container_id: containerID,
                metatype_relationship_pair: pairs[5].id!,
                properties: relPayload,
                origin_id: bands[2].id,
                destination_id: albums[5].id,
            }),
        );

        // songs feature musicians
        edgeList.push(
            new Edge({
                container_id: containerID,
                metatype_relationship_pair: pairs[6].id!,
                properties: relPayload,
                origin_id: featAlb1[0].destination_id,
                destination_id: musicians[12].id,
            }),
            new Edge({
                container_id: containerID,
                metatype_relationship_pair: pairs[6].id!,
                properties: relPayload,
                origin_id: featAlb1[3].destination_id,
                destination_id: musicians[13].id,
            }),
            new Edge({
                container_id: containerID,
                metatype_relationship_pair: pairs[6].id!,
                properties: relPayload,
                origin_id: featAlb2[0].destination_id,
                destination_id: musicians[0].id,
            }),
        );
        const edgeResults = await eMapper.BulkCreate('test suite', edgeList);
        expect(edgeResults.isError).false;
        expect(relPairs.value).not.empty;
        expect(edgeResults.value.length).eq(72);

        const schemaGenerator = new GraphQLRunner();

        const schemaResults = await schemaGenerator.ForContainer(containerID, {});
        expect(schemaResults.isError).false;
        expect(schemaResults.value).not.empty;
        schema = schemaResults.value;

        return Promise.resolve();
    });

    after(async () => {
        await UserMapper.Instance.Delete(user.id!);
        await DataSourceMapper.Instance.Delete(dataSourceID);
        await ContainerMapper.Instance.Delete(containerID);
        void PostgresAdapter.Instance.close();

        return Promise.resolve();
    });

    it('can query n layers deep given a root node', async () => {
        const response = await graphql({
            schema,
            source: `{
                graph(
                    root_node: "${songs[0].id}"
                    depth: "5"
                ){
                    depth
                    origin_id
                    origin_properties
                    origin_metatype_name
                    relationship_name
                    edge_properties
                    destination_id
                    destination_properties
                    destination_metatype_name
                }
            }`,
        });
        expect(response.errors).undefined;
        expect(response.data).not.undefined;
        const data = response.data!.graph;
        expect(data.length).eq(17);

        for (const nL of data) {
            expect(nL.depth).not.undefined;
            expect(nL.depth).gt(0);
            expect(nL.depth).lte(5);
            expect(nL.origin_properties.name).not.undefined;
            expect(nL.edge_properties.color).eq('red');
            expect(nL.destination_properties.name).not.undefined;
            expect(nL.edge_data_source).undefined;
        }
    });

    it('can save a query n layers deep given a root node to file', async () => {
        const schemaGenerator = new GraphQLRunner();

        const schemaResults = await schemaGenerator.ForContainer(containerID, {returnFile: true});
        expect(schemaResults.isError).false;
        expect(schemaResults.value).not.empty;

        const response = await graphql({
            schema: schemaResults.value,
            source: `{
                graph(
                    root_node: "${songs[0].id}"
                    depth: "5"
                ){
                        id
                        file_name
                        file_size
                        md5hash 
                }
            }`,
        });
        expect(response.errors).undefined;
        expect(response.data).not.undefined;
        const data = response.data!.graph;
        expect(data.file_size).gt(0);

        return Promise.resolve();
    });

    it('can filter by metatype name', async () => {
        const response = await graphql({
            schema,
            source: `{
                graph(
                    root_node: "${songs[0].id}"
                    node_type: {name: "Musician"}
                    depth: "10"
                ){
                    depth
                    origin_id
                    origin_properties
                    origin_metatype_name
                    relationship_name
                    edge_properties
                    destination_id
                    destination_properties
                    destination_metatype_name
                }
            }`,
        });
        expect(response.errors).undefined;
        expect(response.data).not.undefined;
        const data = response.data!.graph;
<<<<<<< HEAD
        expect(data.length).eq(17);
=======
        expect(data.length).eq(19);
>>>>>>> 4338c212

        for (const nL of data) {
            expect(nL.depth).not.undefined;
            expect(nL.depth).gt(0);
            expect(nL.depth).lte(10);
            expect(nL.origin_properties.name).not.undefined;
            expect(nL.edge_properties.color).eq('red');
            expect(nL.destination_properties.name).not.undefined;
            expect(nL.edge_data_source).undefined;
        }
    });

    it('can filter by metatype id', async () => {
        const response = await graphql({
            schema,
            source: `{
                graph(
                    root_node: "${songs[0].id}"
                    node_type: {id: "${metatypes[1].id}"}
                    depth: "10"
                ){
                    depth
                    origin_id
                    origin_properties
                    origin_metatype_name
                    relationship_name
                    edge_properties
                    destination_id
                    destination_properties
                    destination_metatype_name
                }
            }`,
        });
        expect(response.errors).undefined;
        expect(response.data).not.undefined;
        const data = response.data!.graph;
<<<<<<< HEAD
        expect(data.length).eq(11);
=======
        expect(data.length).eq(13);
>>>>>>> 4338c212

        for (const nL of data) {
            expect(nL.depth).not.undefined;
            expect(nL.depth).gt(0);
            expect(nL.depth).lte(10);
            expect(nL.origin_properties.name).not.undefined;
            expect(nL.edge_properties.color).eq('red');
            expect(nL.destination_properties.name).not.undefined;
            expect(nL.edge_data_source).undefined;
        }
    });

    it('can filter by metatype uuid', async () => {
        const response = await graphql({
            schema,
            source: `{
                graph(
                    root_node: "${songs[0].id}"
                    node_type: {uuid: "${metatypes[1].uuid}"}
                    depth: "10"
                ){
                    depth
                    origin_id
                    origin_properties
                    origin_metatype_name
                    relationship_name
                    edge_properties
                    destination_id
                    destination_properties
                    destination_metatype_name
                    origin_metatype_uuid
                    destination_metatype_uuid
                    relationship_uuid
                    relationship_pair_uuid
                }
            }`,
        });
        expect(response.errors).undefined;
        expect(response.data).not.undefined;
        const data = response.data!.graph;
<<<<<<< HEAD
        expect(data.length).eq(11);
=======
        expect(data.length).eq(13);
>>>>>>> 4338c212

        for (const nL of data) {
            expect(nL.depth).not.undefined;
            expect(nL.depth).gt(0);
            expect(nL.depth).lte(10);
            expect(nL.origin_properties.name).not.undefined;
            expect(nL.edge_properties.color).eq('red');
            expect(nL.destination_properties.name).not.undefined;
            expect(nL.edge_data_source).undefined;
            if (!(nL.origin_metatype_uuid === metatypes[1].uuid)) {
                expect(nL.destination_metatype_uuid).eq(metatypes[1].uuid);
            }
            expect(nL.relationship_uuid).not.undefined;
            expect(nL.relationship_pair_uuid).not.undefined;
        }
    });

    it('can filter by origin metatype', async () => {
        const response = await graphql({
            schema,
            source: `{
                graph(
                    root_node: "${songs[0].id}"
                    node_type: {origin_name: "Song"}
                    depth: "10"
                ){
                    depth
                    origin_id
                    origin_properties
                    origin_metatype_name
                    relationship_name
                    edge_properties
                    destination_id
                    destination_properties
                    destination_metatype_name
                }
            }`,
        });
        expect(response.errors).undefined;
        expect(response.data).not.undefined;
        const data = response.data!.graph;
        expect(data.length).eq(2);

        for (const nL of data) {
            expect(nL.depth).not.undefined;
            expect(nL.depth).gt(0);
            expect(nL.depth).lte(10);
            expect(nL.origin_metatype_name).eq('Song');
            expect(nL.origin_properties.name).not.undefined;
            expect(nL.edge_properties.color).eq('red');
            expect(nL.destination_properties.name).not.undefined;
            expect(nL.edge_data_source).undefined;
        }
    });

    it('can filter by destination metatype', async () => {
        const response = await graphql({
            schema,
            source: `{
                graph(
                    root_node: "${songs[0].id}"
                    node_type: {destination_id: "${metatypes[3].id}"}
                    depth: "10"
                ){
                    depth
                    origin_id
                    origin_properties
                    origin_metatype_name
                    relationship_name
                    edge_properties
                    destination_id
                    destination_properties
                    destination_metatype_name
                }
            }`,
        });
        expect(response.errors).undefined;
        expect(response.data).not.undefined;
        const data = response.data!.graph;
<<<<<<< HEAD
        expect(data.length).eq(3);
=======
        expect(data.length).eq(4);
>>>>>>> 4338c212

        for (const nL of data) {
            expect(nL.depth).not.undefined;
            expect(nL.depth).gt(0);
            expect(nL.depth).lte(10);
            expect(nL.origin_properties.name).not.undefined;
            expect(nL.edge_properties.color).eq('red');
            expect(nL.destination_properties.name).not.undefined;
            expect(nL.edge_data_source).undefined;
            expect(nL.destination_metatype_name).eq('Album');
        }
    });

    it('can filter by relationship name', async () => {
        const response = await graphql({
            schema,
            source: `{
                graph(
                    root_node: "${songs[0].id}"
                    edge_type: {name: "performs"}
                    depth: "10"
                ){
                    depth
                    origin_id
                    origin_properties
                    origin_metatype_name
                    relationship_name
                    edge_properties
                    destination_id
                    destination_properties
                    destination_metatype_name
                }
            }`,
        });
        expect(response.errors).undefined;
        expect(response.data).not.undefined;
        const data = response.data!.graph;
<<<<<<< HEAD
        expect(data.length).eq(11);
=======
        expect(data.length).eq(13);
>>>>>>> 4338c212

        for (const nL of data) {
            expect(nL.depth).not.undefined;
            expect(nL.depth).gt(0);
            expect(nL.depth).lte(10);
            expect(nL.origin_properties.name).not.undefined;
            expect(nL.edge_properties.color).eq('red');
            expect(nL.relationship_name).eq('performs');
            expect(nL.destination_properties.name).not.undefined;
            expect(nL.edge_data_source).undefined;
        }
    });

    it('can filter by relationship id', async () => {
        const response = await graphql({
            schema,
            source: `{
                graph(
                    root_node: "${songs[0].id}"
                    edge_type: {id: "${relationships[1].id}"}
                    depth: "10"
                ){
                    depth
                    origin_id
                    origin_properties
                    origin_metatype_name
                    relationship_name
                    relationship_id
                    edge_properties
                    destination_id
                    destination_properties
                    destination_metatype_name
                }
            }`,
        });
        expect(response.errors).undefined;
        expect(response.data).not.undefined;
        const data = response.data!.graph;
<<<<<<< HEAD
        expect(data.length).eq(8);
=======
        expect(data.length).eq(9);
>>>>>>> 4338c212

        for (const nL of data) {
            expect(nL.depth).not.undefined;
            expect(nL.depth).gt(0);
            expect(nL.depth).lte(10);
            expect(nL.origin_properties.name).not.undefined;
            expect(nL.edge_properties.color).eq('red');
            expect(nL.relationship_id).eq(relationships[1].id);
            expect(nL.destination_properties.name).not.undefined;
            expect(nL.edge_data_source).undefined;
        }
    });

    it('can filter by relationship uuid', async () => {
        const response = await graphql({
            schema,
            source: `{
                graph(
                    root_node: "${songs[0].id}"
                    edge_type: {uuid: "${relationships[1].uuid}"}
                    depth: "10"
                ){
                    depth
                    origin_id
                    origin_properties
                    origin_metatype_name
                    relationship_name
                    relationship_id
                    edge_properties
                    destination_id
                    destination_properties
                    destination_metatype_name
                    relationship_uuid
                    relationship_pair_uuid
                    origin_metatype_uuid
                    destination_metatype_uuid
                }
            }`,
        });
        expect(response.errors).undefined;
        expect(response.data).not.undefined;
        const data = response.data!.graph;
<<<<<<< HEAD
        expect(data.length).eq(8);
=======
        expect(data.length).eq(9);
>>>>>>> 4338c212

        for (const nL of data) {
            expect(nL.depth).not.undefined;
            expect(nL.depth).gt(0);
            expect(nL.depth).lte(10);
            expect(nL.origin_properties.name).not.undefined;
            expect(nL.edge_properties.color).eq('red');
            expect(nL.relationship_id).eq(relationships[1].id);
            expect(nL.destination_properties.name).not.undefined;
            expect(nL.edge_data_source).undefined;
            expect(nL.relationship_uuid).eq(relationships[1].uuid);
            expect(nL.relationship_pair_uuid).not.undefined;
            expect(nL.origin_metatype_uuid).not.undefined;
            expect(nL.destination_metatype_uuid).not.undefined;
        }
    });

    it('can return metatype ids', async () => {
        const response = await graphql({
            schema,
            source: `{
                graph(
                    root_node: "${songs[0].id}"
                    depth: "5"
                ){
                    origin_metatype_id
                    origin_metatype_name
                    destination_metatype_id
                    destination_metatype_name
                }
            }`,
        });
        expect(response.errors).undefined;
        expect(response.data).not.undefined;
        const data = response.data!.graph;
        expect(data.length).eq(17);

        for (const nL of data) {
            expect(nL.origin_metatype_id).not.undefined;
            expect(nL.origin_metatype_id).to.be.oneOf(metatypeIDs);
            expect(nL.destination_metatype_id).not.undefined;
            expect(nL.destination_metatype_id).to.be.oneOf(metatypeIDs);
        }
    });
});

const test_keys: MetatypeKey[] = [
    new MetatypeKey({
        name: 'Test',
        description: 'object name',
        required: true,
        property_name: 'name',
        data_type: 'string',
    }),
    new MetatypeKey({
        name: 'Test Not Required',
        description: 'primary genre of song or artist',
        required: false,
        property_name: 'genre',
        data_type: 'enumeration',
        options: ['country', 'rock', 'pop', 'rap'],
    }),
    new MetatypeKey({
        name: 'Test Not Required 2',
        description: 'start of career or release of song',
        required: false,
        property_name: 'year',
        data_type: 'number',
    }),
];

const test_rel_keys: MetatypeRelationshipKey[] = [
    new MetatypeRelationshipKey({
        name: 'Test',
        description: 'inspiration for band name/song/album',
        required: true,
        property_name: 'inspiration',
        data_type: 'string',
    }),
    new MetatypeRelationshipKey({
        name: 'Test2',
        description: 'color scheme',
        required: true,
        property_name: 'color',
        data_type: 'enumeration',
        options: ['yellow', 'blue', 'red'],
    }),
    new MetatypeRelationshipKey({
        name: 'Test Not Required',
        description: 'not required',
        required: false,
        property_name: 'notRequired',
        data_type: 'number',
    }),
];

const relPayload: {[key: string]: any} = {
    inspiration: faker.name.findName(),
    color: 'red',
    notRequired: 12345,
};<|MERGE_RESOLUTION|>--- conflicted
+++ resolved
@@ -731,11 +731,8 @@
         expect(response.errors).undefined;
         expect(response.data).not.undefined;
         const data = response.data!.graph;
-<<<<<<< HEAD
         expect(data.length).eq(17);
-=======
-        expect(data.length).eq(19);
->>>>>>> 4338c212
+
 
         for (const nL of data) {
             expect(nL.depth).not.undefined;
@@ -772,11 +769,8 @@
         expect(response.errors).undefined;
         expect(response.data).not.undefined;
         const data = response.data!.graph;
-<<<<<<< HEAD
         expect(data.length).eq(11);
-=======
-        expect(data.length).eq(13);
->>>>>>> 4338c212
+
 
         for (const nL of data) {
             expect(nL.depth).not.undefined;
@@ -817,11 +811,8 @@
         expect(response.errors).undefined;
         expect(response.data).not.undefined;
         const data = response.data!.graph;
-<<<<<<< HEAD
         expect(data.length).eq(11);
-=======
-        expect(data.length).eq(13);
->>>>>>> 4338c212
+
 
         for (const nL of data) {
             expect(nL.depth).not.undefined;
@@ -901,11 +892,7 @@
         expect(response.errors).undefined;
         expect(response.data).not.undefined;
         const data = response.data!.graph;
-<<<<<<< HEAD
         expect(data.length).eq(3);
-=======
-        expect(data.length).eq(4);
->>>>>>> 4338c212
 
         for (const nL of data) {
             expect(nL.depth).not.undefined;
@@ -943,11 +930,8 @@
         expect(response.errors).undefined;
         expect(response.data).not.undefined;
         const data = response.data!.graph;
-<<<<<<< HEAD
         expect(data.length).eq(11);
-=======
-        expect(data.length).eq(13);
->>>>>>> 4338c212
+
 
         for (const nL of data) {
             expect(nL.depth).not.undefined;
@@ -986,11 +970,8 @@
         expect(response.errors).undefined;
         expect(response.data).not.undefined;
         const data = response.data!.graph;
-<<<<<<< HEAD
         expect(data.length).eq(8);
-=======
-        expect(data.length).eq(9);
->>>>>>> 4338c212
+
 
         for (const nL of data) {
             expect(nL.depth).not.undefined;
@@ -1033,11 +1014,8 @@
         expect(response.errors).undefined;
         expect(response.data).not.undefined;
         const data = response.data!.graph;
-<<<<<<< HEAD
         expect(data.length).eq(8);
-=======
-        expect(data.length).eq(9);
->>>>>>> 4338c212
+
 
         for (const nL of data) {
             expect(nL.depth).not.undefined;
