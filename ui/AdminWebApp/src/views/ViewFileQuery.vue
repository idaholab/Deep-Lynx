<template>
  <v-container fluid>
    <v-col :cols="12">
      <v-data-table :items="files" :headers="headers()">
        <template v-slot:top>
          <v-toolbar flat>
            <v-toolbar-title>{{ $t("files.container") }}</v-toolbar-title>
            <v-divider class="mx-4" inset vertical></v-divider>
            <v-spacer></v-spacer>

            <v-dialog v-model="addFileDialog" width="50%">
              <template v-slot:activator="{ on, attrs }">
                <v-btn
                  color="primary"
                  dark
                  class="mb-2"
                  v-bind="attrs"
                  v-on="on"
                >
                  {{ $t("files.add") }}
                </v-btn>
              </template>

              <v-card class="pt-1 pb-3 px-2">
                <div class="mx-2">
                  <v-toolbar flat color="white">
                    <v-toolbar-title>
                      {{ $t("files.chooseSource") }}
                    </v-toolbar-title>
                  </v-toolbar>
                  <SelectDataSource
                    :containerID="container.id"
                    @selected="setDataSourceID"
                  />
                </div>

                <v-card-text v-if="datasourceID">
                  <v-progress-linear
                    indeterminate
                    v-if="fileLoading"
                  ></v-progress-linear>
                  <v-file-input
                    :label="$t('files.selectToUpload')"
                    @change="addFile"
                  ></v-file-input>
                </v-card-text>
              </v-card>
            </v-dialog>
          </v-toolbar>
        </template>

        <template v-slot:[`item.id`]="{ item }">
          <v-tooltip top>
            <template v-slot:activator="{ on, attrs }">
              <v-icon v-bind="attrs" v-on="on" @click="copyID(item.id)">{{
                copy
              }}</v-icon>
            </template>
            <span>{{ $t("general.copyID") }} </span>
            <span>{{ item.id }}</span>
          </v-tooltip>
        </template>

        <template v-slot:[`item.modified_at`]="{ item }">
          <span>{{ new Date(item.modified_at).toLocaleString() }}</span>
        </template>

        <template v-slot:[`item.actions`]="{ item }">
          <v-flex style="display: flex; height: 100%; align-items: center">
            <ViewMediaFileDialog v-if="isVideo(item.file_name)">
              <!-- <VideoPlayer :options="videoOptions"  /> -->
              <VideoPlayer :options="viewVideo(item)" />
            </ViewMediaFileDialog>
            <v-icon small @click="downloadFile(item)" class="mr-2">
              mdi-download
            </v-icon>

            <v-icon small @click="removeFile(item)" class="">
              mdi-delete
            </v-icon>
            <!-- not the world's best if statement for catching IFC files, but will work in 99% of the cases -->
            <ifc-viewer
              v-if="item.file_name.includes('.ifc')"
              :file="item"
              :icon="true"
            ></ifc-viewer>
          </v-flex>
        </template>
      </v-data-table>
    </v-col>
  </v-container>
</template>

<script lang="ts">
import Vue, { PropType } from "vue";
import { FileT, ContainerT, DataSourceT } from "@/api/types";
import Config from "@/config";
import { mdiFileDocumentMultiple } from "@mdi/js";
import IfcViewer from "@/components/general/IfcViewer.vue";
import "viewerjs/dist/viewer.css";
import Viewer from "viewerjs";
import {
  AxiosBasicCredentials,
  AxiosRequestConfig,
  AxiosResponse,
  default as axios,
} from "axios";
import { RetrieveJWT } from "@/auth/authentication_service";
import buildURL from "build-url";
import ViewMediaFileDialog from "../components/dialogs/ViewMediaFileDialog.vue";
import VideoPlayer from "../components/media/VideoPlayer.vue";
import SelectDataSource from "../components/dataSources/SelectDataSource.vue";

interface FilesDialogModel {
  dialog: boolean;
  fileLoading: boolean;
  addFileDialog: boolean;
  errorMessage: string;
<<<<<<< HEAD
  datasourceID: string | null;
=======
  datasourceID?: string;
>>>>>>> 34d1eb61
  files: FileT[];
  copy: string;
  imageViewers: Map<string, Viewer>;
  dataSourceCompleted: boolean;
}

export default Vue.extend({
  name: "ViewFileQuery",

  components: { IfcViewer, ViewMediaFileDialog, VideoPlayer, SelectDataSource },

  props: {
    container: { type: Object as PropType<ContainerT>, required: true },
  },

  data: (): FilesDialogModel => ({
    dialog: false,
    fileLoading: false,
    addFileDialog: false,
    errorMessage: "",
    files: [],
    datasourceID: "",
    copy: mdiFileDocumentMultiple,
    imageViewers: new Map(),
    dataSourceCompleted: false,
  }),

  watch: {
    node: { handler: "onChange", immediate: true },
  },

  methods: {
    onChange() {
      this.loadFiles();
    },
    setDataSourceID(dataSource: DataSourceT) {
      this.datasourceID = dataSource.id!;
    },
    generateThumbnail(file: FileT) {
      const imageElm = document.getElementById(file.file_name);
      if (imageElm === null) return;

      const viewer = new Viewer(imageElm, {
        viewed() {
          viewer.zoomTo(1);
        },
        toolbar: {
          zoomIn: 1,
          zoomOut: 1,
          oneToOne: 1,
          reset: 1,
          prev: 0,
          play: {
            show: 0,
          },
          next: 0,
          rotateLeft: 1,
          rotateRight: 1,
          flipHorizontal: 1,
          flipVertical: 1,
        },
        navbar: false,
      });
      this.imageViewers.set(file.id, viewer);
    },
    viewImage(file: FileT) {
      const viewer = this.imageViewers.get(file.id);
      if (viewer) viewer.show(true);
    },
    viewVideo(file: FileT) {
      const filepath = this.fileURL(file);
      return {
        autoplay: true,
        controls: true,
        fluid: true,
        controlBar: {
          skipButtons: {
            forward: 5,
          },
        },
        preload: "auto",
        responsive: true,
        sources: [
          {
            src: filepath,
            type: "video/mp4",
          },
        ],
      };
    },
    headers() {
      return [
        { text: this.$t("general.id"), value: "id", sortable: false },
        { text: this.$t("files.name"), value: "file_name" },
        { text: this.$t("files.fileSize"), value: "file_size" },
        { text: this.$t("general.modifiedAt"), value: "modified_at" },
        { text: this.$t("general.actions"), value: "actions", sortable: false },
      ];
    },
    addFile(file: File) {
      this.fileLoading = true;

      this.$client
        .uploadFile(this.container.id, this.datasourceID!, file)
        .then(() => {
          this.loadFiles();
        })
        .catch((e) => (this.errorMessage = e))
        .finally(() => {
          this.addFileDialog = false;
          this.fileLoading = false;
          this.$emit("nodeFilesDialogClose");
        });
    },
    removeFile(file: FileT) {
      this.$client
        .deleteFile(this.container.id, file.data_source_id, file.id)
        .then(() => this.loadFiles())
        .catch((e) => (this.errorMessage = e));
    },
    loadFiles() {
      this.$client
        .listContainerFiles(this.container.id)
        .then((files) => {
          this.files = files;
        })
        .catch((e) => (this.errorMessage = e));
    },
    downloadFile(file: FileT) {
      const config: AxiosRequestConfig = {};
      config.responseType = "blob";
      config.headers = { "Access-Control-Allow-Origin": "*" };

      if (Config?.deepLynxApiAuth === "token") {
        config.headers = { Authorization: `Bearer ${RetrieveJWT()}` };
      }

      if (Config?.deepLynxApiAuth === "basic") {
        config.auth = {
          username: Config.deepLynxApiAuthBasicUser,
          password: Config.deepLynxApiAuthBasicPass,
        } as AxiosBasicCredentials;
      }

      const url = buildURL(Config?.deepLynxApiUri!, {
        path: `/containers/${file.container_id}/files/${file.id}/download`,
      });

      axios.get(url, config).then((response: AxiosResponse) => {
        if (response.status > 299 || response.status < 200) {
          this.errorMessage = this.$t("files.downloadError") as string;
        } else {
          const fetchedURL = window.URL.createObjectURL(
            new Blob([response.data])
          );
          const link = document.createElement("a");

          link.href = fetchedURL;
          link.setAttribute("download", file.file_name);
          document.body.append(link);
          link.click();
        }
      });
    },
    isImage(fileName: string): boolean {
      const extensions = [
        "jpg",
        "jpeg",
        "apng",
        "png",
        "webp",
        "avif",
        "gif",
        "svg",
        "bmp",
        "ico",
        "cur",
      ];

      return extensions.some((ext) => fileName.includes(ext));
    },
    isVideo(fileName: string): boolean {
      const extensions = ["mp4"];

      return extensions.some((ext) => fileName.includes(ext));
    },
    fileURL(file: FileT): string {
      const token = localStorage.getItem("user.token");

      const fileUrl = new URL(
        `${Config.deepLynxApiUri}/containers/${file.container_id}/files/${file.id}/download`
      );
      fileUrl.searchParams.append("auth_token", token!);
      return fileUrl.toString();
    },
    copyID(id: string) {
      navigator.clipboard.writeText(id);
    },
  },

  mounted() {
    this.loadFiles();
  },
});
</script><|MERGE_RESOLUTION|>--- conflicted
+++ resolved
@@ -116,11 +116,7 @@
   fileLoading: boolean;
   addFileDialog: boolean;
   errorMessage: string;
-<<<<<<< HEAD
   datasourceID: string | null;
-=======
-  datasourceID?: string;
->>>>>>> 34d1eb61
   files: FileT[];
   copy: string;
   imageViewers: Map<string, Viewer>;
@@ -142,7 +138,7 @@
     addFileDialog: false,
     errorMessage: "",
     files: [],
-    datasourceID: "",
+    datasourceID: null,
     copy: mdiFileDocumentMultiple,
     imageViewers: new Map(),
     dataSourceCompleted: false,
