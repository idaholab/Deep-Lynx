"use client";

// Hooks
import { useRouter } from "next/navigation";
import { useEffect, useState } from "react";
import { useTheme } from "@mui/material";

// Types
import { ContainerT } from "@/lib/types/deeplynx";
import { SelectChangeEvent, Typography } from "@mui/material";

// MUI
import {
  Box,
  Card,
  Container,
  Grid,
  InputLabel,
  FormControl,
  LinearProgress,
  Select,
} from "@mui/material";
import {
  Dialog,
  DialogBackdrop,
  DialogPanel,
  Menu,
  MenuButton,
  MenuItem,
  MenuItems,
  TransitionChild,
} from "@headlessui/react";
import {
  Bars3Icon,
  BellIcon,
  CalendarIcon,
  ChartPieIcon,
  Cog6ToothIcon,
  DocumentDuplicateIcon,
  FolderIcon,
  HomeIcon,
  UsersIcon,
  XMarkIcon,
} from "@heroicons/react/24/outline";
import {
  ChevronDownIcon,
  MagnifyingGlassIcon,
} from "@heroicons/react/20/solid";
import { classes } from "@/app/styles";


// Store
import { useAppDispatch, useAppSelector } from "@/lib/store/hooks";
import { containerActions } from "@/lib/store/features/container/containerSlice";
import BasicSidebar from "@/app/_wireframe/basic-sidenav";
import { uxActions } from "@/lib/store/features/ux/uxSlice";
import Navbar from "@/app/_wireframe/navbar";
import { CalendarIcon, ChartPieIcon, DocumentDuplicateIcon, FolderIcon, HomeIcon, UsersIcon } from "@heroicons/react/24/outline";


const navigation = [
  { name: 'Dashboard', href: '#', icon: HomeIcon, current: true },
  { name: 'Team', href: '#', icon: UsersIcon, current: false },
  { name: 'Projects', href: '#', icon: FolderIcon, current: false },
  { name: 'Calendar', href: '#', icon: CalendarIcon, current: false },
  { name: 'Documents', href: '#', icon: DocumentDuplicateIcon, current: false },
  { name: 'Reports', href: '#', icon: ChartPieIcon, current: false },
]
const teams = [
  { id: 1, name: 'Heroicons', href: '#', initial: 'H', current: false },
  { id: 2, name: 'Tailwind Labs', href: '#', initial: 'T', current: false },
  { id: 3, name: 'Workcation', href: '#', initial: 'W', current: false },
]
const userNavigation = [
  { name: 'Your profile', href: '#' },
  { name: 'Sign out', href: '#' },
]

// function classNames(...classes) {
//   return classes.filter(Boolean).join(' ')
// }


const navigation = [
  { name: "Dashboard", href: "#", icon: HomeIcon, current: true },
  { name: "Team", href: "#", icon: UsersIcon, current: false },
  { name: "Projects", href: "#", icon: FolderIcon, current: false },
  { name: "Calendar", href: "#", icon: CalendarIcon, current: false },
  { name: "Documents", href: "#", icon: DocumentDuplicateIcon, current: false },
  { name: "Reports", href: "#", icon: ChartPieIcon, current: false },
];
const teams = [
  { id: 1, name: "Heroicons", href: "#", initial: "H", current: false },
  { id: 2, name: "Tailwind Labs", href: "#", initial: "T", current: false },
  { id: 3, name: "Workcation", href: "#", initial: "W", current: false },
];
const userNavigation = [
  { name: "Your profile", href: "#" },
  { name: "Sign out", href: "#" },
];

function classNames(...classes) {
  return classes.filter(Boolean).join(" ");
}

const ContainerSelect = () => {
  // Store
  const storeDispatch = useAppDispatch();
  const drawer: boolean = useAppSelector((state) => state.ux.drawer);

  // Hooks
  const [containers, setContainers] = useState<Array<ContainerT>>([]);
  const [selectedContainer, setSelectedContainer] = useState<string>("");
  const theme = useTheme();
  const [sidebarOpen, setSidebarOpen] = useState(false);

  const router = useRouter();

  // useEffect(() => {
  //   async function fetchContainers() {
  //     let containers = await fetch("/api/containers").then((response) => {
  //       return response.json();
  //     });

  //     setContainers(containers);
  //   }

  //   fetchContainers();
  // }, []);

  useEffect(() => {
    // When the user selects a container, dispatch that container's metadata to the Redux store, and navigate to the dashboard
    if (selectedContainer) {
      const selection: ContainerT = containers.find(
        (container: ContainerT) => container!.id === selectedContainer
      )!;

      storeDispatch(containerActions.setContainer(selection));
      router.push(`/containers/${selection.id}`);
    }
  }, [containers, selectedContainer, router, storeDispatch]);

  // Handlers
  const handleContainer = (event: SelectChangeEvent) => {
    setSelectedContainer(event.target.value);
  };

    // Handlers
    const handleDrawer = () => {
      storeDispatch(uxActions.drawer(!drawer));
    };

  return (
    <>
      <div>
        <div>
<<<<<<< HEAD
=======
        <Navbar/>
        <BasicSidebar/>
>>>>>>> 2c463331
          <Container className={classes.container}>
            <Card
              elevation={10}
              sx={{
                height: "50%",
                width: "50%",
              }}
            >
              <Grid
                container
                direction={"column"}
                sx={{ height: "100%", padding: "2.5rem" }}
                spacing={2}
              >
                <Grid
                  item
                  sx={{
                    display: "flex",
                    alignItems: "center",
                    justifyContent: "center",
                  }}
                  xs
                >
                  <Box
                    component={"img"}
                    sx={{ width: "50%" }}
                    src={
                      theme.palette.mode === "dark"
                        ? "lynx-white.png"
                        : "lynx-blue.png"
                    }
                  />
                </Grid>
                <Grid
                  item
                  sx={{
                    display: "flex",
                    alignItems: "center",
                    justifyContent: "center",
                  }}
                  xs
                >
                  <Typography variant="caption">
                    Developed by Digital Engineering
                  </Typography>
                </Grid>
                <Grid
                  item
                  sx={{
                    display: "flex",
                    alignItems: "center",
                    justifyContent: "center",
                  }}
                  xs
                >
                  {containers.length ? (
                    <FormControl sx={{ width: "100%" }}>
                      <InputLabel id="/containers/ContainerSelect">
                        Containers
                      </InputLabel>
                      <Select
                        autoFocus
                        label="Containers"
                        id="/containers/ContainerSelect"
                        value={selectedContainer}
                        onChange={handleContainer}
                      >
                        {containers.map((container: ContainerT) => {
                          return (
<<<<<<< HEAD
                            <MenuItem
                              key={container.id}
                              value={container.id}
                              dense
                            >
                              {container.name}
                            </MenuItem>
=======
                            // <MenuItem key={container.id} value={container.id} dense>
                            //   {container.name}
                            // </MenuItem>
                            <></>
>>>>>>> 2c463331
                          );
                        })}
                      </Select>
                    </FormControl>
                  ) : (
                    <Box sx={{ width: "100%" }}>
                      <LinearProgress />
                    </Box>
                  )}
                </Grid>
              </Grid>
            </Card>
          </Container>
        </div>
      </div>
    </>
  );
};

export default ContainerSelect;<|MERGE_RESOLUTION|>--- conflicted
+++ resolved
@@ -48,38 +48,20 @@
 } from "@heroicons/react/20/solid";
 import { classes } from "@/app/styles";
 
-
 // Store
 import { useAppDispatch, useAppSelector } from "@/lib/store/hooks";
 import { containerActions } from "@/lib/store/features/container/containerSlice";
 import BasicSidebar from "@/app/_wireframe/basic-sidenav";
 import { uxActions } from "@/lib/store/features/ux/uxSlice";
 import Navbar from "@/app/_wireframe/navbar";
-import { CalendarIcon, ChartPieIcon, DocumentDuplicateIcon, FolderIcon, HomeIcon, UsersIcon } from "@heroicons/react/24/outline";
-
-
-const navigation = [
-  { name: 'Dashboard', href: '#', icon: HomeIcon, current: true },
-  { name: 'Team', href: '#', icon: UsersIcon, current: false },
-  { name: 'Projects', href: '#', icon: FolderIcon, current: false },
-  { name: 'Calendar', href: '#', icon: CalendarIcon, current: false },
-  { name: 'Documents', href: '#', icon: DocumentDuplicateIcon, current: false },
-  { name: 'Reports', href: '#', icon: ChartPieIcon, current: false },
-]
-const teams = [
-  { id: 1, name: 'Heroicons', href: '#', initial: 'H', current: false },
-  { id: 2, name: 'Tailwind Labs', href: '#', initial: 'T', current: false },
-  { id: 3, name: 'Workcation', href: '#', initial: 'W', current: false },
-]
-const userNavigation = [
-  { name: 'Your profile', href: '#' },
-  { name: 'Sign out', href: '#' },
-]
-
-// function classNames(...classes) {
-//   return classes.filter(Boolean).join(' ')
-// }
-
+import {
+  CalendarIcon,
+  ChartPieIcon,
+  DocumentDuplicateIcon,
+  FolderIcon,
+  HomeIcon,
+  UsersIcon,
+} from "@heroicons/react/24/outline";
 
 const navigation = [
   { name: "Dashboard", href: "#", icon: HomeIcon, current: true },
@@ -99,9 +81,9 @@
   { name: "Sign out", href: "#" },
 ];
 
-function classNames(...classes) {
-  return classes.filter(Boolean).join(" ");
-}
+// function classNames(...classes) {
+//   return classes.filter(Boolean).join(' ')
+// }
 
 const ContainerSelect = () => {
   // Store
@@ -145,20 +127,17 @@
     setSelectedContainer(event.target.value);
   };
 
-    // Handlers
-    const handleDrawer = () => {
-      storeDispatch(uxActions.drawer(!drawer));
-    };
+  // Handlers
+  const handleDrawer = () => {
+    storeDispatch(uxActions.drawer(!drawer));
+  };
 
   return (
     <>
       <div>
         <div>
-<<<<<<< HEAD
-=======
-        <Navbar/>
-        <BasicSidebar/>
->>>>>>> 2c463331
+          <Navbar />
+          <BasicSidebar />
           <Container className={classes.container}>
             <Card
               elevation={10}
@@ -228,20 +207,10 @@
                       >
                         {containers.map((container: ContainerT) => {
                           return (
-<<<<<<< HEAD
-                            <MenuItem
-                              key={container.id}
-                              value={container.id}
-                              dense
-                            >
-                              {container.name}
-                            </MenuItem>
-=======
                             // <MenuItem key={container.id} value={container.id} dense>
                             //   {container.name}
                             // </MenuItem>
                             <></>
->>>>>>> 2c463331
                           );
                         })}
                       </Select>
