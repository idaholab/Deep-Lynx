--- conflicted
+++ resolved
@@ -540,10 +540,6 @@
   dataSources: DataSourceT[] = []
 
 
-<<<<<<< HEAD
-
-=======
->>>>>>> 7efe886d
   mounted() {
     this.user = this.$auth.CurrentUser();
 
