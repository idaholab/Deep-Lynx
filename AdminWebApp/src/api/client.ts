import Config from '../config';
import {AxiosRequestConfig, AxiosResponse, AxiosBasicCredentials} from 'axios';
import {
    AssignRolePayloadT,
    ContainerT,
    DataSourceT,
    ImportDataT,
    ImportT,
    MetatypeKeyT,
    MetatypeT,
    TypeMappingT,
    MetatypeRelationshipT,
    MetatypeRelationshipKeyT,
    MetatypeRelationshipPairT,
    NodeT,
    EdgeT,
    UserContainerInviteT,
    TypeMappingTransformationPayloadT,
    TypeMappingTransformationT,
    ExportT,
    ResultT,
    FileT,
    KeyPairT,
    OntologyVersionT,
    ChangelistT,
    ChangelistApprovalT,
    ContainerAlertT,
    TypeMappingUpgradePayloadT,
<<<<<<< HEAD
    NodeTransformationT,
=======
    NodeTransformationT, CreateServiceUserPayloadT, ServiceUserPermissionSetT,
>>>>>>> 7efe886d
} from '@/api/types';
import {RetrieveJWT} from '@/auth/authentication_service';
import {UserT} from '@/auth/types';
import buildURL from 'build-url';
const axios = require('axios').default;

import _Vue from 'vue';

export type Config = {
    rootURL: string;
    auth_method?: string;
    username?: string;
    password?: string;
};

// We provide both a a constructor and a singleton type instance for consumption. The
// singleton applies sane defaults based on the configuration file. We know however
// that there might be instances in which you might want to maintain connections to two
// separate deep-lynx instances, thus the combination of the two. The majority of the application
// will be written using the singleton class.
export class Client {
    config?: Config;

    constructor(config?: Config) {
        if (config) this.config = config;
    }

    submitGraphQLQuery(containerID: string, query: any): Promise<any> {
        if (query.query) {
            query.query = query.query.replace(/\n/g, '');
        }

        return this.postRawReturn<any>(`/containers/${containerID}/query`, query);
    }

    submitNodeGraphQLQuery(containerID: string, nodeID: string, query: any): Promise<any> {
        if (query.query) {
            query.query = query.query.replace(/\n/g, '');
        }

        return this.postRawReturn<any>(`/containers/${containerID}/graphs/nodes/${nodeID}/timeseries`, query);
    }

    listContainers(): Promise<ContainerT[]> {
        return this.get<ContainerT[]>('/containers');
    }

    retrieveContainer(containerID: string): Promise<ContainerT> {
        return this.get<ContainerT>(`/containers/${containerID}`);
    }

    listContainerAlerts(containerID: string): Promise<ContainerAlertT[]> {
        return this.get<ContainerAlertT[]>(`/containers/${containerID}/alerts`);
    }

    acknowledgeContainerAlert(containerID: string, alertID: string): Promise<boolean> {
        return this.postNoPayload(`/containers/${containerID}/alerts/${alertID}`);
    }

    createContainer(container: ContainerT | any): Promise<ContainerT[]> {
        return this.post<ContainerT[]>('/containers', container);
    }

    // like create container but instead uses a multipart form with a potential
    // file upload, taking .owl files and creating a container with all its supporting
    // metatypes etc.
    async containerFromImport(container: ContainerT | any, owlFile: File | null, owlFilePath: string): Promise<string> {
        const config: {[key: string]: any} = {};
        config.headers = {'Access-Control-Allow-Origin': '*'};

        if (this.config?.auth_method === 'token') {
            config.headers = {Authorization: `Bearer ${RetrieveJWT()}`};
        }

        if (this.config?.auth_method === 'basic') {
            config.auth = {username: this.config.username, password: this.config.password};
        }

        const formData = new FormData();
        formData.append('name', container.name);
        formData.append('description', container.description);
        formData.append('data_versioning_enabled', container.config.data_versioning_enabled);
        formData.append('ontology_versioning_enabled', container.config.ontology_versioning_enabled);

        if (owlFile) {
            formData.append('file', owlFile);
        }

        if (owlFilePath !== '') {
            formData.append('path', owlFilePath);
        }

        const resp: AxiosResponse = await axios.post(buildURL(this.config?.rootURL!, {path: `containers/import`}), formData, config as AxiosRequestConfig);

        return new Promise<string>((resolve, reject) => {
            if (resp.status < 200 || resp.status > 299) reject(resp.status);

            if (resp.data.isError) reject(resp.data.error);

            resolve(resp.data.value);
        });
    }

    async updateContainerFromImport(containerID: string, owlFile: File | null, owlFilePath: string, name?: string): Promise<string> {
        const config: {[key: string]: any} = {};
        config.headers = {'Access-Control-Allow-Origin': '*'};

        if (this.config?.auth_method === 'token') {
            config.headers = {Authorization: `Bearer ${RetrieveJWT()}`};
        }

        if (this.config?.auth_method === 'basic') {
            config.auth = {username: this.config.username, password: this.config.password};
        }

        const formData = new FormData();
        if (owlFile) {
            formData.append('file', owlFile);
        }

        if (owlFilePath !== '') {
            formData.append('path', owlFilePath);
        }

        if (name) {
            formData.append('name', name);
        }

        const resp: AxiosResponse = await axios.put(
            buildURL(this.config?.rootURL!, {path: `containers/import/${containerID}`}),
            formData,
            config as AxiosRequestConfig,
        );

        return new Promise<string>((resolve, reject) => {
            if (resp.status < 200 || resp.status > 299) reject(resp.status);

            if (resp.data.isError) reject(resp.data.error);

            resolve(resp.data.value);
        });
    }

    deleteContainer(containerID: string): Promise<boolean> {
        return this.delete(`/containers/${containerID}`);
    }

    updateContainer(container: ContainerT | any): Promise<ContainerT> {
        return this.put<ContainerT>(`/containers/${container.id}`, container);
    }

    listMetatypes(
        containerID: string,
        {
            name,
            nameIn,
            description,
            limit,
            offset,
            ontologyVersion,
            sortBy,
            sortDesc,
            count,
            loadKeys,
            createdAfter,
            modifiedAfter,
            deleted = false,
        }: {
            name?: string;
            nameIn?: string;
            description?: string;
            limit?: number;
            offset?: number;
            ontologyVersion?: string;
            sortBy?: string;
            sortDesc?: boolean;
            count?: boolean;
            loadKeys?: boolean;
            createdAfter?: string;
            modifiedAfter?: string;
            deleted?: boolean;
        },
    ): Promise<MetatypeT[] | number> {
        const query: {[key: string]: any} = {};

        if (name) query.name = name;
        if (nameIn) query.nameIn = nameIn;
        if (description) query.description = description;
        if (ontologyVersion) query.ontologyVersion = ontologyVersion;
        if (limit) query.limit = limit;
        if (offset) query.offset = offset;
        if (sortBy) query.sortBy = sortBy;
        if (sortDesc) query.sortDesc = sortDesc;
        if (count) query.count = 'true';
        if (typeof loadKeys !== 'undefined') query.loadKeys = loadKeys;
        if (createdAfter) query.createdAfter = createdAfter;
        if (modifiedAfter) query.modifiedAfter = modifiedAfter;
        query.deleted = deleted;

        return this.get<MetatypeT[] | number>(`/containers/${containerID}/metatypes`, query);
    }

    listMetatypeRelationshipPairs(
        containerID: string,
        {
            name,
            description,
            ontologyVersion,
            metatypeID,
            originID,
            destinationID,
            limit,
            offset,
            sortBy,
            sortDesc,
            count,
            deleted = false,
            nameIn,
            loadRelationships,
        }: {
            name?: string;
            description?: string;
            ontologyVersion?: string;
            metatypeID?: string;
            originID?: string;
            destinationID?: string;
            limit?: number;
            offset?: number;
            sortBy?: string;
            sortDesc?: boolean;
            count?: boolean;
            deleted?: boolean;
            nameIn?: string;
            loadRelationships?: boolean;
        },
    ): Promise<MetatypeRelationshipPairT[] | number> {
        const query: {[key: string]: any} = {};

        if (name) query.name = name;
        if (description) query.description = description;
        if (ontologyVersion) query.ontologyVersion = ontologyVersion;
        query.ontologyVersion = ontologyVersion;
        if (originID) query.originID = originID;
        if (destinationID) query.destinationID = destinationID;
        if (metatypeID) query.metatypeID = metatypeID;
        if (limit) query.limit = limit;
        if (offset) query.offset = offset;
        if (sortBy) query.sortBy = sortBy;
        if (sortDesc) query.sortDesc = sortDesc;
        if (count) query.count = count;
        if (nameIn) query.nameIn = nameIn;
        if (loadRelationships) query.loadRelationships = loadRelationships;
        query.deleted = deleted;

        return this.get<MetatypeRelationshipPairT[] | number>(`/containers/${containerID}/metatype_relationship_pairs`, query);
    }

    createMetatype(containerID: string, name: string, description: string, ontologyVersion?: string): Promise<MetatypeT[]> {
        return this.post<MetatypeT[]>(`/containers/${containerID}/metatypes`, {name, description, ontology_version: ontologyVersion});
    }

    retrieveMetatype(containerID: string, metatypeID: string): Promise<MetatypeT> {
        return this.get<MetatypeT>(`/containers/${containerID}/metatypes/${metatypeID}`);
    }

    updateMetatype(containerID: string, metatypeID: string, metatype: any): Promise<boolean> {
        return this.put<boolean>(`/containers/${containerID}/metatypes/${metatypeID}`, metatype);
    }

    deleteMetatype(containerID: string, metatypeID: string, {permanent, reverse}: {permanent?: boolean; reverse?: boolean}): Promise<boolean> {
        const query: {[key: string]: any} = {};
        if (permanent) query.permanent = permanent;
        if (reverse) query.reverse = reverse;

        return this.delete(`/containers/${containerID}/metatypes/${metatypeID}`, query);
    }

    listMetatypeKeys(containerID: string, metatypeID: string, deleted = false): Promise<MetatypeKeyT[]> {
        const query: {[key: string]: any} = {};
        query.deleted = deleted;

        return this.get<MetatypeKeyT[]>(`/containers/${containerID}/metatypes/${metatypeID}/keys`, query);
    }

    createMetatypeKey(containerID: string, metatypeID: string, key: MetatypeKeyT): Promise<MetatypeKeyT[]> {
        return this.post<MetatypeKeyT[]>(`/containers/${containerID}/metatypes/${metatypeID}/keys`, key);
    }

    deleteMetatypeKey(
        containerID: string,
        metatypeID: string,
        keyID: string,
        {permanent, reverse}: {permanent?: boolean; reverse?: boolean},
    ): Promise<boolean> {
        const query: {[key: string]: any} = {};
        if (permanent) query.permanent = permanent;
        if (reverse) query.reverse = reverse;

        return this.delete(`/containers/${containerID}/metatypes/${metatypeID}/keys/${keyID}`, query);
    }

    updateMetatypeKey(containerID: string, metatypeID: string, keyID: string, key: MetatypeKeyT): Promise<boolean> {
        return this.put<boolean>(`/containers/${containerID}/metatypes/${metatypeID}/keys/${keyID}`, key);
    }

    listKeyPairsForUser(): Promise<KeyPairT[]> {
        return this.get<KeyPairT[]>('/users/keys');
    }

    generateKeyPairForUser(): Promise<KeyPairT> {
        return this.post<KeyPairT>('/users/keys', undefined);
    }

    deleteKeyPairForUser(keyID: string): Promise<boolean> {
        return this.delete(`/users/keys/${keyID}`);
    }

    listKeyPairsForServiceUser(containerID: string, serviceUserID: string): Promise<KeyPairT[]> {
        return this.get<KeyPairT[]>(`/containers/${containerID}/service-users/${serviceUserID}/keys`);
    }

    generateKeyPairForServiceUser(containerID: string, serviceUserID: string): Promise<KeyPairT> {
        return this.post<KeyPairT>(`/containers/${containerID}/service-users/${serviceUserID}/keys`, undefined);
    }

    deleteKeyPairForServiceUser(containerID: string, serviceUserID: string, keyID: string): Promise<boolean> {
        return this.delete(`/containers/${containerID}/service-users/${serviceUserID}/keys/${keyID}`);
    }


    createServiceUser(containerID: string, payload: CreateServiceUserPayloadT): Promise<UserT> {
        return this.post<UserT>(`/containers/${containerID}/service-users`, payload);
    }

    listServiceUsers(containerID: string): Promise<UserT[]> {
        return this.get<UserT[]>(`/containers/${containerID}/service-users`)
    }

    deleteServiceUser(containerID: string, userID: string): Promise<boolean> {
        return this.delete(`/containers/${containerID}/service-users/${userID}`);
    }

    getServiceUsersPermissions(containerID: string, userID: string): Promise<ServiceUserPermissionSetT> {
       return new Promise((resolve, reject) => {
           this.getRaw<string[][]>(`/containers/${containerID}/service-users/${userID}/permissions`)
               .then(results => {
                   const set: ServiceUserPermissionSetT = {
                       containers: [],
                       ontology: [],
                       users: [],
                       data: []
                   }

                   results.forEach(result => {
                       if(result.length != 3) return

                       switch(result[1]) {
                           case 'containers': {
                               set.containers.push(result[2])
                               break;
                           }
                           case 'ontology': {
                               set.ontology.push(result[2])
                               break;
                           }
                           case 'data': {
                               set.data.push(result[2])
                               break;
                           }
                           case 'users': {
                               set.users.push(result[2])
                               break;
                           }
                       }
                   })

                   resolve(set)
               })
               .catch(e => reject(e))
       })
    }

    setServiceUsersPermissions(containerID: string, userID: string, set: ServiceUserPermissionSetT): Promise<boolean> {
        return this.put<boolean>(`/containers/${containerID}/service-users/${userID}/permissions`, set)
    }

    listMetatypeRelationships(
        containerID: string,
        {
            name,
            description,
            ontologyVersion,
            limit,
            offset,
            sortBy,
            sortDesc,
            count,
            nameIn,
            loadKeys,
            deleted = false,
        }: {
            name?: string;
            description?: string;
            ontologyVersion?: string;
            limit?: number;
            offset?: number;
            sortBy?: string;
            sortDesc?: boolean;
            count?: boolean;
            nameIn?: string;
            loadKeys?: boolean;
            deleted?: boolean;
        },
    ): Promise<MetatypeRelationshipT[] | number> {
        const query: {[key: string]: any} = {};

        if (name) query.name = name;
        if (description) query.description = name;
        if (ontologyVersion) query.ontologyVersion = ontologyVersion;
        if (limit) query.limit = limit;
        if (offset) query.offset = offset;
        if (sortBy) query.sortBy = sortBy;
        if (sortDesc) query.sortDesc = sortDesc;
        if (count) query.count = 'true';
        if (nameIn) query.nameIn = nameIn;
        if (loadKeys) query.loadKeys = loadKeys;
        query.deleted = deleted;

        return this.get<MetatypeRelationshipT[] | number>(`/containers/${containerID}/metatype_relationships`, query);
    }

    retrieveMetatypeRelationship(containerID: string, metatypeRelationshipID: string): Promise<MetatypeRelationshipT> {
        return this.get<MetatypeRelationshipT>(`/containers/${containerID}/metatype_relationships/${metatypeRelationshipID}`);
    }

    createMetatypeRelationship(containerID: string, name: string, description: string): Promise<MetatypeRelationshipT[]> {
        return this.post<MetatypeRelationshipT[]>(`/containers/${containerID}/metatype_relationships`, {name, description});
    }

    retrieveMetatypeRelationshipPair(containerID: string, metatypeRelationshipPairID: string): Promise<MetatypeRelationshipPairT> {
        return this.get<MetatypeRelationshipPairT>(`/containers/${containerID}/metatype_relationship_pairs/${metatypeRelationshipPairID}`);
    }

    updateMetatypeRelationship(containerID: string, metatypeRelationshipID: string, metatypeRelationship: any): Promise<boolean> {
        return this.put<boolean>(`/containers/${containerID}/metatype_relationships/${metatypeRelationshipID}`, metatypeRelationship);
    }

    deleteMetatypeRelationship(
        containerID: string,
        metatypeRelationshipID: string,
        {permanent, reverse}: {permanent?: boolean; reverse?: boolean},
    ): Promise<boolean> {
        const query: {[key: string]: any} = {};
        if (permanent) query.permanent = permanent;
        if (reverse) query.reverse = reverse;

        return this.delete(`/containers/${containerID}/metatype_relationships/${metatypeRelationshipID}`, query);
    }

    createMetatypeRelationshipPair(containerID: string, metatypeRelationshipPair: any): Promise<MetatypeRelationshipPairT[]> {
        return this.post<MetatypeRelationshipPairT[]>(`/containers/${containerID}/metatype_relationship_pairs`, metatypeRelationshipPair);
    }

    updateMetatypeRelationshipPair(containerID: string, metatypeRelationshipPairID: string, metatypeRelationshipPair: any): Promise<boolean> {
        return this.put<boolean>(`/containers/${containerID}/metatype_relationship_pairs/${metatypeRelationshipPairID}`, metatypeRelationshipPair);
    }

    deleteMetatypeRelationshipPair(
        containerID: string,
        metatypeRelationshipPairID: string,
        {permanent, reverse}: {permanent?: boolean; reverse?: boolean},
    ): Promise<boolean> {
        const query: {[key: string]: any} = {};
        if (permanent) query.permanent = permanent;
        if (reverse) query.reverse = reverse;

        return this.delete(`/containers/${containerID}/metatype_relationship_pairs/${metatypeRelationshipPairID}`, query);
    }

    listMetatypeRelationshipKeys(containerID: string, relationshipID: string, deleted = false): Promise<MetatypeRelationshipKeyT[]> {
        const query: {[key: string]: any} = {};
        query.deleted = deleted;

        return this.get<MetatypeRelationshipKeyT[]>(`/containers/${containerID}/metatype_relationships/${relationshipID}/keys`, query);
    }

    deleteMetatypeRelationshipKey(
        containerID: string,
        metatypeRelationshipID: string,
        keyID: string,
        {permanent, reverse}: {permanent?: boolean; reverse?: boolean},
    ): Promise<boolean> {
        const query: {[key: string]: any} = {};
        if (permanent) query.permanent = permanent;
        if (reverse) query.reverse = reverse;

        return this.delete(`/containers/${containerID}/metatype_relationships/${metatypeRelationshipID}/keys/${keyID}`, query);
    }

    createMetatypeRelationshipKey(containerID: string, metatypeRelationshipID: string, key: MetatypeRelationshipKeyT): Promise<MetatypeRelationshipKeyT[]> {
        return this.post<MetatypeRelationshipKeyT[]>(`/containers/${containerID}/metatype_relationships/${metatypeRelationshipID}/keys`, key);
    }

    updateMetatypeRelationshipKey(containerID: string, metatypeRelationshipID: string, keyID: string, key: MetatypeRelationshipKeyT): Promise<boolean> {
        return this.put<boolean>(`/containers/${containerID}/metatype_relationships/${metatypeRelationshipID}/keys/${keyID}`, key);
    }

    createDataSource(containerID: string, dataSource: any): Promise<DataSourceT> {
        return this.post<DataSourceT>(`/containers/${containerID}/import/datasources`, dataSource);
    }

    updateDataSource(containerID: string, dataSource: DataSourceT): Promise<DataSourceT> {
        return this.put<DataSourceT>(`/containers/${containerID}/import/datasources/${dataSource.id}`, dataSource);
    }

    createTypeMappingTransformation(
        containerID: string,
        dataSourceID: string,
        typeMappingID: string,
        transformation: TypeMappingTransformationPayloadT,
    ): Promise<TypeMappingTransformationPayloadT> {
        return this.post<TypeMappingTransformationPayloadT>(
            `/containers/${containerID}/import/datasources/${dataSourceID}/mappings/${typeMappingID}/transformations`,
            transformation,
        );
    }

    updateTypeMappingTransformation(
        containerID: string,
        dataSourceID: string,
        typeMappingID: string,
        transformationID: string,
        transformation: TypeMappingTransformationPayloadT,
    ): Promise<TypeMappingTransformationPayloadT> {
        return this.put<TypeMappingTransformationPayloadT>(
            `/containers/${containerID}/import/datasources/${dataSourceID}/mappings/${typeMappingID}/transformations/${transformationID}`,
            transformation,
        );
    }

    upgradeTypeMappings(containerID: string, dataSourceID: string, payload: TypeMappingUpgradePayloadT): Promise<ResultT<boolean>[]> {
        return this.postRawReturn<ResultT<boolean>[]>(`/containers/${containerID}/import/datasources/${dataSourceID}/mappings/upgrade`, payload);
    }

    dataSourceJSONFileImport(containerID: string, dataSourceID: string, file: File): Promise<boolean> {
        return this.postFile(`/containers/${containerID}/import/datasources/${dataSourceID}/imports`, 'import', file);
    }

    async uploadFile(containerID: string, dataSourceID: string, file: File): Promise<FileT> {
        const results = await this.postFileRawReturn<ResultT<ResultT<FileT>[]>>(
            `/containers/${containerID}/import/datasources/${dataSourceID}/files`,
            'import',
            file,
        );

        return new Promise((resolve, reject) => {
            if (results.value[0].isError) reject(results.value[0].error);

            resolve(new Promise((r) => r(results.value[0].value as FileT)));
        });
    }

    attachFileToNode(containerID: string, nodeID: string, fileID: string): Promise<boolean> {
        return this.put(`/containers/${containerID}/graphs/nodes/${nodeID}/files/${fileID}`);
    }

    detachFileFromNode(containerID: string, nodeID: string, fileID: string): Promise<boolean> {
        return this.delete(`/containers/${containerID}/graphs/nodes/${nodeID}/files/${fileID}`);
    }

    listNodeFiles(containerID: string, nodeID: string): Promise<FileT[]> {
        return this.get<FileT[]>(`/containers/${containerID}/graphs/nodes/${nodeID}/files`);
    }

    listDataSources(containerID: string, archived = false): Promise<DataSourceT[]> {
        // we hardcoded the sortBy to insure we're always getting archived data sources at the bottom of the list
        return this.get<DataSourceT[]>(`/containers/${containerID}/import/datasources`, {archived, sortBy: 'archived'});
    }

    deleteDataSources(
        containerID: string,
        dataSourceID: string,
        {archive, forceDelete, withData}: {archive?: boolean; forceDelete?: boolean; withData?: boolean},
    ): Promise<boolean> {
        const query: {[key: string]: any} = {};

        if (archive) query.archive = archive;
        if (forceDelete) query.forceDelete = forceDelete;
        if (withData) query.withData = withData;

        return this.delete(`/containers/${containerID}/import/datasources/${dataSourceID}`, query);
    }

    activateDataSource(containerID: string, dataSourceID: string): Promise<boolean> {
        return this.postNoPayload(`/containers/${containerID}/import/datasources/${dataSourceID}/active`);
    }

    deactivateDataSource(containerID: string, dataSourceID: string): Promise<boolean> {
        return this.delete(`/containers/${containerID}/import/datasources/${dataSourceID}/active`);
    }

    reprocessDataSource(containerID: string, dataSourceID: string): Promise<boolean> {
        return this.postNoPayload(`/containers/${containerID}/import/datasources/${dataSourceID}/reprocess`);
    }

    reprocessImport(containerID: string, importID: string): Promise<boolean> {
        return this.postNoPayload(`/containers/${containerID}/import/imports/${importID}/reprocess`);
    }

    createNode(containerID: string, node: any): Promise<NodeT[]> {
        return this.post<NodeT[]>(`/containers/${containerID}/graphs/nodes`, node);
    }

    deleteNode(containerID: string, nodeID: string): Promise<boolean> {
        return this.delete(`/containers/${containerID}/graphs/nodes/${nodeID}`);
    }

    listNodes(
        containerID: string,
        {
            limit,
            offset,
            transformationID,
            metatypeID,
            dataSourceID,
            loadMetatypes,
        }: {limit?: number; offset?: number; transformationID?: string; metatypeID?: string; dataSourceID?: string; loadMetatypes?: string},
    ): Promise<NodeT[]> {
        const query: {[key: string]: any} = {};

        if (dataSourceID) query.dataSourceID = dataSourceID;
        if (limit) query.limit = limit;
        if (offset) query.offset = offset;
        if (transformationID) query.transformationID = transformationID;
        if (metatypeID) query.metatypeID = metatypeID;
        if (loadMetatypes) query.loadMetatypes = loadMetatypes;

        return this.get<NodeT[]>(`/containers/${containerID}/graphs/nodes`, query);
    }

    listNodeTransformations(containerID: string, nodeID: string): Promise<NodeTransformationT[]> {
        return this.get<NodeTransformationT[]>(`/containers/${containerID}/graphs/nodes/${nodeID}/timeseries`);
    }

    retrieveNode(containerID: string, nodeID: string): Promise<NodeT> {
        return this.get<NodeT>(`/containers/${containerID}/graphs/nodes/${nodeID}`);
    }

    countNodes(containerID: string, dataSourceID: string): Promise<number> {
        const query: {[key: string]: any} = {};

        query.dataSourceID = dataSourceID;
        query.count = true;
        return this.get<number>(`/containers/${containerID}/graphs/nodes`, query);
    }

    createEdge(containerID: string, edge: any): Promise<EdgeT[]> {
        return this.post<EdgeT[]>(`/containers/${containerID}/graphs/edges`, edge);
    }

    deleteEdge(containerID: string, edgeID: string): Promise<boolean> {
        return this.delete(`/containers/${containerID}/graphs/edges/${edgeID}`);
    }

    listEdges(
        containerID: string,

        {
            relationshipPairName,
            relationshipPairID,
            limit,
            offset,
            originID,
            destinationID,
            dataSourceID,
            loadRelationshipPairs,
        }: {
            relationshipPairName?: string;
            relationshipPairID?: string;
            limit?: number;
            offset?: number;
            originID?: string;
            destinationID?: string;
            dataSourceID?: string;
            loadRelationshipPairs?: string;
        },
    ): Promise<EdgeT[]> {
        const query: {[key: string]: any} = {};

        if (dataSourceID) query.dataSourceID = dataSourceID;
        if (relationshipPairName) query.relationshipPairName = relationshipPairName;
        if (relationshipPairID) query.relationshipPairID = relationshipPairID;
        if (limit) query.limit = limit;
        if (offset) query.offset = offset;
        if (originID) query.originID = originID;
        if (destinationID) query.destinationID = destinationID;
        if (loadRelationshipPairs) query.loadRelationshipPairs = loadRelationshipPairs;

        return this.get<EdgeT[]>(`/containers/${containerID}/graphs/edges`, query);
    }

    countEdges(containerID: string, dataSourceID: string): Promise<number> {
        const query: {[key: string]: any} = {};

        query.dataSourceID = dataSourceID;
        query.count = true;
        return this.get<number>(`/containers/${containerID}/graphs/edges`, query);
    }

    listImports(
        containerID: string,
        dataSourceID: string,
        {limit, offset, sortBy, sortDesc, count}: {limit: number; offset: number; sortBy?: string; sortDesc?: boolean; count?: boolean},
    ): Promise<ImportT[]> {
        const query: {[key: string]: any} = {};

        query.limit = limit;
        query.offset = offset;
        if (sortBy) query.sortBy = sortBy;
        if (sortDesc) query.sortDesc = sortDesc;
        if (count) query.count = count;

        return this.get<ImportT[]>(`/containers/${containerID}/import/datasources/${dataSourceID}/imports`, query);
    }

    countImports(containerID: string, dataSourceID: string): Promise<number> {
        const query: {[key: string]: any} = {};

        query.count = true;
        return this.get<number>(`/containers/${containerID}/import/datasources/${dataSourceID}/imports`, query);
    }

    countDataForSource(containerID: string, dataSourceID: string): Promise<number> {
        return this.get<number>(`/containers/${containerID}/import/datasources/${dataSourceID}/data`);
    }

    listImportData(
        containerID: string,
        importID: string,
        {limit, offset, sortBy, sortDesc}: {limit: number; offset: number; sortBy?: string; sortDesc?: boolean},
    ): Promise<ImportDataT[]> {
        const query: {[key: string]: any} = {};

        query.limit = limit;
        query.offset = offset;
        if (sortBy) query.sortBy = sortBy;
        if (sortDesc) query.sortDesc = sortDesc;

        return this.get<ImportDataT[]>(`/containers/${containerID}/import/imports/${importID}/data`, query);
    }

    countImportData(containerID: string, importID: string): Promise<number> {
        const query: {[key: string]: any} = {};

        query.count = true;
        return this.get<number>(`/containers/${containerID}/import/imports/${importID}/data`, query);
    }

    deleteImport(containerID: string, importID: string, withData = false): Promise<boolean> {
        return this.delete(`/containers/${containerID}/import/imports/${importID}`, {withData});
    }

    deleteImportData(containerID: string, importID: string, dataID: number): Promise<boolean> {
        return this.delete(`/containers/${containerID}/import/imports/${importID}/data/${dataID}`);
    }

    inviteUserToContainer(containerID: string, email: string): Promise<boolean> {
        return this.postNoData(`/containers/${containerID}/users/invite`, {
            email,
        });
    }

    acceptContainerInvite(token: string): Promise<boolean> {
        const query: {[key: string]: any} = {};

        query.token = token;

        return this.getNoData(`/users/invite`, query);
    }

    listOutstandingContainerInvites(): Promise<UserContainerInviteT[]> {
        return this.get<UserContainerInviteT[]>(`/users/invites`);
    }

    listOntologyVersions(containerID: string, {status, createdBy}: {status?: string; createdBy?: string}): Promise<OntologyVersionT[]> {
        const query: {[key: string]: any} = {};

        if (status) query.status = status;
        if (createdBy) query.createdBy = createdBy;

        return this.get<OntologyVersionT[]>(`/containers/${containerID}/ontology/versions`, query);
    }

    updateUser(user: UserT | any, userID: string): Promise<UserT> {
        return this.put<UserT>(`/users/${userID}`, user);
    }

    deleteUser(userID: string): Promise<boolean> {
        return this.delete(`/users/${userID}`);
    }

    listUsers(): Promise<UserT[]> {
        return this.get<UserT[]>(`/users`);
    }

    listUsersInContainer(containerID: string): Promise<UserT[]> {
        return this.get<UserT[]>(`/containers/${containerID}/users`);
    }

    assignRoleToUser(containerID: string, payload: AssignRolePayloadT): Promise<boolean> {
        return this.post<boolean>(`/containers/${containerID}/users/roles`, payload);
    }

    retrieveUserRoles(containerID: string, userID: string): Promise<string[]> {
        return this.get<string[]>(`/containers/${containerID}/users/${userID}/roles`);
    }

    retrieveTypeMapping(containerID: string, dataSourceID: string, typeMappingID: string): Promise<TypeMappingT> {
        return this.get<TypeMappingT>(`/containers/${containerID}/import/datasources/${dataSourceID}/mappings/${typeMappingID}`);
    }

    deleteTypeMapping(containerID: string, dataSourceID: string, typeMappingID: string): Promise<boolean> {
        return this.delete(`/containers/${containerID}/import/datasources/${dataSourceID}/mappings/${typeMappingID}`);
    }

    updateTypeMapping(containerID: string, dataSourceID: string, typeMappingID: string, mapping: TypeMappingT): Promise<boolean> {
        return this.putNoData(`/containers/${containerID}/import/datasources/${dataSourceID}/mappings/${typeMappingID}`, mapping);
    }

    // only use this function when exporting type mappings from one data source to another WITHIN THE SAME DL INSTANCE
    // this will not work for exporting to a separate instance of Deep Lynx
    exportTypeMappings(containerID: string, dataSourceID: string, targetDataSource: string, ...typeMappings: TypeMappingT[]): Promise<ResultT<any>[]> {
        return this.postRawReturn<ResultT<any>[]>(`/containers/${containerID}/import/datasources/${dataSourceID}/mappings/export`, {
            mapping_ids: typeMappings.map((mapping) => mapping.id),
            target_data_source: targetDataSource,
        });
    }

    importTypeMappings(containerID: string, dataSourceID: string, file: File): Promise<ResultT<any>[]> {
        return this.postFileRawReturn<ResultT<any>[]>(`/containers/${containerID}/import/datasources/${dataSourceID}/mappings/import`, 'mappings', file);
    }

    retrieveTransformations(containerID: string, dataSourceID: string, typeMappingID: string): Promise<TypeMappingTransformationT[]> {
        return this.get<TypeMappingTransformationT[]>(
            `/containers/${containerID}/import/datasources/${dataSourceID}/mappings/${typeMappingID}/transformations`,
        );
    }

    retrieveTransformation(containerID: string, transformationID: string): Promise<TypeMappingTransformationT> {
        return this.get<TypeMappingTransformationT>(`/containers/${containerID}/transformations/${transformationID}`);
    }

    deleteTransformation(
        containerID: string,
        dataSourceID: string,
        typeMappingID: string,
        transformationID: string,
        {archive, forceDelete, withData, inUse}: {archive?: boolean; forceDelete?: boolean; withData?: boolean; inUse?: boolean},
    ): Promise<boolean> {
        const query: {[key: string]: any} = {};

        if (archive) query.archive = archive;
        if (forceDelete) query.forceDelete = forceDelete;
        if (withData) query.withData = withData;
        if (inUse) query.inUse = inUse;

        return this.deleteWithResponse(
            `/containers/${containerID}/import/datasources/${dataSourceID}/mappings/${typeMappingID}/transformations/${transformationID}`,
            query,
        );
    }

    listTypeMappings(
        containerID: string,
        dataSourceID: string,
        {
            limit,
            offset,
            sortBy,
            sortDesc,
            resultingMetatypeName,
            resultingMetatypeRelationshipName,
            noTransformations,
        }: {
            limit?: number;
            offset?: number;
            sortBy?: string;
            sortDesc?: boolean;
            resultingMetatypeName?: string | undefined;
            resultingMetatypeRelationshipName?: string | undefined;
            noTransformations?: boolean;
        },
    ): Promise<TypeMappingT[]> {
        const query: {[key: string]: any} = {};

        if (limit) query.limit = limit;
        if (offset) query.offset = offset;
        if (sortBy) query.sortBy = sortBy;
        if (sortDesc) query.sortDesc = sortDesc;
        if (resultingMetatypeName) query.resultingMetatypeName = resultingMetatypeName;
        if (resultingMetatypeRelationshipName) query.resultingMetatypeRelationshipName = resultingMetatypeRelationshipName;
        if (noTransformations) query.noTransformations = 'true';

        return this.get<TypeMappingT[]>(`/containers/${containerID}/import/datasources/${dataSourceID}/mappings`, query);
    }

    countTypeMappings(containerID: string, dataSourceID: string, needsTransformations?: boolean): Promise<number> {
        const query: {[key: string]: any} = {};

        if (needsTransformations) query.needsTransformations = true;
        query.count = true;

        return this.get<number>(`/containers/${containerID}/import/datasources/${dataSourceID}/mappings`, query);
    }

    listExports(
        containerID: string,
        {limit, offset, sortBy, sortDesc, count}: {limit?: number; offset?: number; sortBy?: string; sortDesc?: boolean; count?: boolean},
    ): Promise<ExportT[] | number> {
        const query: {[key: string]: any} = {};

        if (limit) query.limit = limit;
        if (offset) query.offset = offset;
        if (sortBy) query.sortBy = sortBy;
        if (sortDesc) query.sortDesc = sortDesc;
        if (count) query.count = 'true';

        return this.get<ExportT[] | number>(`/containers/${containerID}/data/export`, query);
    }

    createExport(containerID: string, exportT: ExportT): Promise<ExportT> {
        return this.post<ExportT>(`/containers/${containerID}/data/export/`, exportT);
    }

    startExport(containerID: string, exportID: string, reset?: boolean): Promise<boolean> {
        return this.post<boolean>(`/containers/${containerID}/data/export/${exportID}`, {}, {reset});
    }

    stopExport(containerID: string, exportID: string): Promise<boolean> {
        return this.put<boolean>(`/containers/${containerID}/data/export/${exportID}`, {});
    }

    deleteExport(containerID: string, exportID: string): Promise<boolean> {
        return this.delete(`/containers/${containerID}/data/export/${exportID}`);
    }

    rollbackOntology(containerID: string, ontologyVersionID: string): Promise<boolean> {
        return this.post<boolean>(`/containers/${containerID}/ontology/versions/${ontologyVersionID}/rollback`, {});
    }

    createOntologyVersion(containerID: string, version: OntologyVersionT, baseVersionID: string): Promise<ChangelistT> {
        const query: {[key: string]: any} = {};
        query.baseOntologyVersion = baseVersionID;

        return this.post<ChangelistT>(`/containers/${containerID}/ontology/versions/`, version, query);
    }

    approveOntologyVersion(containerID: string, versionID: string): Promise<ChangelistApprovalT> {
        return this.put<ChangelistApprovalT>(`/containers/${containerID}/ontology/versions/${versionID}/approve`, {});
    }

    sendOntologyVersionForApproval(containerID: string, versionID: string): Promise<ChangelistApprovalT> {
        return this.post<ChangelistApprovalT>(`/containers/${containerID}/ontology/versions/${versionID}/approve`, {});
    }

    revokeOntologyVersionApproval(containerID: string, versionID: string): Promise<boolean> {
        return this.delete(`/containers/${containerID}/ontology/versions/${versionID}/approve`, {});
    }

    applyOntologyVersion(containerID: string, versionID: string): Promise<boolean> {
        return this.post<boolean>(`/containers/${containerID}/ontology/versions/${versionID}/publish`, {});
    }

    deleteOntologyVersion(containerID: string, versionID: string): Promise<boolean> {
        return this.delete(`/containers/${containerID}/ontology/versions/${versionID}`);
    }

    private async get<T>(uri: string, queryParams?: {[key: string]: any}): Promise<T> {
        const config: AxiosRequestConfig = {};
        config.headers = {'Access-Control-Allow-Origin': '*'};
        config.validateStatus = () => {
            return true;
        };

        if (this.config?.auth_method === 'token') {
            config.headers = {Authorization: `Bearer ${RetrieveJWT()}`};
        }

        if (this.config?.auth_method === 'basic') {
            config.auth = {username: this.config.username, password: this.config.password} as AxiosBasicCredentials;
        }

        let url: string;

        if (queryParams) {
            url = buildURL(this.config?.rootURL!, {path: uri, queryParams: queryParams!});
        } else {
            url = buildURL(this.config?.rootURL!, {path: uri});
        }

        // `${this.config?.rootURL}${uri}
        const resp: AxiosResponse = await axios.get(url, config);

        return new Promise<T>((resolve, reject) => {
            if (resp.status < 200 || resp.status > 299) reject(resp.data.error);

            if (resp.data.isError) reject(resp.data.value);

            resolve(resp.data.value as T);
        });
    }

    private async getRaw<T>(uri: string, queryParams?: {[key: string]: any}): Promise<T> {
        const config: AxiosRequestConfig = {};
        config.headers = {'Access-Control-Allow-Origin': '*'};
        config.validateStatus = () => {
            return true;
        };

        if (this.config?.auth_method === 'token') {
            config.headers = {Authorization: `Bearer ${RetrieveJWT()}`};
        }

        if (this.config?.auth_method === 'basic') {
            config.auth = {username: this.config.username, password: this.config.password} as AxiosBasicCredentials;
        }

        let url: string;

        if (queryParams) {
            url = buildURL(this.config?.rootURL!, {path: uri, queryParams: queryParams!});
        } else {
            url = buildURL(this.config?.rootURL!, {path: uri});
        }

        // `${this.config?.rootURL}${uri}
        const resp: AxiosResponse = await axios.get(url, config);

        return new Promise<T>((resolve, reject) => {
            if (resp.status < 200 || resp.status > 299) reject(resp.data);

            resolve(resp.data as T);
        });
    }

    // getNoData will return true if the response code falls between 200-299
    private async getNoData(uri: string, queryParams?: {[key: string]: any}): Promise<boolean> {
        const config: AxiosRequestConfig = {};
        config.headers = {'Access-Control-Allow-Origin': '*'};
        config.validateStatus = () => {
            return true;
        };

        if (this.config?.auth_method === 'token') {
            config.headers = {Authorization: `Bearer ${RetrieveJWT()}`};
        }

        if (this.config?.auth_method === 'basic') {
            config.auth = {username: this.config.username, password: this.config.password} as AxiosBasicCredentials;
        }

        let url: string;

        if (queryParams) {
            url = buildURL(this.config?.rootURL!, {path: uri, queryParams: queryParams!});
        } else {
            url = buildURL(this.config?.rootURL!, {path: uri});
        }

        // `${this.config?.rootURL}${uri}
        const resp: AxiosResponse = await axios.get(url, config);

        return new Promise<boolean>((resolve, reject) => {
            if (resp.status < 200 || resp.status > 299) reject(resp.data.error);

            if (resp.data.isError) reject(resp.data.value);

            resolve(true);
        });
    }

    private async delete(uri: string, queryParams?: {[key: string]: any}): Promise<boolean> {
        const config: AxiosRequestConfig = {};
        config.headers = {'Access-Control-Allow-Origin': '*'};
        config.validateStatus = () => {
            return true;
        };

        if (this.config?.auth_method === 'token') {
            config.headers = {Authorization: `Bearer ${RetrieveJWT()}`};
        }

        if (this.config?.auth_method === 'basic') {
            config.auth = {username: this.config.username, password: this.config.password} as AxiosBasicCredentials;
        }

        let url: string;

        if (queryParams) {
            url = buildURL(this.config?.rootURL!, {path: uri, queryParams});
        } else {
            url = buildURL(this.config?.rootURL!, {path: uri});
        }

        const resp: AxiosResponse = await axios.delete(url, config);

        return new Promise<boolean>((resolve, reject) => {
            if (resp.status < 200 || resp.status > 299) reject(resp.data.error);

            resolve(true);
        });
    }

    private async deleteWithResponse(uri: string, queryParams?: {[key: string]: any}): Promise<boolean> {
        const config: AxiosRequestConfig = {};
        config.headers = {'Access-Control-Allow-Origin': '*'};
        config.validateStatus = () => {
            return true;
        };

        if (this.config?.auth_method === 'token') {
            config.headers = {Authorization: `Bearer ${RetrieveJWT()}`};
        }

        if (this.config?.auth_method === 'basic') {
            config.auth = {username: this.config.username, password: this.config.password} as AxiosBasicCredentials;
        }

        let url: string;

        if (queryParams) {
            url = buildURL(this.config?.rootURL!, {path: uri, queryParams});
        } else {
            url = buildURL(this.config?.rootURL!, {path: uri});
        }

        const resp: AxiosResponse = await axios.delete(url, config);

        return new Promise<boolean>((resolve, reject) => {
            if (resp.status < 200 || resp.status > 299) reject(resp.data.error);

            resolve(resp.data.value);
        });
    }

    private async post<T>(uri: string, data: any, queryParams?: {[key: string]: any}): Promise<T> {
        const config: AxiosRequestConfig = {};
        config.headers = {'Access-Control-Allow-Origin': '*'};
        config.validateStatus = () => {
            return true;
        };

        if (this.config?.auth_method === 'token') {
            config.headers = {Authorization: `Bearer ${RetrieveJWT()}`};
        }

        if (this.config?.auth_method === 'basic') {
            config.auth = {username: this.config.username, password: this.config.password} as AxiosBasicCredentials;
        }

        let url: string;

        if (queryParams) {
            url = buildURL(this.config?.rootURL!, {path: uri, queryParams: queryParams!});
        } else {
            url = buildURL(this.config?.rootURL!, {path: uri});
        }

        const resp: AxiosResponse = await axios.post(url, data, config);

        return new Promise<T>((resolve, reject) => {
            if (resp.status < 200 || resp.status > 299) reject(resp.data.error.error);

            if (resp.data.isError) reject(resp.data.value);

            resolve(resp.data.value as T);
        });
    }

    private async postRawReturn<T>(uri: string, data: any, queryParams?: {[key: string]: any}): Promise<T> {
        const config: AxiosRequestConfig = {};
        config.headers = {'Access-Control-Allow-Origin': '*'};
        config.validateStatus = () => {
            return true;
        };

        if (this.config?.auth_method === 'token') {
            config.headers = {Authorization: `Bearer ${RetrieveJWT()}`};
        }

        if (this.config?.auth_method === 'basic') {
            config.auth = {username: this.config.username, password: this.config.password} as AxiosBasicCredentials;
        }

        let url: string;

        if (queryParams) {
            url = buildURL(this.config?.rootURL!, {path: uri, queryParams: queryParams!});
        } else {
            url = buildURL(this.config?.rootURL!, {path: uri});
        }

        const resp: AxiosResponse = await axios.post(url, data, config);

        return new Promise<T>((resolve, reject) => {
            if (resp.status < 200 || resp.status > 299) reject(resp.data.error);

            resolve(resp.data as T);
        });
    }

    private async postNoData(uri: string, data: any, queryParams?: {[key: string]: any}): Promise<boolean> {
        const config: AxiosRequestConfig = {};
        config.headers = {'Access-Control-Allow-Origin': '*'};
        config.validateStatus = () => {
            return true;
        };

        if (this.config?.auth_method === 'token') {
            config.headers = {Authorization: `Bearer ${RetrieveJWT()}`};
        }

        if (this.config?.auth_method === 'basic') {
            config.auth = {username: this.config.username, password: this.config.password} as AxiosBasicCredentials;
        }

        let url: string;

        if (queryParams) {
            url = buildURL(this.config?.rootURL!, {path: uri, queryParams: queryParams!});
        } else {
            url = buildURL(this.config?.rootURL!, {path: uri});
        }

        const resp: AxiosResponse = await axios.post(url, data, config);

        return new Promise<boolean>((resolve, reject) => {
            if (resp.status < 200 || resp.status > 299) reject(resp.data.error);

            resolve(true);
        });
    }

    private async postNoPayload(uri: string): Promise<boolean> {
        const config: AxiosRequestConfig = {};
        config.headers = {'Access-Control-Allow-Origin': '*'};
        config.validateStatus = () => {
            return true;
        };

        if (this.config?.auth_method === 'token') {
            config.headers = {Authorization: `Bearer ${RetrieveJWT()}`};
        }

        if (this.config?.auth_method === 'basic') {
            config.auth = {username: this.config.username, password: this.config.password} as AxiosBasicCredentials;
        }

        const resp: AxiosResponse = await axios.post(buildURL(this.config?.rootURL!, {path: uri}), {}, config);

        return new Promise<boolean>((resolve, reject) => {
            if (resp.status < 200 || resp.status > 299) reject(resp.data.error);

            resolve(true);
        });
    }

    private async postFile(uri: string, inputName: string, file: File): Promise<boolean> {
        const config: AxiosRequestConfig = {};
        config.headers = {'Access-Control-Allow-Origin': '*', 'Content-Type': 'multipart/form-data'};
        config.validateStatus = () => {
            return true;
        };

        if (this.config?.auth_method === 'token') {
            config.headers = {Authorization: `Bearer ${RetrieveJWT()}`};
        }

        if (this.config?.auth_method === 'basic') {
            config.auth = {username: this.config.username, password: this.config.password} as AxiosBasicCredentials;
        }

        const formData = new FormData();
        formData.append(inputName, file);

        const resp: AxiosResponse = await axios.post(buildURL(this.config?.rootURL!, {path: uri}), formData, config);

        return new Promise<boolean>((resolve, reject) => {
            if (resp.status < 200 || resp.status > 299) reject(resp.data.error);

            resolve(true);
        });
    }

    private async postFileRawReturn<T>(uri: string, inputName: string, file: File): Promise<T> {
        const config: AxiosRequestConfig = {};
        config.headers = {'Access-Control-Allow-Origin': '*', 'Content-Type': 'multipart/form-data'};
        config.validateStatus = () => {
            return true;
        };

        if (this.config?.auth_method === 'token') {
            config.headers = {Authorization: `Bearer ${RetrieveJWT()}`};
        }

        if (this.config?.auth_method === 'basic') {
            config.auth = {username: this.config.username, password: this.config.password} as AxiosBasicCredentials;
        }

        const formData = new FormData();
        formData.append(inputName, file);

        const resp: AxiosResponse = await axios.post(buildURL(this.config?.rootURL!, {path: uri}), formData, config);

        return new Promise<T>((resolve, reject) => {
            if (resp.status < 200 || resp.status > 299) reject(resp.data.error);

            resolve(resp.data as T);
        });
    }

    private async put<T>(uri: string, data?: any): Promise<T> {
        const config: AxiosRequestConfig = {};
        config.headers = {'Access-Control-Allow-Origin': '*'};
        config.validateStatus = () => {
            return true;
        };

        if (this.config?.auth_method === 'token') {
            config.headers = {Authorization: `Bearer ${RetrieveJWT()}`};
        }

        if (this.config?.auth_method === 'basic') {
            config.auth = {username: this.config.username, password: this.config.password} as AxiosBasicCredentials;
        }

        const resp: AxiosResponse = await axios.put(`${this.config?.rootURL}${uri}`, data, config);

        return new Promise<T>((resolve, reject) => {
            if (resp.status < 200 || resp.status > 299) reject(resp.data.error);

            if (resp.data.isError) reject(resp.data.value);

            resolve(resp.data.value as T);
        });
    }

    private async putNoData(uri: string, data: any, queryParams?: {[key: string]: any}): Promise<boolean> {
        const config: AxiosRequestConfig = {};
        config.headers = {'Access-Control-Allow-Origin': '*'};
        config.validateStatus = () => {
            return true;
        };

        if (this.config?.auth_method === 'token') {
            config.headers = {Authorization: `Bearer ${RetrieveJWT()}`};
        }

        if (this.config?.auth_method === 'basic') {
            config.auth = {username: this.config.username, password: this.config.password} as AxiosBasicCredentials;
        }

        let url: string;

        if (queryParams) {
            url = buildURL(this.config?.rootURL!, {path: uri, queryParams: queryParams!});
        } else {
            url = buildURL(this.config?.rootURL!, {path: uri});
        }

        const resp: AxiosResponse = await axios.put(url, data, config);

        return new Promise<boolean>((resolve, reject) => {
            if (resp.status < 200 || resp.status > 299) reject(resp.data.error);

            resolve(true);
        });
    }
}

export default function ClientPlugin(Vue: typeof _Vue, options?: Config): void {
    Vue.prototype.$client = new Client(options);
}<|MERGE_RESOLUTION|>--- conflicted
+++ resolved
@@ -26,11 +26,7 @@
     ChangelistApprovalT,
     ContainerAlertT,
     TypeMappingUpgradePayloadT,
-<<<<<<< HEAD
-    NodeTransformationT,
-=======
     NodeTransformationT, CreateServiceUserPayloadT, ServiceUserPermissionSetT,
->>>>>>> 7efe886d
 } from '@/api/types';
 import {RetrieveJWT} from '@/auth/authentication_service';
 import {UserT} from '@/auth/types';
