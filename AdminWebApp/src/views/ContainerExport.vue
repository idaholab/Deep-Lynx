<template>
  <div>
    <v-card>
      <v-toolbar flat color="white">
        <v-toolbar-title>{{$t('exports.containerTitle')}}</v-toolbar-title>
      </v-toolbar>

      <v-card-text>
        <error-banner :message="errorMessage"></error-banner>
        <success-banner :message="successMessage"></success-banner>
        <v-row>
          <v-col :cols="12">
            <p>{{$t('exports.containerDescription')}}</p>

              <v-checkbox v-model="exportOntology">
                <template v-slot:label>
                  {{$t('ontology.ontology')}} <p class="text-caption" style="margin-left: 5px"> {{$t('general.beta')}}</p>
                </template>

                <template slot="prepend"><info-tooltip :message="$t('help.exportOntology')"></info-tooltip> </template>
              </v-checkbox>

            <v-checkbox v-model="exportDataSources">
                <template v-slot:label>
                  {{$t('dataSources.dataSources')}} <p class="text-caption" style="margin-left: 5px"> {{$t('general.beta')}}</p>
                </template>

                <template slot="prepend"><info-tooltip :message="$t('help.exportDataSource')"></info-tooltip> </template>
              </v-checkbox>

            <v-checkbox v-model="exportTypeMappings">
                <template v-slot:label>
<<<<<<< HEAD
                  {{$t('containerExport.exportTypeMappings')}} <p class="text-caption" style="margin-left: 5px"> {{$t('beta')}}</p>
=======
                  {{$t('typeMappings.transformations')}} <p class="text-caption" style="margin-left: 5px"> {{$t('general.comingSoon')}}</p>
>>>>>>> 11256511
                </template>
              </v-checkbox>
          </v-col>
        </v-row>
      </v-card-text>

      <v-card-actions>
        <v-btn color="primary" class="mt-2" text @click="exportContainer" :disabled="!exportSelected"><span v-if="!loading">{{$t("exports.toFile")}}</span>
          <span v-if="loading"><v-progress-circular indeterminate></v-progress-circular></span>
        </v-btn>
      </v-card-actions>
    </v-card>
  </div>
</template>

<script lang="ts">
import {Component, Vue, Watch} from 'vue-property-decorator'
import {ContainerT} from "@/api/types";
import DeleteContainerDialog from "@/components/ontology/containers/deleteContainerDialog.vue";
import SelectDataSourceTypes from "@/components/dataSources/selectDataSourceTypes.vue";
import buildURL from "build-url";
import Config from "@/config";
import {AxiosBasicCredentials, AxiosRequestConfig, AxiosResponse, default as axios} from "axios";
import {RetrieveJWT} from "@/auth/authentication_service";

@Component({components: {DeleteContainerDialog, SelectDataSourceTypes}})
export default class ContainerExport extends Vue {
  container: ContainerT | undefined = undefined
  errorMessage = ""
  successMessage = ""
  loading = false
  valid = true
  exportOntology = false
  exportDataSources = false
  exportTypeMappings = false
  exportSelected = false

  @Watch('exportOntology')
  @Watch('exportDataSources')
  @Watch('exportTypeMappings')
  updateImportSelected() {
    this.exportSelected = this.exportOntology || this.exportDataSources || this.exportTypeMappings;
  }

  beforeMount() {
    this.container = this.$store.getters.activeContainer
  }

  exportContainer() {
    this.loading = true;
    const config: AxiosRequestConfig = {}
    config.responseType = "blob"
    config.headers = {"Access-Control-Allow-Origin": "*"}

    if(Config?.deepLynxApiAuth === "token") {
      config.headers = {"Authorization": `Bearer ${RetrieveJWT()}`}
    }

    if(Config?.deepLynxApiAuth === "basic") {
      config.auth = {username: Config.deepLynxApiAuthBasicUser, password: Config.deepLynxApiAuthBasicPass} as AxiosBasicCredentials
    }

    const queryParams: {[key: string]: any} = {ontologyVersionID: this.$store.getters.currentOntologyVersionID}
    if (this.exportOntology) queryParams.exportOntology = true
    if (this.exportDataSources) queryParams.exportDataSources = true
    if (this.exportTypeMappings) queryParams.exportTypeMappings = true

    const url = buildURL(Config?.deepLynxApiUri, {path: `/containers/${this.container?.id!}/export`, queryParams: queryParams})

    axios.get(url, config)
        .then((response: AxiosResponse) => {
          if(response.status > 299 || response.status < 200) {
            this.errorMessage = this.$t('exports.downloadError') as string
          } else {
            const fetchedURL = window.URL.createObjectURL(new Blob([response.data]))
            const link = document.createElement('a')

            link.href = fetchedURL
            link.setAttribute('download', `${this.container?.name}_Container_Export.json`)
            document.body.append(link)
            link.click()
          }
        })
        .catch((e: any) => this.errorMessage = e)
        .finally(() => this.loading = false)
  }

}
</script><|MERGE_RESOLUTION|>--- conflicted
+++ resolved
@@ -30,11 +30,7 @@
 
             <v-checkbox v-model="exportTypeMappings">
                 <template v-slot:label>
-<<<<<<< HEAD
-                  {{$t('containerExport.exportTypeMappings')}} <p class="text-caption" style="margin-left: 5px"> {{$t('beta')}}</p>
-=======
                   {{$t('typeMappings.transformations')}} <p class="text-caption" style="margin-left: 5px"> {{$t('general.comingSoon')}}</p>
->>>>>>> 11256511
                 </template>
               </v-checkbox>
           </v-col>
