--- conflicted
+++ resolved
@@ -53,15 +53,7 @@
       multiple: {type: Boolean, required: false, default: false},
       disabled: {type: Boolean, required: false, default: false},
       dataSourceID: {
-<<<<<<< HEAD
-        type: [String, Array],
-        required: false
-      },
-      rules: {
-        type: Object as PropType<any>,
-=======
-        type: [String, Array] as PropType<string|string[]>, 
->>>>>>> 63b4ae65
+        type: [String, Array] as PropType<string|string[]>,
         required: false
       },
       noIndent: {type: Boolean, required: false, default: false},
