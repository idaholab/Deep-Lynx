name: Build and Deploy Development
on:
  workflow_dispatch:
  push:
    branches: [ "development" ]

jobs:
  build-deeplynx-dev:
    runs-on: [ self-hosted ]
    environment: Development
    steps:
      - name: Checkout
        uses: actions/checkout@v3
        with:
          path: deeplynx
          ref: development

      - name: Checkout tools repo
        uses: actions/checkout@v3
        with:
          repository: Digital-Engineering/kubernetes
          ref: development
          path: kubernetes
          token: ${{ secrets.GH_TOKEN }}

      - shell: bash
        name: ACR build deeplynx
        env:
          ACR_SP_USER: ${{ secrets.CI_SP_USER }}
          ACR_SP_PASSWORD: ${{ secrets.CI_SP_PASSWORD }}
          ACR_REGISTRY: ${{ secrets.CI_REGISTRY }}
          ACR_PATH: ${{ secrets.CI_REGISTRY_PATH }}
          ACR_SP_TENANT: ${{ secrets.CI_SP_TENANT }}
          ACR_SUBSCRIPTION: ${{ secrets.CI_ACR_SUBSCRIPTION }}
          NODE_ENV: ${{ secrets.NODE_ENV }}
        run: |
          cd $GITHUB_WORKSPACE/deeplynx
          az cloud set --name AzureUSGovernment
          az login --service-principal -u $ACR_SP_USER -p $ACR_SP_PASSWORD --tenant $ACR_SP_TENANT
          az account set --subscription $ACR_SUBSCRIPTION
          az acr build -r $ACR_REGISTRY -f $GITHUB_WORKSPACE/deeplynx/Dockerfile -t $ACR_PATH:$GITHUB_SHA-dev .
<<<<<<< HEAD
      - shell: bash
        name: ACR build redis-load
        env:
          ACR_SP_USER: ${{ secrets.CI_SP_USER }}
          ACR_SP_PASSWORD: ${{ secrets.CI_SP_PASSWORD }}
          ACR_REGISTRY: ${{ secrets.CI_REGISTRY }}
          ACR_PATH: ${{ secrets.CI_REGISTRY_PATH }}
          ACR_SP_TENANT: ${{ secrets.CI_SP_TENANT }}
          ACR_SUBSCRIPTION: ${{ secrets.CI_ACR_SUBSCRIPTION }}
          NODE_ENV: ${{ secrets.NODE_ENV }}
        run: |
          cd $GITHUB_WORKSPACE/deeplynx
          az cloud set --name AzureUSGovernment
          az login --service-principal -u $ACR_SP_USER -p $ACR_SP_PASSWORD --tenant $ACR_SP_TENANT
          az account set --subscription $ACR_SUBSCRIPTION
          az acr build -r $ACR_REGISTRY -f $GITHUB_WORKSPACE/deeplynx/RedisLoader/Dockerfile -t $ACR_PATH:$GITHUB_SHA-loader-dev .
=======
  deploy-deeplynx-dev:
      runs-on: [ self-hosted ]
      environment: development
      needs: build-deeplynx-dev
      steps:
      - name: Checkout
        uses: actions/checkout@v3
        with:
          path: deeplynx
          ref: development
      - name: Checkout tools repo
        uses: actions/checkout@v3
        with:
          repository: Digital-Engineering/kubernetes
          ref: development
          path: kubernetes
          token: ${{ secrets.GH_TOKEN }}
>>>>>>> e03b6963
      - shell: bash
        name: Manifest env substitute
        env:
          CI_REGISTRY: ${{ secrets.CI_REGISTRY }}
          CI_REGISTRY_PATH: ${{ secrets.CI_REGISTRY_PATH }}
          DB_NAME: ${{ secrets.DB_NAME }}
          AZURE_BLOB_CONTAINER_NAME: ${{ secrets.AZURE_BLOB_CONTAINER_NAME }}
          CONTAINER_INVITE_URL: ${{ secrets.CONTAINER_INVITE_URL }}
          FILE_STORAGE_METHOD: ${{ secrets.FILE_STORAGE_METHOD}}
          SMTP_HOST: ${{ secrets.SMTP_HOST }}
          SMTP_TLS: ${{ secrets.SMTP_TLS }}
          EMAIL_ADDRESS: ${{ secrets.EMAIL_ADDRESS }}
          EMAIL_ENABLED: ${{ secrets.EMAIL_ENABLED }}
          EMAIL_VALIDATION_ENFORCED: ${{ secrets.EMAIL_VALIDATION_ENFORCED }}
          ROOT_ADDRESS: ${{ secrets.ROOT_ADDRESS }}
          ENCRYPTION_KEY_PATH: ${{ secrets.ENCRYPTION_KEY_PATH }}
          NODE_ENV: ${{ secrets.NODE_ENV }}
          AUTH_STRATEGY: ${{ secrets.AUTH_STRATEGY }}
          BASE_URL: ${{ secrets.BASE_URL }}
          SAML_ENABLED: ${{ secrets.SAML_ENABLED }}
          SAML_ADFS_ENTRY_POINT: ${{ secrets.SAML_ADFS_ENTRY_POINT }}
          SAML_ADFS_ISSUER: ${{ secrets.SAML_ADFS_ISSUER }}
          SAML_ADFS_CALLBACK: ${{ secrets.SAML_ADFS_CALLBACK }}
          SAML_ADFS_PRIVATE_CERT_PATH: ${{ secrets.SAML_ADFS_PRIVATE_CERT_PATH }}
          SAML_ADFS_PUBLIC_CERT_PATH: ${{ secrets.SAML_ADFS_PUBLIC_CERT_PATH }}
          SAML_ADFS_CLAIMS_EMAIL: ${{ secrets.SAML_ADFS_CLAIMS_EMAIL }}
          SAML_ADFS_CLAIMS_NAME: ${{ secrets.SAML_ADFS_CLAIMS_NAME }}
          PROCESS_QUEUE_NAME: ${{ secrets.PROCESS_QUEUE_NAME }}
          EVENTS_QUEUE_NAME: ${{ secrets.EVENTS_QUEUE_NAME }}
          DATA_SOURCES_QUEUE_NAME: ${{ secrets.DATA_SOURCES_QUEUE_NAME }}
          CACHE_PROVIDER: ${{ secrets.CACHE_PROVIDER }}
          CACHE_REDIS_CONNECTION_STRING: ${{ secrets.CACHE_REDIS_CONNECTION_STRING }}
          EDGE_INSERTION_QUEUE_NAME: ${{ secrets.EDGE_INSERTION_QUEUE_NAME }}
          QUEUE_SYSTEM: ${{ secrets.QUEUE_SYSTEM }}
          TIMESCALEDB_ENABLED: ${{ secrets.TIMESCALEDB_ENABLED }}
          TZ: ${{ secrets.TZ }}
          CI_COMMIT_SHA: $GITHUB_SHA
          NODE_EXTRA_CA_CERTS: ${{ secrets.NODE_EXTRA_CA_CERTS }}
          RUN_JOBS: ${{ secrets.RUN_JOBS }}
          JAZZ_HOST: ${{ secrets.JAZZ_HOST }}
          JAZZ_IP: ${{ secrets.JAZZ_IP }}
          ELM_HOST: ${{ secrets.ELM_HOST }}
          ELM_IP: ${{ secrets.ELM_IP }}
          NETWORKING_HOST: ${{ secrets.NETWORKING_HOST }}
        run: |
          cd $GITHUB_WORKSPACE/kubernetes/deeplynx/manifests
          envsubst < development.yml > development_final.yml
      - uses: Azure/setup-kubectl@v3.1
      - uses: Azure/k8s-set-context@v3.0
        with:
          method: kubeconfig
          kubeconfig: ${{ secrets.KUBE_CONFIG }}
          context: deploy-service-account
      - uses: Azure/k8s-deploy@v4
        with:
          resource-group: ${{ secrets.CI_RESOURCE_GROUP }}
          name: ${{ secrets.CLUSTER_NAME }}
          namespace: deeplynx-dev
          action: deploy
          force: true
          strategy: basic
          manifests: |
            kubernetes/deeplynx/manifests/development_final.yml
  mirror-repository:
    runs-on: [ self-hosted ]
    environment: development
    needs: deploy-deeplynx-dev
    steps:
      - uses: actions/checkout@v3
        with:
          ref: development
      - shell: bash
        name: mirror-deep-lynx-repo
        run: |
          git fetch --unshallow origin
          git remote add github-pub ${{ secrets.PUBLIC_GITHUB_URL }} || git remote set-url github-pub ${{ secrets.PUBLIC_GITHUB_URL }}
          git push github-pub development --force
          git push github-pub --tags<|MERGE_RESOLUTION|>--- conflicted
+++ resolved
@@ -39,24 +39,6 @@
           az login --service-principal -u $ACR_SP_USER -p $ACR_SP_PASSWORD --tenant $ACR_SP_TENANT
           az account set --subscription $ACR_SUBSCRIPTION
           az acr build -r $ACR_REGISTRY -f $GITHUB_WORKSPACE/deeplynx/Dockerfile -t $ACR_PATH:$GITHUB_SHA-dev .
-<<<<<<< HEAD
-      - shell: bash
-        name: ACR build redis-load
-        env:
-          ACR_SP_USER: ${{ secrets.CI_SP_USER }}
-          ACR_SP_PASSWORD: ${{ secrets.CI_SP_PASSWORD }}
-          ACR_REGISTRY: ${{ secrets.CI_REGISTRY }}
-          ACR_PATH: ${{ secrets.CI_REGISTRY_PATH }}
-          ACR_SP_TENANT: ${{ secrets.CI_SP_TENANT }}
-          ACR_SUBSCRIPTION: ${{ secrets.CI_ACR_SUBSCRIPTION }}
-          NODE_ENV: ${{ secrets.NODE_ENV }}
-        run: |
-          cd $GITHUB_WORKSPACE/deeplynx
-          az cloud set --name AzureUSGovernment
-          az login --service-principal -u $ACR_SP_USER -p $ACR_SP_PASSWORD --tenant $ACR_SP_TENANT
-          az account set --subscription $ACR_SUBSCRIPTION
-          az acr build -r $ACR_REGISTRY -f $GITHUB_WORKSPACE/deeplynx/RedisLoader/Dockerfile -t $ACR_PATH:$GITHUB_SHA-loader-dev .
-=======
   deploy-deeplynx-dev:
       runs-on: [ self-hosted ]
       environment: development
@@ -74,7 +56,6 @@
           ref: development
           path: kubernetes
           token: ${{ secrets.GH_TOKEN }}
->>>>>>> e03b6963
       - shell: bash
         name: Manifest env substitute
         env:
