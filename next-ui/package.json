{
  "name": "next-ui",
  "version": "0.1.0",
  "private": true,
  "scripts": {
    "dev": "next dev",
    "build": "next build",
    "start": "next start",
    "lint": "next lint"
  },
  "dependencies": {
    "@emotion/react": "^11.11.4",
    "@emotion/styled": "^11.11.5",
    "@headlessui/react": "^1.7.18",
    "@heroicons/react": "^2.1.1",
    "@mui/icons-material": "^5.15.18",
    "@mui/material": "^5.15.18",
    "@reduxjs/toolkit": "^2.2.5",
    "@tailwindcss/forms": "^0.5.7",
    "@types/jwt-decode": "^2.2.1",
<<<<<<< HEAD
    "axios": "^1.7.1",
=======
    "axios": "^1.7.2",
    "build-url": "^6.0.1",
>>>>>>> b37d9b41
    "clsx": "^2.1.0",
    "heroicons": "^2.1.1",
    "js-cookie": "^3.0.5",
    "jwt-decode": "^2.2.0",
    "next": "14.2.3",
    "next-themes": "^0.3.0",
    "react": "^18",
    "react-dom": "^18",
    "react-icons": "^5.0.1",
    "react-redux": "^9.1.2",
    "swr": "^2.2.5"
  },
  "devDependencies": {
    "@types/js-cookie": "^3.0.6",
    "@types/node": "^20",
    "@types/react": "^18",
    "@types/react-dom": "^18",
    "autoprefixer": "^10.0.1",
    "eslint": "^8",
    "eslint-config-next": "14.1.3",
    "postcss": "^8",
    "tailwindcss": "^3.3.0",
    "typescript": "^5"
  }
}<|MERGE_RESOLUTION|>--- conflicted
+++ resolved
@@ -18,12 +18,8 @@
     "@reduxjs/toolkit": "^2.2.5",
     "@tailwindcss/forms": "^0.5.7",
     "@types/jwt-decode": "^2.2.1",
-<<<<<<< HEAD
-    "axios": "^1.7.1",
-=======
     "axios": "^1.7.2",
     "build-url": "^6.0.1",
->>>>>>> b37d9b41
     "clsx": "^2.1.0",
     "heroicons": "^2.1.1",
     "js-cookie": "^3.0.5",
