// React
import React from "react";

// Hooks
import { useEffect, useState, useCallback } from "react";
import { useAppSelector, useAppDispatch } from '../../../../app/hooks/reduxTypescriptHooks';

// Styles
import '../../../styles/App.scss';

// Unity
import { Unity, useUnityContext } from "react-unity-webgl";

// Material
import {
  Box,
  Button,
} from "@mui/material";
import { appStateActions } from "../../../../app/store";

type Props = {
  handleLoadedState: (isLoaded: boolean) => void;
  loaderUrl: URL;
  dataUrl: URL;
  frameworkUrl: URL;
  codeUrl: URL;
};

const UnityInstance: React.FC<Props> = ({
  handleLoadedState,
  loaderUrl,
  dataUrl,
  frameworkUrl,
  codeUrl,
}) => {

  // Store
  const dispatch = useAppDispatch();

  // Dynamic resizing
  const [width, setWidth] = useState(window.innerWidth);
  const [height, setHeight] = useState(window.innerHeight);

  // Unity
  const { unityProvider,
    isLoaded,
    sendMessage,
    addEventListener,
    removeEventListener
  } = useUnityContext({
    loaderUrl: loaderUrl.href,
    dataUrl: dataUrl.href,
    frameworkUrl: frameworkUrl.href,
    codeUrl: codeUrl.href,
  });

  // Variables
  const selectedScene: string = useAppSelector((state: any) => state.appState.selectedSceneObject);
  const selectedAssetOnScene: string = useAppSelector((state: any) => state.appState.selectAssetOnScene);
  const highlightedGameObject: string = useAppSelector((state: any) => state.appState.highlightAssetOnScene);

  // Toggle loaded state in parent
  useEffect(() => {
    handleLoadedState(isLoaded);
    console.log("in unity instance", isLoaded)
  }, [isLoaded]);

  // Function Handlers
  const handleDimensions = () => {
    setWidth(window.innerWidth);
    setHeight(window.innerHeight);
  };

  const handleDataPanel = useCallback((target: string) => {
      // TimeSeries
    },
    []
  );

  const handleNodes = useCallback((response: string) => {
    let nodes = response.split(",");
    dispatch(appStateActions.setUnityNodes(nodes));
  }, [selectedScene]);

  const handleScenes = useCallback((response: string) => {
    let scenes = response.split(",");
    dispatch(appStateActions.setSceneList(scenes));
  }, []);

  function handleSceneSelection(scene: string) {
    console.log("Selecting: " + scene);
    sendMessage("SceneManager", "OpenScene", scene);
  }

  function handleLookAt(target: string) {
    console.log("Looking at: " + target);
    sendMessage(target, "Snap", target);
  }

  function handleHighlight(target: string) {
    console.log("Highlighting: " + target);
    sendMessage(target, "HighlightBlock", target);
  }

  // Unity Functions
  function reset() {
    sendMessage("Main Camera", "Reset");
  }

  function listUnityNodes() {
    sendMessage("SceneManager", "RetrieveNodes");
  }

  function listUnityScenes() {
    sendMessage("SceneManager", "RetrieveScenes");
  }

  // Event Listeners
  useEffect(() => {
    window.addEventListener("resize", handleDimensions);
    addEventListener("OpenDataPanel", handleDataPanel);
    addEventListener("SendNodes", handleNodes);
    addEventListener("SendScenes", handleScenes);
    return () => {
      window.removeEventListener("resize", handleDimensions);
      removeEventListener("OpenDataPanel", handleDataPanel);
      removeEventListener("SendNodes", handleNodes);
      addEventListener("SendScenes", handleScenes);
    };
  }, [
    addEventListener,
    removeEventListener,
    handleDataPanel,
    handleNodes,
    handleScenes,
  ]);

  // Look At
  useEffect(() => {
    if(selectedAssetOnScene) handleLookAt(selectedAssetOnScene);
  }, [selectedAssetOnScene]);

  // Highlight
  useEffect(() => {
    if(highlightedGameObject) handleHighlight(highlightedGameObject);
  }, [highlightedGameObject]);

  // Switch Scene
  useEffect(() => {
    if(selectedScene) handleSceneSelection(selectedScene);
  }, [selectedScene]);

  // Rendering
  useEffect(() => {
      // Retrieve Scenes and Nodes from the WebGL Build;
      listUnityScenes();
      // listUnityNodes() is what takes GameObjects from Unity and will enable us to "link" them to the graph
      listUnityNodes();
  }, [selectedScene]);

  return (
    <Box sx={{ position: 'relative' }}>
      <Unity
<<<<<<< HEAD
        style={{ visibility: isLoaded ? "visible" : "hidden" }}
        className="webgl-canvas"
        unityProvider={unityProvider}
      />
=======
          className="webgl-canvas"
          unityProvider={unityProvider}
          tabIndex={0}
          onClick={() => {
            document.querySelector('.webgl-canvas').focus();
          }}
        />
>>>>>>> 1038ce41
      <Button variant="contained" sx={{ position: 'absolute', top: '16px', right: '16px' }} onClick={() => reset()}>
        Reset
      </Button>
    </Box>
  );
}

export default UnityInstance;<|MERGE_RESOLUTION|>--- conflicted
+++ resolved
@@ -2,7 +2,7 @@
 import React from "react";
 
 // Hooks
-import { useEffect, useState, useCallback } from "react";
+import { useEffect, useState, useCallback, useRef } from "react";
 import { useAppSelector, useAppDispatch } from '../../../../app/hooks/reduxTypescriptHooks';
 
 // Styles
@@ -40,6 +40,26 @@
   // Dynamic resizing
   const [width, setWidth] = useState(window.innerWidth);
   const [height, setHeight] = useState(window.innerHeight);
+  
+  const canvasRef = useRef<HTMLCanvasElement>(null);
+
+  useEffect(() => {
+    const handleClick = () => {
+      if (canvasRef.current) {
+        canvasRef.current.focus();
+      }
+    };
+
+    if (canvasRef.current) {
+      canvasRef.current.addEventListener("click", handleClick);
+    }
+
+    return () => {
+      if (canvasRef.current) {
+        canvasRef.current.removeEventListener("click", handleClick);
+      }
+    };
+  }, []);
 
   // Unity
   const { unityProvider,
@@ -160,21 +180,13 @@
 
   return (
     <Box sx={{ position: 'relative' }}>
-      <Unity
-<<<<<<< HEAD
+     <Unity
         style={{ visibility: isLoaded ? "visible" : "hidden" }}
         className="webgl-canvas"
         unityProvider={unityProvider}
+        tabIndex={0}
+        ref={canvasRef}
       />
-=======
-          className="webgl-canvas"
-          unityProvider={unityProvider}
-          tabIndex={0}
-          onClick={() => {
-            document.querySelector('.webgl-canvas').focus();
-          }}
-        />
->>>>>>> 1038ce41
       <Button variant="contained" sx={{ position: 'absolute', top: '16px', right: '16px' }} onClick={() => reset()}>
         Reset
       </Button>
