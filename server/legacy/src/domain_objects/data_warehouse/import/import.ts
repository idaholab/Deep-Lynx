--- conflicted
+++ resolved
@@ -16,42 +16,42 @@
  */
 export default class Import extends BaseDomainClass {
     @IsOptional()
-        id?: string;
+    id?: string;
 
     @IsString()
-        data_source_id?: string;
+    data_source_id?: string;
 
     @IsOptional()
     @IsString()
-        status_message?: string;
+    status_message?: string;
 
     @IsString()
-        status: 'ready' | 'processing' | 'error' | 'stopped' | 'completed' = 'ready';
+    status: 'ready' | 'processing' | 'error' | 'stopped' | 'completed' = 'ready';
 
     @IsOptional()
-        reference?: string;
+    reference?: string;
 
     // composite properties pulled in by JOIN statements when the db fetches this record
     @IsOptional()
     @IsNumber()
-        total_records?: number;
+    total_records?: number;
 
     @IsOptional()
     @IsNumber()
-        records_inserted?: number;
+    records_inserted?: number;
 
     @IsOptional()
     @IsNumber()
-        total_errors?: number;
+    total_errors?: number;
+
+    @IsOptional()
+    container_id?: string;
 
     @IsOptional()
         process_start?: Date;
 
     @IsOptional()
         process_end?: Date;
-
-    @IsOptional()
-    container_id?: string;
 
     constructor(input: {data_source_id: string; status_message?: string; reference?: string}) {
         super();
@@ -72,44 +72,44 @@
 export class DataStaging extends NakedDomainClass {
     @IsOptional()
     @IsString()
-        id?: string;
+    id?: string;
 
     @IsString()
-        data_source_id?: string;
+    data_source_id?: string;
 
     @IsString()
-        import_id?: string;
+    import_id?: string;
 
     @IsOptional()
     @IsString()
-        shape_hash?: string;
+    shape_hash?: string;
 
     @IsOptional()
-        errors: string[] = [];
+    errors: string[] = [];
 
     @IsDefined()
-        data: any;
+    data: any;
 
     @IsOptional()
     @IsDate()
     @Type(() => Date)
-        created_at?: Date;
+    created_at?: Date;
 
     @IsOptional()
     @IsDate()
     @Type(() => Date)
-        inserted_at?: Date;
+    inserted_at?: Date;
 
     // The fields below are fields generally fetched on a join
     @IsOptional()
-        container_id?: string;
+    container_id?: string;
 
     @IsOptional()
     files_count?: number;
 
     // we need to have this so we can stop spamming the database on the db on processing
     @IsOptional()
-        file_attached?: boolean = false;
+    file_attached?: boolean = false;
 
     @Type(() => BaseDataSourceConfig, {
         keepDiscriminatorProperty: true,
@@ -125,18 +125,8 @@
             ],
         },
     })
-<<<<<<< HEAD
     data_source_config?: StandardDataSourceConfig | HttpDataSourceConfig | AvevaDataSourceConfig | P6DataSourceConfig | CustomDataSourceConfig =
         new StandardDataSourceConfig();
-=======
-        data_source_config?:
-    StandardDataSourceConfig
-    | HttpDataSourceConfig
-    | AvevaDataSourceConfig
-    | P6DataSourceConfig
-    | CustomDataSourceConfig =
-                new StandardDataSourceConfig();
->>>>>>> 7f68366b
 
     constructor(input: {data_source_id: string; import_id: string; data: any; shape_hash?: string; container_id?: string; file_attached?: boolean}) {
         super();
