--- conflicted
+++ resolved
@@ -172,23 +172,6 @@
     }
 
     renameFile(f: File): Promise<Result<boolean>> {
-<<<<<<< HEAD
-        try {
-            /* eslint-disable-next-line security/detect-non-literal-fs-filename --
-             * TypeScript wants to guard against malicious file renaming,
-             * but since the rename is generated server-side and not by the end user,
-             * there is no security risk
-            **/
-            const rename_res = fs.rename(
-                `${f.adapter_file_path}${f.file_name}${f.short_uuid}`,
-                `${f.adapter_file_path}${f.short_uuid}${f.file_name}`,
-                (err) => {
-                    if (err) throw err;
-                });
-
-            if (rename_res === null || rename_res === undefined) {
-                return Promise.resolve(Result.Success(true));
-=======
         // only rename file if short uuid is present; otherwise, file should already be accessible
         if (!f.short_uuid) {
             return Promise.resolve(Result.Success(true));
@@ -212,7 +195,6 @@
             } catch (e) {
                 Logger.error(`filesystem rename error: ${e}`);
                 return Promise.resolve(Result.Success(false));
->>>>>>> 52270220
             }
 
             return Promise.resolve(Result.Success(false));
