import faker from 'faker';
import {expect} from 'chai';
import PostgresAdapter from '../../../../data_access_layer/mappers/db_adapters/postgres/postgres';
import Logger from '../../../../services/logger';
import ContainerMapper from '../../../../data_access_layer/mappers/data_warehouse/ontology/container_mapper';
import Container from '../../../../domain_objects/data_warehouse/ontology/container';
import Metatype from '../../../../domain_objects/data_warehouse/ontology/metatype';
import UserMapper from '../../../../data_access_layer/mappers/access_management/user_mapper';
import {User} from '../../../../domain_objects/access_management/user';
import MetatypeMapper from '../../../../data_access_layer/mappers/data_warehouse/ontology/metatype_mapper';
import MetatypeKeyMapper from '../../../../data_access_layer/mappers/data_warehouse/ontology/metatype_key_mapper';
import MetatypeKey from '../../../../domain_objects/data_warehouse/ontology/metatype_key';
import NodeRepository from '../../../../data_access_layer/repositories/data_warehouse/data/node_repository';
import Node from '../../../../domain_objects/data_warehouse/data/node';
import DataSourceMapper from '../../../../data_access_layer/mappers/data_warehouse/import/data_source_mapper';
import DataSourceRecord from '../../../../domain_objects/data_warehouse/import/data_source';

describe('A Node Repository', async () => {
    let containerID: string = process.env.TEST_CONTAINER_ID || '';
    let user: User;
    let metatype: Metatype;
    let regexMetatype: Metatype;
    let dataSourceID: string = '';

    before(async function () {
        if (process.env.CORE_DB_CONNECTION_STRING === '') {
            Logger.debug('skipping metatype tests, no mapper layer');
            this.skip();
        }
        await PostgresAdapter.Instance.init();
        const mapper = ContainerMapper.Instance;
        const mMapper = MetatypeMapper.Instance;
        const kStorage = MetatypeKeyMapper.Instance;

        const container = await mapper.Create(
            'test suite',
            new Container({
                name: faker.name.findName(),
                description: faker.random.alphaNumeric(),
            }),
        );

        expect(container.isError).false;
        expect(container.value.id).not.null;
        containerID = container.value.id!;

        const userResult = await UserMapper.Instance.Create(
            'test suite',
            new User({
                identity_provider_id: faker.random.uuid(),
                identity_provider: 'username_password',
                admin: false,
                display_name: faker.name.findName(),
                email: faker.internet.email(),
                roles: ['superuser'],
            }),
        );

        expect(userResult.isError).false;
        expect(userResult.value).not.empty;
        user = userResult.value;

        const exp = await DataSourceMapper.Instance.Create(
            'test suite',
            new DataSourceRecord({
                container_id: containerID,
                name: 'Test Data Source',
                active: false,
                adapter_type: 'standard',
                data_format: 'json',
            }),
        );

        expect(exp.isError).false;
        expect(exp.value).not.empty;
        dataSourceID = exp.value.id!;

        // SETUP
        const m = await mMapper.Create(
            'test suite',
            new Metatype({
                container_id: containerID,
                name: faker.name.findName(),
                description: faker.random.alphaNumeric(),
            }),
        );

        expect(m.isError).false;
        expect(m.value).not.empty;
        metatype = m.value;

        const testKeys = [...test_keys];
        testKeys.forEach((key) => (key.metatype_id = metatype.id!));

        const keys = await kStorage.BulkCreate('test suite', testKeys);
        expect(keys.isError).false;

        metatype.addKey(...keys.value);

        const regexM = await mMapper.Create(
            'test suite',
            new Metatype({
                container_id: containerID,
                name: faker.name.findName(),
                description: faker.random.alphaNumeric(),
            }),
        );

        expect(regexM.isError).false;
        expect(regexM.value.id).not.undefined;
        regexMetatype = regexM.value;

        const regex_test_key: MetatypeKey = new MetatypeKey({
            name: 'Test Key Regex',
            property_name: 'regex',
            required: true,
            description: 'testing key regex',
            data_type: 'string',
            // validation is a pattern match verifying that the value has at least 6 characters
            // with 1 uppercase, 1 lowercase, 1 number and no spaces test at https://regex101.com/r/fX8dY0/1
            validation: {
                regex: '^((?=\\S*?[A-Z])(?=\\S*?[a-z])(?=\\S*?[0-9]).{6,})\\S$',
            },
            metatype_id: regexMetatype.id,
        });

        const added = await kStorage.Create('test suite', regex_test_key);
        expect(added.isError).false;

        regexMetatype.addKey(added.value);

        await kStorage.RefreshView();

        return Promise.resolve();
    });

    after(async () => {
        await UserMapper.Instance.Delete(user.id!);
        return ContainerMapper.Instance.Delete(containerID);
    });

    it('can save Nodes', async () => {
        const nodeRepo = new NodeRepository();

        const mixed = new Node({
            container_id: containerID,
            metatype,
            properties: payload,
            original_data_id: faker.name.findName(),
            data_source_id: dataSourceID,
        });

        let saved = await nodeRepo.save(mixed, user);
        expect(saved.isError).false;
        expect(mixed.id).not.undefined;
        expect(mixed.properties).to.have.deep.property('flower_name', 'Daisy');

        // update the node's payload
        let updateDate = new Date();
        updateDate.setHours(updateDate.getHours() + 1);
        mixed.created_at = updateDate;
        mixed.properties = updatedPayload;

        saved = await nodeRepo.save(mixed, user);
        expect(saved.isError).false;
        expect(mixed.properties).to.have.deep.property('flower_name', 'Violet');

        // update by composite_original_id
        const originalID = mixed.id;
        mixed.id = undefined;

        saved = await nodeRepo.save(mixed, user);
        expect(saved.isError).false;
        expect(mixed.id).undefined; // should silently fail because the node already exists with the same payload

        return nodeRepo.delete(mixed);
    });

    it('can bulk save Nodes', async () => {
        const nodeRepo = new NodeRepository();

        let originalID = faker.name.findName();

        const mixed = [
            new Node({
                container_id: containerID,
                metatype,
                properties: payload,
                original_data_id: faker.name.findName(),
                data_source_id: dataSourceID,
            }),
            new Node({
                container_id: containerID,
                metatype,
                properties: payload,
                original_data_id: originalID,
                data_source_id: dataSourceID,
            }),
            // we're adding a second node with the same original id to test both update feature in the same batch
            // and verify that we've nipped the timestamp bug in the bud - note that the created_at portion of the node
            // will be set by the data_staging record, which take theirs from clock_timestamp so each should have a unique
            // created_at date
            new Node({
                container_id: containerID,
                metatype,
                properties: payload,
                original_data_id: originalID,
                data_source_id: dataSourceID,
                created_at: new Date(),
            }),
        ];

        let saved = await nodeRepo.bulkSave(user, mixed);
        expect(saved.isError, saved.error?.error).false;
        mixed.forEach((node) => {
            expect(node.properties).to.have.deep.property('flower_name', 'Daisy');
        });

        // update the node's payload
        mixed[0].properties = updatedPayload;
        mixed[1].properties = updatedPayload;
        mixed[2].properties = updatedPayload;
        mixed[0].id = undefined;
        mixed[1].id = undefined;
        mixed[2].id = undefined;

        saved = await nodeRepo.bulkSave(user, mixed);
        expect(saved.isError).false;
        mixed.forEach((node) => {
            expect(node.properties).to.have.deep.property('flower_name', 'Violet');
        });


        // check composite id bulk save
        const originalID1 = mixed[0].id;
        const originalID2 = mixed[1].id;
<<<<<<< HEAD
=======
        const originalID3 = mixed[2].id;
>>>>>>> 14018d30
        mixed[0].id = undefined;
        mixed[1].id = undefined;
        mixed[0].properties = payload;
        mixed[1].properties = payload;
<<<<<<< HEAD

        saved = await nodeRepo.bulkSave(user, mixed);
        expect(saved.isError, JSON.stringify(saved.error)).false;
        expect(mixed[0].id).oneOf([originalID1,originalID2])
        expect(mixed[1].id).oneOf([originalID1,originalID2])
=======
        mixed[2].created_at = new Date();

        saved = await nodeRepo.bulkSave(user, mixed);
        expect(saved.isError, JSON.stringify(saved.error)).false;
        expect(mixed[0].id).oneOf([originalID1,originalID2,originalID3])
        expect(mixed[1].id).oneOf([originalID1,originalID2,originalID3])
>>>>>>> 14018d30

        await nodeRepo.delete(mixed[0]);
        return nodeRepo.delete(mixed[1]);
    });

    it('can fail saving Nodes if properties are malformed', async () => {
        const nodeRepo = new NodeRepository();

        const mixed = new Node({
            container_id: containerID,
            metatype,
            properties: malformed_payload,
        });

        const saved = await nodeRepo.save(mixed, user);
        expect(saved.isError).true;

        return Promise.resolve();
    });

    it('will not update Nodes if they have malformed payloads', async () => {
        const nodeRepo = new NodeRepository();

        const mixed = new Node({
            container_id: containerID,
            metatype,
            properties: payload,
        });

        let saved = await nodeRepo.save(mixed, user);
        expect(saved.isError).false;
        expect(mixed.id).not.undefined;
        expect(mixed.properties).to.have.deep.property('flower_name', 'Daisy');

        // update the node's payload
        mixed.properties = malformed_payload;

        saved = await nodeRepo.save(mixed, user);
        expect(saved.isError).true;

        return nodeRepo.delete(mixed);
    });

    it('will save Nodes with valid regexed payloads', async () => {
        const nodeRepo = new NodeRepository();

        const mixed = new Node({
            container_id: containerID,
            metatype: regexMetatype.id!,
            properties: regex_payload,
        });

        let saved = await nodeRepo.save(mixed, user);
        expect(saved.isError).false;
        expect(mixed.id).not.undefined;

        mixed.properties = regex_payload_fails;

        saved = await nodeRepo.save(mixed, user);
        expect(saved.isError).true;

        return nodeRepo.delete(mixed);
    });

    it('can list Nodes to a file', async () => {
        const nodeRepo = new NodeRepository();

        let originalID = faker.name.findName();

        const mixed = [
            new Node({
                container_id: containerID,
                metatype,
                properties: payload,
                original_data_id: faker.name.findName(),
                data_source_id: dataSourceID,
            }),
            new Node({
                container_id: containerID,
                metatype,
                properties: payload,
                original_data_id: originalID,
                data_source_id: dataSourceID,
            }),
        ];

        let saved = await nodeRepo.bulkSave(user, mixed);
        expect(saved.isError, saved.error?.error).false;
        mixed.forEach((node) => {
            expect(node.id).not.undefined;
            expect(node.properties).to.have.deep.property('flower_name', 'Daisy');
        });

        let result = await nodeRepo.where().containerID('eq', containerID).listAllToFile({
            containerID: containerID,
            file_type: 'json',
        });

        // check that the result's length is greater than 0
        expect(result.isError).false;
        expect(result.value.file_size).gt(0);

        // now try a csv
        result = await nodeRepo.where().containerID('eq', containerID).listAllToFile({
            containerID: containerID,
            file_type: 'csv',
        });

        // check that the result's length is greater than 0
        expect(result.isError).false;
        expect(result.value.file_size).gt(0);

        // now try a parquet
        result = await nodeRepo.where().containerID('eq', containerID).listAllToFile({
            containerID: containerID,
            file_type: 'parquet',
        });

        // check that the result's length is greater than 0
        expect(result.isError).false;
        expect(result.value.file_size).gt(0);

        await nodeRepo.delete(mixed[0]);
        return nodeRepo.delete(mixed[1]);
        // @ts-ignore
    }).timeout(30000);

    it('can query raw data on nodes', async () => {
        // TODO: implement this test
        return Promise.resolve();
    });
});

const payload: {[key: string]: any} = {
    flower_name: 'Daisy',
    color: 'yellow',
    notRequired: 1,
};

const updatedPayload: {[key: string]: any} = {
    flower_name: 'Violet',
    color: 'blue',
    notRequired: 1,
};

const malformed_payload: {[key: string]: any} = {
    flower: 'Daisy',
    notRequired: 1,
};

export const test_keys: MetatypeKey[] = [
    new MetatypeKey({
        name: 'Test',
        description: 'flower name',
        required: true,
        property_name: 'flower_name',
        data_type: 'string',
    }),
    new MetatypeKey({
        name: 'Test2',
        description: 'color of flower allowed',
        required: true,
        property_name: 'color',
        data_type: 'enumeration',
        options: ['yellow', 'blue'],
    }),
    new MetatypeKey({
        name: 'Test Not Required',
        description: 'not required',
        required: false,
        property_name: 'notRequired',
        data_type: 'number',
    }),
];

export const single_test_key: MetatypeKey = new MetatypeKey({
    name: 'Test Not Required',
    description: 'not required',
    required: false,
    property_name: 'notRequired',
    data_type: 'number',
});

const regex_payload: {[key: string]: any} = {
    regex: 'Catcat1',
};

const regex_payload_fails: {[key: string]: any} = {
    regex: 'catcat',
};<|MERGE_RESOLUTION|>--- conflicted
+++ resolved
@@ -234,28 +234,17 @@
         // check composite id bulk save
         const originalID1 = mixed[0].id;
         const originalID2 = mixed[1].id;
-<<<<<<< HEAD
-=======
         const originalID3 = mixed[2].id;
->>>>>>> 14018d30
         mixed[0].id = undefined;
         mixed[1].id = undefined;
         mixed[0].properties = payload;
         mixed[1].properties = payload;
-<<<<<<< HEAD
-
-        saved = await nodeRepo.bulkSave(user, mixed);
-        expect(saved.isError, JSON.stringify(saved.error)).false;
-        expect(mixed[0].id).oneOf([originalID1,originalID2])
-        expect(mixed[1].id).oneOf([originalID1,originalID2])
-=======
         mixed[2].created_at = new Date();
 
         saved = await nodeRepo.bulkSave(user, mixed);
         expect(saved.isError, JSON.stringify(saved.error)).false;
         expect(mixed[0].id).oneOf([originalID1,originalID2,originalID3])
         expect(mixed[1].id).oneOf([originalID1,originalID2,originalID3])
->>>>>>> 14018d30
 
         await nodeRepo.delete(mixed[0]);
         return nodeRepo.delete(mixed[1]);
