{
<<<<<<< HEAD
    "compilerOptions": {
        "target": "ES2019" /* Specify ECMAScript target version: 'ES3' (default), 'ES5', 'ES2015', 'ES2016', 'ES2017', 'ES2018', 'ES2019' or 'ESNEXT'. */,
        "module": "commonjs" /* Specify module code generation: 'none', 'commonjs', 'amd', 'system', 'umd', 'es2015', or 'ESNext'. */,
        "sourceMap": true /* Generates corresponding '.map' file. */,
        "outDir": "./dist" /* Redirect output structure to the directory. */,
        "rootDir": "./src/" /* Specify the root directory of input files. Use to control the output directory structure with --outDir. */,
        "removeComments": true /* Do not emit comments to output. */,
        "strict": true /* Enable all strict type-checking options. */,
        "typeRoots": ["./node_modules/@types", "./src/typings"] /* List of folders to include type definitions from. */,
        "esModuleInterop": true /* Enables emit interoperability between CommonJS and ES Modules via creation of namespace objects for all imports. Implies 'allowSyntheticDefaultImports'. */,
        "experimentalDecorators": true /* Enables experimental support for ES7 decorators. */
    },
    "exclude": [
      "./AdminWebApp",
        "./WebGLViewer"
=======
  "compilerOptions": {
    "target": "ES2019"
    /* Specify ECMAScript target version: 'ES3' (default), 'ES5', 'ES2015', 'ES2016', 'ES2017', 'ES2018', 'ES2019' or 'ESNEXT'. */,
    "module": "commonjs"
    /* Specify module code generation: 'none', 'commonjs', 'amd', 'system', 'umd', 'es2015', or 'ESNext'. */,
    "sourceMap": true
    /* Generates corresponding '.map' file. */,
    "outDir": "./dist"
    /* Redirect output structure to the directory. */,
    "rootDir": "./src/"
    /* Specify the root directory of input files. Use to control the output directory structure with --outDir. */,
    "removeComments": true
    /* Do not emit comments to output. */,
    "strict": true
    /* Enable all strict type-checking options. */,
    "skipLibCheck": true,
    /* Skip checking transpiled libraries, needed for typescript 4.9+ */
    "typeRoots": [
      "./node_modules/@types",
      "./src/typings"
>>>>>>> 267dd83a
    ]
    /* List of folders to include type definitions from. */,
    "esModuleInterop": true
    /* Enables emit interoperability between CommonJS and ES Modules via creation of namespace objects for all imports. Implies 'allowSyntheticDefaultImports'. */,
    "experimentalDecorators": true
    /* Enables experimental support for ES7 decorators. */
  },
  "exclude": [
    "./AdminWebApp",
    "./NodeLibraries"
  ]
}<|MERGE_RESOLUTION|>--- conflicted
+++ resolved
@@ -1,21 +1,4 @@
 {
-<<<<<<< HEAD
-    "compilerOptions": {
-        "target": "ES2019" /* Specify ECMAScript target version: 'ES3' (default), 'ES5', 'ES2015', 'ES2016', 'ES2017', 'ES2018', 'ES2019' or 'ESNEXT'. */,
-        "module": "commonjs" /* Specify module code generation: 'none', 'commonjs', 'amd', 'system', 'umd', 'es2015', or 'ESNext'. */,
-        "sourceMap": true /* Generates corresponding '.map' file. */,
-        "outDir": "./dist" /* Redirect output structure to the directory. */,
-        "rootDir": "./src/" /* Specify the root directory of input files. Use to control the output directory structure with --outDir. */,
-        "removeComments": true /* Do not emit comments to output. */,
-        "strict": true /* Enable all strict type-checking options. */,
-        "typeRoots": ["./node_modules/@types", "./src/typings"] /* List of folders to include type definitions from. */,
-        "esModuleInterop": true /* Enables emit interoperability between CommonJS and ES Modules via creation of namespace objects for all imports. Implies 'allowSyntheticDefaultImports'. */,
-        "experimentalDecorators": true /* Enables experimental support for ES7 decorators. */
-    },
-    "exclude": [
-      "./AdminWebApp",
-        "./WebGLViewer"
-=======
   "compilerOptions": {
     "target": "ES2019"
     /* Specify ECMAScript target version: 'ES3' (default), 'ES5', 'ES2015', 'ES2016', 'ES2017', 'ES2018', 'ES2019' or 'ESNEXT'. */,
@@ -36,7 +19,6 @@
     "typeRoots": [
       "./node_modules/@types",
       "./src/typings"
->>>>>>> 267dd83a
     ]
     /* List of folders to include type definitions from. */,
     "esModuleInterop": true
@@ -46,6 +28,7 @@
   },
   "exclude": [
     "./AdminWebApp",
-    "./NodeLibraries"
+    "./NodeLibraries",
+    "./WebGLViewer"
   ]
 }